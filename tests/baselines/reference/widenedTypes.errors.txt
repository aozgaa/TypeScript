--- conflicted
+++ resolved
@@ -1,72 +1,57 @@
-tests/cases/compiler/widenedTypes.ts(2,1): error TS2358: The left-hand side of an 'instanceof' expression must be of type 'any', an object type or a type parameter.
-tests/cases/compiler/widenedTypes.ts(5,1): error TS2360: The left-hand side of an 'in' expression must be of type 'any', 'string', 'number', or 'symbol'.
-tests/cases/compiler/widenedTypes.ts(6,7): error TS2361: The right-hand side of an 'in' expression must be of type 'any', an object type or a type parameter
-tests/cases/compiler/widenedTypes.ts(8,15): error TS2407: The right-hand side of a 'for...in' statement must be of type 'any', an object type or a type parameter.
-tests/cases/compiler/widenedTypes.ts(11,1): error TS2322: Type 'string' is not assignable to type 'number'.
-<<<<<<< HEAD
-tests/cases/compiler/widenedTypes.ts(23,5): error TS2322: Type '(number | string)[]' is not assignable to type 'string[]'.
-  Type 'number | string' is not assignable to type 'string'.
-=======
-tests/cases/compiler/widenedTypes.ts(18,1): error TS2322: Type 'string' is not assignable to type 'number'.
-tests/cases/compiler/widenedTypes.ts(23,5): error TS2322: Type 'number[]' is not assignable to type 'string[]'.
-  Type 'number' is not assignable to type 'string'.
-tests/cases/compiler/widenedTypes.ts(24,5): error TS2322: Type '{ x: number; y: null; }' is not assignable to type '{ [x: string]: string; }'.
-  Property 'x' is incompatible with index signature.
->>>>>>> 906ce18b
-    Type 'number' is not assignable to type 'string'.
-tests/cases/compiler/widenedTypes.ts(24,5): error TS2322: Type '{ [x: string]: number | string; x: number; y: string; }' is not assignable to type '{ [x: string]: string; }'.
-  Index signatures are incompatible.
-    Type 'number | string' is not assignable to type 'string'.
-      Type 'number' is not assignable to type 'string'.
-
-
-==== tests/cases/compiler/widenedTypes.ts (7 errors) ====
-    
-    null instanceof (() => { });
-    ~~~~
-!!! error TS2358: The left-hand side of an 'instanceof' expression must be of type 'any', an object type or a type parameter.
-    ({}) instanceof null; // Ok because null is a subtype of function
-    
-    null in {};
-    ~~~~
-!!! error TS2360: The left-hand side of an 'in' expression must be of type 'any', 'string', 'number', or 'symbol'.
-    "" in null;
-          ~~~~
-!!! error TS2361: The right-hand side of an 'in' expression must be of type 'any', an object type or a type parameter
-    
-    for (var a in null) { }
-                  ~~~~
-!!! error TS2407: The right-hand side of a 'for...in' statement must be of type 'any', an object type or a type parameter.
-    
-    var t = [3, (3, null)];
-    t[3] = "";
-    ~~~~
-!!! error TS2322: Type 'string' is not assignable to type 'number'.
-    
-    var x: typeof undefined = 3;
-    x = 3;
-    
-    var y;
-    var u = [3, (y = null)];
-    u[3] = "";
-    
-    var ob: { x: typeof undefined } = { x: "" };
-    
-    // Highlights the difference between array literals and object literals
-    var arr: string[] = [3, null]; // not assignable because null is not widened. BCT is {}
-        ~~~
-!!! error TS2322: Type '(number | string)[]' is not assignable to type 'string[]'.
-!!! error TS2322:   Type 'number | string' is not assignable to type 'string'.
-!!! error TS2322:     Type 'number' is not assignable to type 'string'.
-    var obj: { [x: string]: string; } = { x: 3, y: null }; // assignable because null is widened, and therefore BCT is any
-        ~~~
-<<<<<<< HEAD
-!!! error TS2322: Type '{ [x: string]: number | string; x: number; y: string; }' is not assignable to type '{ [x: string]: string; }'.
-!!! error TS2322:   Index signatures are incompatible.
-!!! error TS2322:     Type 'number | string' is not assignable to type 'string'.
-!!! error TS2322:       Type 'number' is not assignable to type 'string'.
-=======
-!!! error TS2322: Type '{ x: number; y: null; }' is not assignable to type '{ [x: string]: string; }'.
-!!! error TS2322:   Property 'x' is incompatible with index signature.
-!!! error TS2322:     Type 'number' is not assignable to type 'string'.
->>>>>>> 906ce18b
+tests/cases/compiler/widenedTypes.ts(2,1): error TS2358: The left-hand side of an 'instanceof' expression must be of type 'any', an object type or a type parameter.
+tests/cases/compiler/widenedTypes.ts(5,1): error TS2360: The left-hand side of an 'in' expression must be of type 'any', 'string', 'number', or 'symbol'.
+tests/cases/compiler/widenedTypes.ts(6,7): error TS2361: The right-hand side of an 'in' expression must be of type 'any', an object type or a type parameter
+tests/cases/compiler/widenedTypes.ts(8,15): error TS2407: The right-hand side of a 'for...in' statement must be of type 'any', an object type or a type parameter.
+tests/cases/compiler/widenedTypes.ts(11,1): error TS2322: Type 'string' is not assignable to type 'number'.
+tests/cases/compiler/widenedTypes.ts(18,1): error TS2322: Type 'string' is not assignable to type 'number'.
+tests/cases/compiler/widenedTypes.ts(23,5): error TS2322: Type 'number[]' is not assignable to type 'string[]'.
+  Type 'number' is not assignable to type 'string'.
+tests/cases/compiler/widenedTypes.ts(24,5): error TS2322: Type '{ x: number; y: null; }' is not assignable to type '{ [x: string]: string; }'.
+  Property 'x' is incompatible with index signature.
+    Type 'number' is not assignable to type 'string'.
+
+
+==== tests/cases/compiler/widenedTypes.ts (8 errors) ====
+    
+    null instanceof (() => { });
+    ~~~~
+!!! error TS2358: The left-hand side of an 'instanceof' expression must be of type 'any', an object type or a type parameter.
+    ({}) instanceof null; // Ok because null is a subtype of function
+    
+    null in {};
+    ~~~~
+!!! error TS2360: The left-hand side of an 'in' expression must be of type 'any', 'string', 'number', or 'symbol'.
+    "" in null;
+          ~~~~
+!!! error TS2361: The right-hand side of an 'in' expression must be of type 'any', an object type or a type parameter
+    
+    for (var a in null) { }
+                  ~~~~
+!!! error TS2407: The right-hand side of a 'for...in' statement must be of type 'any', an object type or a type parameter.
+    
+    var t = [3, (3, null)];
+    t[3] = "";
+    ~~~~
+!!! error TS2322: Type 'string' is not assignable to type 'number'.
+    
+    var x: typeof undefined = 3;
+    x = 3;
+    
+    var y;
+    var u = [3, (y = null)];
+    u[3] = "";
+    ~~~~
+!!! error TS2322: Type 'string' is not assignable to type 'number'.
+    
+    var ob: { x: typeof undefined } = { x: "" };
+    
+    // Highlights the difference between array literals and object literals
+    var arr: string[] = [3, null]; // not assignable because null is not widened. BCT is {}
+        ~~~
+!!! error TS2322: Type 'number[]' is not assignable to type 'string[]'.
+!!! error TS2322:   Type 'number' is not assignable to type 'string'.
+    var obj: { [x: string]: string; } = { x: 3, y: null }; // assignable because null is widened, and therefore BCT is any
+        ~~~
+!!! error TS2322: Type '{ x: number; y: null; }' is not assignable to type '{ [x: string]: string; }'.
+!!! error TS2322:   Property 'x' is incompatible with index signature.
+!!! error TS2322:     Type 'number' is not assignable to type 'string'.