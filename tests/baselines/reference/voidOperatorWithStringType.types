=== tests/cases/conformance/expressions/unaryOperators/voidOperator/voidOperatorWithStringType.ts ===
// void  operator on string type
var STRING: string;
>STRING : string

var STRING1: string[] = ["", "abc"];
>STRING1 : string[]
>["", "abc"] : string[]
>"" : ""
>"abc" : "abc"

function foo(): string { return "abc"; }
>foo : () => string
>"abc" : "abc"

class A {
>A : A

    public a: string;
>a : string

    static foo() { return ""; }
>foo : () => string
>"" : ""
}
module M {
>M : typeof M

    export var n: string;
>n : string
}

var objA = new A();
>objA : A
>new A() : A
>A : typeof A

// string type var
var ResultIsAny1 = void STRING;
>ResultIsAny1 : any
>void STRING : undefined
>STRING : string

var ResultIsAny2 = void STRING1;
>ResultIsAny2 : any
>void STRING1 : undefined
>STRING1 : string[]

// string type literal
var ResultIsAny3 = void "";
>ResultIsAny3 : any
>void "" : undefined
>"" : ""

var ResultIsAny4 = void { x: "", y: "" };
>ResultIsAny4 : any
>void { x: "", y: "" } : undefined
>{ x: "", y: "" } : { x: string; y: string; }
>x : string
>"" : ""
>y : string
>"" : ""

var ResultIsAny5 = void { x: "", y: (s: string) => { return s; } };
>ResultIsAny5 : any
>void { x: "", y: (s: string) => { return s; } } : undefined
>{ x: "", y: (s: string) => { return s; } } : { x: string; y: (s: string) => string; }
>x : string
>"" : ""
>y : (s: string) => string
>(s: string) => { return s; } : (s: string) => string
>s : string
>s : string

// string type expressions
var ResultIsAny6 = void objA.a;
>ResultIsAny6 : any
>void objA.a : undefined
>objA.a : string
>objA : A
>a : string

var ResultIsAny7 = void M.n;
>ResultIsAny7 : any
>void M.n : undefined
>M.n : string
>M : typeof M
>n : string

var ResultIsAny8 = void STRING1[0];
>ResultIsAny8 : any
>void STRING1[0] : undefined
>STRING1[0] : string
>STRING1 : string[]
>0 : 0

var ResultIsAny9 = void foo();
>ResultIsAny9 : any
>void foo() : undefined
>foo() : string
>foo : () => string

var ResultIsAny10 = void A.foo();
>ResultIsAny10 : any
>void A.foo() : undefined
>A.foo() : string
>A.foo : () => string
>A : typeof A
>foo : () => string

var ResultIsAny11 = void (STRING + STRING);
>ResultIsAny11 : any
>void (STRING + STRING) : undefined
>(STRING + STRING) : string
>STRING + STRING : string
>STRING : string
>STRING : string

var ResultIsAny12 = void STRING.charAt(0);
>ResultIsAny12 : any
>void STRING.charAt(0) : undefined
>STRING.charAt(0) : string
>STRING.charAt : (this: String, pos: number) => string
>STRING : string
<<<<<<< HEAD
>charAt : (this: String, pos: number) => string
>0 : number
=======
>charAt : (pos: number) => string
>0 : 0
>>>>>>> 02334d85

// multiple void  operators
var ResultIsAny13 = void void STRING;
>ResultIsAny13 : any
>void void STRING : undefined
>void STRING : undefined
>STRING : string

var ResultIsAny14 = void void void (STRING + STRING);
>ResultIsAny14 : any
>void void void (STRING + STRING) : undefined
>void void (STRING + STRING) : undefined
>void (STRING + STRING) : undefined
>(STRING + STRING) : string
>STRING + STRING : string
>STRING : string
>STRING : string

// miss assignment operators
void "";
>void "" : undefined
>"" : ""

void STRING;
>void STRING : undefined
>STRING : string

void STRING1;
>void STRING1 : undefined
>STRING1 : string[]

void foo();
>void foo() : undefined
>foo() : string
>foo : () => string

void objA.a,M.n;
>void objA.a,M.n : string
>void objA.a : undefined
>objA.a : string
>objA : A
>a : string
>M.n : string
>M : typeof M
>n : string

<|MERGE_RESOLUTION|>--- conflicted
+++ resolved
@@ -1,177 +1,172 @@
-=== tests/cases/conformance/expressions/unaryOperators/voidOperator/voidOperatorWithStringType.ts ===
-// void  operator on string type
-var STRING: string;
->STRING : string
-
-var STRING1: string[] = ["", "abc"];
->STRING1 : string[]
->["", "abc"] : string[]
->"" : ""
->"abc" : "abc"
-
-function foo(): string { return "abc"; }
->foo : () => string
->"abc" : "abc"
-
-class A {
->A : A
-
-    public a: string;
->a : string
-
-    static foo() { return ""; }
->foo : () => string
->"" : ""
-}
-module M {
->M : typeof M
-
-    export var n: string;
->n : string
-}
-
-var objA = new A();
->objA : A
->new A() : A
->A : typeof A
-
-// string type var
-var ResultIsAny1 = void STRING;
->ResultIsAny1 : any
->void STRING : undefined
->STRING : string
-
-var ResultIsAny2 = void STRING1;
->ResultIsAny2 : any
->void STRING1 : undefined
->STRING1 : string[]
-
-// string type literal
-var ResultIsAny3 = void "";
->ResultIsAny3 : any
->void "" : undefined
->"" : ""
-
-var ResultIsAny4 = void { x: "", y: "" };
->ResultIsAny4 : any
->void { x: "", y: "" } : undefined
->{ x: "", y: "" } : { x: string; y: string; }
->x : string
->"" : ""
->y : string
->"" : ""
-
-var ResultIsAny5 = void { x: "", y: (s: string) => { return s; } };
->ResultIsAny5 : any
->void { x: "", y: (s: string) => { return s; } } : undefined
->{ x: "", y: (s: string) => { return s; } } : { x: string; y: (s: string) => string; }
->x : string
->"" : ""
->y : (s: string) => string
->(s: string) => { return s; } : (s: string) => string
->s : string
->s : string
-
-// string type expressions
-var ResultIsAny6 = void objA.a;
->ResultIsAny6 : any
->void objA.a : undefined
->objA.a : string
->objA : A
->a : string
-
-var ResultIsAny7 = void M.n;
->ResultIsAny7 : any
->void M.n : undefined
->M.n : string
->M : typeof M
->n : string
-
-var ResultIsAny8 = void STRING1[0];
->ResultIsAny8 : any
->void STRING1[0] : undefined
->STRING1[0] : string
->STRING1 : string[]
->0 : 0
-
-var ResultIsAny9 = void foo();
->ResultIsAny9 : any
->void foo() : undefined
->foo() : string
->foo : () => string
-
-var ResultIsAny10 = void A.foo();
->ResultIsAny10 : any
->void A.foo() : undefined
->A.foo() : string
->A.foo : () => string
->A : typeof A
->foo : () => string
-
-var ResultIsAny11 = void (STRING + STRING);
->ResultIsAny11 : any
->void (STRING + STRING) : undefined
->(STRING + STRING) : string
->STRING + STRING : string
->STRING : string
->STRING : string
-
-var ResultIsAny12 = void STRING.charAt(0);
->ResultIsAny12 : any
->void STRING.charAt(0) : undefined
->STRING.charAt(0) : string
->STRING.charAt : (this: String, pos: number) => string
->STRING : string
-<<<<<<< HEAD
->charAt : (this: String, pos: number) => string
->0 : number
-=======
->charAt : (pos: number) => string
->0 : 0
->>>>>>> 02334d85
-
-// multiple void  operators
-var ResultIsAny13 = void void STRING;
->ResultIsAny13 : any
->void void STRING : undefined
->void STRING : undefined
->STRING : string
-
-var ResultIsAny14 = void void void (STRING + STRING);
->ResultIsAny14 : any
->void void void (STRING + STRING) : undefined
->void void (STRING + STRING) : undefined
->void (STRING + STRING) : undefined
->(STRING + STRING) : string
->STRING + STRING : string
->STRING : string
->STRING : string
-
-// miss assignment operators
-void "";
->void "" : undefined
->"" : ""
-
-void STRING;
->void STRING : undefined
->STRING : string
-
-void STRING1;
->void STRING1 : undefined
->STRING1 : string[]
-
-void foo();
->void foo() : undefined
->foo() : string
->foo : () => string
-
-void objA.a,M.n;
->void objA.a,M.n : string
->void objA.a : undefined
->objA.a : string
->objA : A
->a : string
->M.n : string
->M : typeof M
->n : string
-
+=== tests/cases/conformance/expressions/unaryOperators/voidOperator/voidOperatorWithStringType.ts ===
+// void  operator on string type
+var STRING: string;
+>STRING : string
+
+var STRING1: string[] = ["", "abc"];
+>STRING1 : string[]
+>["", "abc"] : string[]
+>"" : ""
+>"abc" : "abc"
+
+function foo(): string { return "abc"; }
+>foo : () => string
+>"abc" : "abc"
+
+class A {
+>A : A
+
+    public a: string;
+>a : string
+
+    static foo() { return ""; }
+>foo : () => string
+>"" : ""
+}
+module M {
+>M : typeof M
+
+    export var n: string;
+>n : string
+}
+
+var objA = new A();
+>objA : A
+>new A() : A
+>A : typeof A
+
+// string type var
+var ResultIsAny1 = void STRING;
+>ResultIsAny1 : any
+>void STRING : undefined
+>STRING : string
+
+var ResultIsAny2 = void STRING1;
+>ResultIsAny2 : any
+>void STRING1 : undefined
+>STRING1 : string[]
+
+// string type literal
+var ResultIsAny3 = void "";
+>ResultIsAny3 : any
+>void "" : undefined
+>"" : ""
+
+var ResultIsAny4 = void { x: "", y: "" };
+>ResultIsAny4 : any
+>void { x: "", y: "" } : undefined
+>{ x: "", y: "" } : { x: string; y: string; }
+>x : string
+>"" : ""
+>y : string
+>"" : ""
+
+var ResultIsAny5 = void { x: "", y: (s: string) => { return s; } };
+>ResultIsAny5 : any
+>void { x: "", y: (s: string) => { return s; } } : undefined
+>{ x: "", y: (s: string) => { return s; } } : { x: string; y: (s: string) => string; }
+>x : string
+>"" : ""
+>y : (s: string) => string
+>(s: string) => { return s; } : (s: string) => string
+>s : string
+>s : string
+
+// string type expressions
+var ResultIsAny6 = void objA.a;
+>ResultIsAny6 : any
+>void objA.a : undefined
+>objA.a : string
+>objA : A
+>a : string
+
+var ResultIsAny7 = void M.n;
+>ResultIsAny7 : any
+>void M.n : undefined
+>M.n : string
+>M : typeof M
+>n : string
+
+var ResultIsAny8 = void STRING1[0];
+>ResultIsAny8 : any
+>void STRING1[0] : undefined
+>STRING1[0] : string
+>STRING1 : string[]
+>0 : 0
+
+var ResultIsAny9 = void foo();
+>ResultIsAny9 : any
+>void foo() : undefined
+>foo() : string
+>foo : () => string
+
+var ResultIsAny10 = void A.foo();
+>ResultIsAny10 : any
+>void A.foo() : undefined
+>A.foo() : string
+>A.foo : () => string
+>A : typeof A
+>foo : () => string
+
+var ResultIsAny11 = void (STRING + STRING);
+>ResultIsAny11 : any
+>void (STRING + STRING) : undefined
+>(STRING + STRING) : string
+>STRING + STRING : string
+>STRING : string
+>STRING : string
+
+var ResultIsAny12 = void STRING.charAt(0);
+>ResultIsAny12 : any
+>void STRING.charAt(0) : undefined
+>STRING.charAt(0) : string
+>STRING.charAt : (this: String, pos: number) => string
+>STRING : string
+>charAt : (this: String, pos: number) => string
+>0 : 0
+
+// multiple void  operators
+var ResultIsAny13 = void void STRING;
+>ResultIsAny13 : any
+>void void STRING : undefined
+>void STRING : undefined
+>STRING : string
+
+var ResultIsAny14 = void void void (STRING + STRING);
+>ResultIsAny14 : any
+>void void void (STRING + STRING) : undefined
+>void void (STRING + STRING) : undefined
+>void (STRING + STRING) : undefined
+>(STRING + STRING) : string
+>STRING + STRING : string
+>STRING : string
+>STRING : string
+
+// miss assignment operators
+void "";
+>void "" : undefined
+>"" : ""
+
+void STRING;
+>void STRING : undefined
+>STRING : string
+
+void STRING1;
+>void STRING1 : undefined
+>STRING1 : string[]
+
+void foo();
+>void foo() : undefined
+>foo() : string
+>foo : () => string
+
+void objA.a,M.n;
+>void objA.a,M.n : string
+>void objA.a : undefined
+>objA.a : string
+>objA : A
+>a : string
+>M.n : string
+>M : typeof M
+>n : string
+