tests/cases/conformance/types/conditional/conditionalTypes1.ts(12,5): error TS2322: Type 'T' is not assignable to type 'NonNullable<T>'.
tests/cases/conformance/types/conditional/conditionalTypes1.ts(17,5): error TS2322: Type 'T' is not assignable to type 'NonNullable<T>'.
  Type 'string | undefined' is not assignable to type 'NonNullable<T>'.
    Type 'undefined' is not assignable to type 'NonNullable<T>'.
tests/cases/conformance/types/conditional/conditionalTypes1.ts(18,9): error TS2322: Type 'T' is not assignable to type 'string'.
  Type 'string | undefined' is not assignable to type 'string'.
    Type 'undefined' is not assignable to type 'string'.
<<<<<<< HEAD
tests/cases/conformance/types/conditional/conditionalTypes1.ts(28,5): error TS2322: Type 'Partial<T>[keyof T]' is not assignable to type 'Diff<Partial<T>[keyof T], null | undefined>'.
  Type 'T[keyof T] | undefined' is not assignable to type 'Diff<Partial<T>[keyof T], null | undefined>'.
    Type 'undefined' is not assignable to type 'Diff<Partial<T>[keyof T], null | undefined>'.
tests/cases/conformance/types/conditional/conditionalTypes1.ts(33,5): error TS2322: Type 'T["x"]' is not assignable to type 'Diff<T["x"], null | undefined>'.
  Type 'string | undefined' is not assignable to type 'Diff<T["x"], null | undefined>'.
    Type 'undefined' is not assignable to type 'Diff<T["x"], null | undefined>'.
tests/cases/conformance/types/conditional/conditionalTypes1.ts(34,9): error TS2322: Type 'T["x"]' is not assignable to type 'string'.
  Type 'string | undefined' is not assignable to type 'string'.
    Type 'undefined' is not assignable to type 'string'.
tests/cases/conformance/types/conditional/conditionalTypes1.ts(107,5): error TS2322: Type 'Pick<T, { [K in keyof T]: T[K] extends Function ? K : never; }[keyof T]>' is not assignable to type 'T'.
tests/cases/conformance/types/conditional/conditionalTypes1.ts(108,5): error TS2322: Type 'Pick<T, { [K in keyof T]: T[K] extends Function ? never : K; }[keyof T]>' is not assignable to type 'T'.
tests/cases/conformance/types/conditional/conditionalTypes1.ts(110,5): error TS2322: Type 'Pick<T, { [K in keyof T]: T[K] extends Function ? never : K; }[keyof T]>' is not assignable to type 'Pick<T, { [K in keyof T]: T[K] extends Function ? K : never; }[keyof T]>'.
=======
tests/cases/conformance/types/conditional/conditionalTypes1.ts(24,5): error TS2322: Type 'Partial<T>[keyof T]' is not assignable to type 'NonNullable<Partial<T>[keyof T]>'.
  Type 'T[keyof T] | undefined' is not assignable to type 'NonNullable<Partial<T>[keyof T]>'.
    Type 'undefined' is not assignable to type 'NonNullable<Partial<T>[keyof T]>'.
tests/cases/conformance/types/conditional/conditionalTypes1.ts(96,5): error TS2322: Type 'Pick<T, { [K in keyof T]: T[K] extends Function ? K : never; }[keyof T]>' is not assignable to type 'T'.
tests/cases/conformance/types/conditional/conditionalTypes1.ts(97,5): error TS2322: Type 'Pick<T, { [K in keyof T]: T[K] extends Function ? never : K; }[keyof T]>' is not assignable to type 'T'.
tests/cases/conformance/types/conditional/conditionalTypes1.ts(99,5): error TS2322: Type 'Pick<T, { [K in keyof T]: T[K] extends Function ? never : K; }[keyof T]>' is not assignable to type 'Pick<T, { [K in keyof T]: T[K] extends Function ? K : never; }[keyof T]>'.
>>>>>>> f1d7afe7
  Type '{ [K in keyof T]: T[K] extends Function ? K : never; }[keyof T]' is not assignable to type '{ [K in keyof T]: T[K] extends Function ? never : K; }[keyof T]'.
    Type 'T[keyof T] extends Function ? keyof T : never' is not assignable to type '{ [K in keyof T]: T[K] extends Function ? never : K; }[keyof T]'.
      Type 'keyof T' is not assignable to type '{ [K in keyof T]: T[K] extends Function ? never : K; }[keyof T]'.
        Type 'keyof T' is not assignable to type 'T[keyof T] extends Function ? never : keyof T'.
          Type 'T[keyof T] extends Function ? keyof T : never' is not assignable to type 'T[keyof T] extends Function ? never : keyof T'.
            Type '{ [K in keyof T]: T[K] extends Function ? K : never; }[keyof T]' is not assignable to type 'T[keyof T] extends Function ? never : keyof T'.
              Type 'T[keyof T] extends Function ? keyof T : never' is not assignable to type 'T[keyof T] extends Function ? never : keyof T'.
<<<<<<< HEAD
                Type 'keyof T' is not assignable to type 'never'.
tests/cases/conformance/types/conditional/conditionalTypes1.ts(112,5): error TS2322: Type 'Pick<T, { [K in keyof T]: T[K] extends Function ? K : never; }[keyof T]>' is not assignable to type 'Pick<T, { [K in keyof T]: T[K] extends Function ? never : K; }[keyof T]>'.
=======
                Type 'keyof T' is not assignable to type 'T[keyof T] extends Function ? never : keyof T'.
tests/cases/conformance/types/conditional/conditionalTypes1.ts(101,5): error TS2322: Type 'Pick<T, { [K in keyof T]: T[K] extends Function ? K : never; }[keyof T]>' is not assignable to type 'Pick<T, { [K in keyof T]: T[K] extends Function ? never : K; }[keyof T]>'.
>>>>>>> f1d7afe7
  Type '{ [K in keyof T]: T[K] extends Function ? never : K; }[keyof T]' is not assignable to type '{ [K in keyof T]: T[K] extends Function ? K : never; }[keyof T]'.
    Type 'T[keyof T] extends Function ? never : keyof T' is not assignable to type '{ [K in keyof T]: T[K] extends Function ? K : never; }[keyof T]'.
      Type 'keyof T' is not assignable to type '{ [K in keyof T]: T[K] extends Function ? K : never; }[keyof T]'.
        Type 'keyof T' is not assignable to type 'T[keyof T] extends Function ? keyof T : never'.
          Type 'T[keyof T] extends Function ? never : keyof T' is not assignable to type 'T[keyof T] extends Function ? keyof T : never'.
            Type '{ [K in keyof T]: T[K] extends Function ? never : K; }[keyof T]' is not assignable to type 'T[keyof T] extends Function ? keyof T : never'.
              Type 'T[keyof T] extends Function ? never : keyof T' is not assignable to type 'T[keyof T] extends Function ? keyof T : never'.
<<<<<<< HEAD
                Type 'keyof T' is not assignable to type 'never'.
tests/cases/conformance/types/conditional/conditionalTypes1.ts(118,5): error TS2322: Type 'keyof T' is not assignable to type '{ [K in keyof T]: T[K] extends Function ? K : never; }[keyof T]'.
  Type 'keyof T' is not assignable to type 'T[keyof T] extends Function ? keyof T : never'.
tests/cases/conformance/types/conditional/conditionalTypes1.ts(119,5): error TS2322: Type '{ [K in keyof T]: T[K] extends Function ? never : K; }[keyof T]' is not assignable to type '{ [K in keyof T]: T[K] extends Function ? K : never; }[keyof T]'.
=======
                Type 'keyof T' is not assignable to type 'T[keyof T] extends Function ? keyof T : never'.
tests/cases/conformance/types/conditional/conditionalTypes1.ts(107,5): error TS2322: Type 'keyof T' is not assignable to type '{ [K in keyof T]: T[K] extends Function ? K : never; }[keyof T]'.
  Type 'keyof T' is not assignable to type 'T[keyof T] extends Function ? keyof T : never'.
tests/cases/conformance/types/conditional/conditionalTypes1.ts(108,5): error TS2322: Type '{ [K in keyof T]: T[K] extends Function ? never : K; }[keyof T]' is not assignable to type '{ [K in keyof T]: T[K] extends Function ? K : never; }[keyof T]'.
>>>>>>> f1d7afe7
  Type 'T[keyof T] extends Function ? never : keyof T' is not assignable to type '{ [K in keyof T]: T[K] extends Function ? K : never; }[keyof T]'.
    Type 'keyof T' is not assignable to type '{ [K in keyof T]: T[K] extends Function ? K : never; }[keyof T]'.
      Type 'T[keyof T] extends Function ? never : keyof T' is not assignable to type 'T[keyof T] extends Function ? keyof T : never'.
        Type '{ [K in keyof T]: T[K] extends Function ? never : K; }[keyof T]' is not assignable to type 'T[keyof T] extends Function ? keyof T : never'.
          Type 'T[keyof T] extends Function ? never : keyof T' is not assignable to type 'T[keyof T] extends Function ? keyof T : never'.
<<<<<<< HEAD
            Type 'keyof T' is not assignable to type 'never'.
tests/cases/conformance/types/conditional/conditionalTypes1.ts(120,5): error TS2322: Type 'keyof T' is not assignable to type '{ [K in keyof T]: T[K] extends Function ? never : K; }[keyof T]'.
  Type 'keyof T' is not assignable to type 'T[keyof T] extends Function ? never : keyof T'.
tests/cases/conformance/types/conditional/conditionalTypes1.ts(121,5): error TS2322: Type '{ [K in keyof T]: T[K] extends Function ? K : never; }[keyof T]' is not assignable to type '{ [K in keyof T]: T[K] extends Function ? never : K; }[keyof T]'.
=======
            Type 'keyof T' is not assignable to type 'T[keyof T] extends Function ? keyof T : never'.
tests/cases/conformance/types/conditional/conditionalTypes1.ts(109,5): error TS2322: Type 'keyof T' is not assignable to type '{ [K in keyof T]: T[K] extends Function ? never : K; }[keyof T]'.
  Type 'keyof T' is not assignable to type 'T[keyof T] extends Function ? never : keyof T'.
tests/cases/conformance/types/conditional/conditionalTypes1.ts(110,5): error TS2322: Type '{ [K in keyof T]: T[K] extends Function ? K : never; }[keyof T]' is not assignable to type '{ [K in keyof T]: T[K] extends Function ? never : K; }[keyof T]'.
>>>>>>> f1d7afe7
  Type 'T[keyof T] extends Function ? keyof T : never' is not assignable to type '{ [K in keyof T]: T[K] extends Function ? never : K; }[keyof T]'.
    Type 'keyof T' is not assignable to type '{ [K in keyof T]: T[K] extends Function ? never : K; }[keyof T]'.
      Type 'T[keyof T] extends Function ? keyof T : never' is not assignable to type 'T[keyof T] extends Function ? never : keyof T'.
        Type '{ [K in keyof T]: T[K] extends Function ? K : never; }[keyof T]' is not assignable to type 'T[keyof T] extends Function ? never : keyof T'.
          Type 'T[keyof T] extends Function ? keyof T : never' is not assignable to type 'T[keyof T] extends Function ? never : keyof T'.
<<<<<<< HEAD
            Type 'keyof T' is not assignable to type 'never'.
tests/cases/conformance/types/conditional/conditionalTypes1.ts(138,10): error TS2540: Cannot assign to 'id' because it is a constant or a read-only property.
tests/cases/conformance/types/conditional/conditionalTypes1.ts(139,5): error TS2542: Index signature in type 'DeepReadonlyArray<Part>' only permits reading.
tests/cases/conformance/types/conditional/conditionalTypes1.ts(140,22): error TS2540: Cannot assign to 'id' because it is a constant or a read-only property.
tests/cases/conformance/types/conditional/conditionalTypes1.ts(141,10): error TS2339: Property 'updatePart' does not exist on type 'DeepReadonlyObject<Part>'.
tests/cases/conformance/types/conditional/conditionalTypes1.ts(163,5): error TS2322: Type 'ZeroOf<T>' is not assignable to type 'T'.
=======
            Type 'keyof T' is not assignable to type 'T[keyof T] extends Function ? never : keyof T'.
tests/cases/conformance/types/conditional/conditionalTypes1.ts(127,10): error TS2540: Cannot assign to 'id' because it is a constant or a read-only property.
tests/cases/conformance/types/conditional/conditionalTypes1.ts(128,5): error TS2542: Index signature in type 'DeepReadonlyArray<Part>' only permits reading.
tests/cases/conformance/types/conditional/conditionalTypes1.ts(129,22): error TS2540: Cannot assign to 'id' because it is a constant or a read-only property.
tests/cases/conformance/types/conditional/conditionalTypes1.ts(130,10): error TS2339: Property 'updatePart' does not exist on type 'DeepReadonlyObject<Part>'.
tests/cases/conformance/types/conditional/conditionalTypes1.ts(152,5): error TS2322: Type 'ZeroOf<T>' is not assignable to type 'T'.
>>>>>>> f1d7afe7
  Type '0 | (T extends string ? "" : false)' is not assignable to type 'T'.
    Type '0' is not assignable to type 'T'.
      Type '"" | 0' is not assignable to type 'T'.
        Type '""' is not assignable to type 'T'.
<<<<<<< HEAD
tests/cases/conformance/types/conditional/conditionalTypes1.ts(164,5): error TS2322: Type 'T' is not assignable to type 'ZeroOf<T>'.
  Type 'string | number' is not assignable to type 'ZeroOf<T>'.
    Type 'string' is not assignable to type 'ZeroOf<T>'.
tests/cases/conformance/types/conditional/conditionalTypes1.ts(254,9): error TS2403: Subsequent variable declarations must have the same type.  Variable 'z' must be of type 'T1', but here has type 'Foo<T & U>'.
tests/cases/conformance/types/conditional/conditionalTypes1.ts(279,43): error TS2322: Type 'T95<U>' is not assignable to type 'T94<U>'.
  Type 'boolean' is not assignable to type 'true'.


==== tests/cases/conformance/types/conditional/conditionalTypes1.ts (22 errors) ====
    type Diff<T, U> = T extends U ? never : T;
    type Filter<T, U> = T extends U ? T : never;
    type NonNullable<T> = Diff<T, null | undefined>;
=======
tests/cases/conformance/types/conditional/conditionalTypes1.ts(153,5): error TS2322: Type 'T' is not assignable to type 'ZeroOf<T>'.
  Type 'string | number' is not assignable to type 'ZeroOf<T>'.
    Type 'string' is not assignable to type 'ZeroOf<T>'.
tests/cases/conformance/types/conditional/conditionalTypes1.ts(243,9): error TS2403: Subsequent variable declarations must have the same type.  Variable 'z' must be of type 'T1', but here has type 'Foo<T & U>'.


==== tests/cases/conformance/types/conditional/conditionalTypes1.ts (19 errors) ====
    type T00 = Exclude<"a" | "b" | "c" | "d", "a" | "c" | "f">;  // "b" | "d"
    type T01 = Extract<"a" | "b" | "c" | "d", "a" | "c" | "f">;  // "a" | "c"
>>>>>>> f1d7afe7
    
    type T02 = Exclude<string | number | (() => void), Function>;  // string | number
    type T03 = Extract<string | number | (() => void), Function>;  // () => void
    
    type T04 = NonNullable<string | number | undefined>;  // string | number
    type T05 = NonNullable<(() => string) | string[] | null | undefined>;  // (() => string) | string[]
    
    function f1<T>(x: T, y: NonNullable<T>) {
        x = y;
        y = x;  // Error
        ~
!!! error TS2322: Type 'T' is not assignable to type 'NonNullable<T>'.
    }
    
    function f2<T extends string | undefined>(x: T, y: NonNullable<T>) {
        x = y;
        y = x;  // Error
        ~
!!! error TS2322: Type 'T' is not assignable to type 'NonNullable<T>'.
!!! error TS2322:   Type 'string | undefined' is not assignable to type 'NonNullable<T>'.
!!! error TS2322:     Type 'undefined' is not assignable to type 'NonNullable<T>'.
        let s1: string = x;  // Error
            ~~
!!! error TS2322: Type 'T' is not assignable to type 'string'.
!!! error TS2322:   Type 'string | undefined' is not assignable to type 'string'.
!!! error TS2322:     Type 'undefined' is not assignable to type 'string'.
        let s2: string = y;
    }
    
    function f3<T>(x: Partial<T>[keyof T], y: NonNullable<Partial<T>[keyof T]>) {
        x = y;
        y = x;  // Error
        ~
!!! error TS2322: Type 'Partial<T>[keyof T]' is not assignable to type 'NonNullable<Partial<T>[keyof T]>'.
!!! error TS2322:   Type 'T[keyof T] | undefined' is not assignable to type 'NonNullable<Partial<T>[keyof T]>'.
!!! error TS2322:     Type 'undefined' is not assignable to type 'NonNullable<Partial<T>[keyof T]>'.
    }
    
    function f4<T extends { x: string | undefined }>(x: T["x"], y: NonNullable<T["x"]>) {
        x = y;
        y = x;  // Error
        ~
!!! error TS2322: Type 'T["x"]' is not assignable to type 'Diff<T["x"], null | undefined>'.
!!! error TS2322:   Type 'string | undefined' is not assignable to type 'Diff<T["x"], null | undefined>'.
!!! error TS2322:     Type 'undefined' is not assignable to type 'Diff<T["x"], null | undefined>'.
        let s1: string = x;  // Error
            ~~
!!! error TS2322: Type 'T["x"]' is not assignable to type 'string'.
!!! error TS2322:   Type 'string | undefined' is not assignable to type 'string'.
!!! error TS2322:     Type 'undefined' is not assignable to type 'string'.
        let s2: string = y;
    }
    
    type Options = { k: "a", a: number } | { k: "b", b: string } | { k: "c", c: boolean };
    
    type T10 = Exclude<Options, { k: "a" | "b" }>;  // { k: "c", c: boolean }
    type T11 = Extract<Options, { k: "a" | "b" }>;  // { k: "a", a: number } | { k: "b", b: string }
    
    type T12 = Exclude<Options, { k: "a" } | { k: "b" }>;  // { k: "c", c: boolean }
    type T13 = Extract<Options, { k: "a" } | { k: "b" }>;  // { k: "a", a: number } | { k: "b", b: string }
    
    type T14 = Exclude<Options, { q: "a" }>;  // Options
    type T15 = Extract<Options, { q: "a" }>;  // never
    
<<<<<<< HEAD
    declare function f5<T extends Options, K extends string>(p: K): Filter<T, { k: K }>;
    let x0 = f5("a");  // { k: "a", a: number }
=======
    declare function f4<T extends Options, K extends string>(p: K): Extract<T, { k: K }>;
    let x0 = f4("a");  // { k: "a", a: number }
>>>>>>> f1d7afe7
    
    type OptionsOfKind<K extends Options["k"]> = Extract<Options, { k: K }>;
    
    type T16 = OptionsOfKind<"a" | "b">;  // { k: "a", a: number } | { k: "b", b: string }
    
    type Select<T, K extends keyof T, V extends T[K]> = Extract<T, { [P in K]: V }>;
    
    type T17 = Select<Options, "k", "a" | "b">;  // // { k: "a", a: number } | { k: "b", b: string }
    
    type TypeName<T> =
        T extends string ? "string" :
        T extends number ? "number" :
        T extends boolean ? "boolean" :
        T extends undefined ? "undefined" :
        T extends Function ? "function" :
        "object";
    
    type T20 = TypeName<string | (() => void)>;  // "string" | "function"
    type T21 = TypeName<any>;  // "string" | "number" | "boolean" | "undefined" | "function" | "object"
    type T22 = TypeName<never>;  // "string" | "number" | "boolean" | "undefined" | "function" | "object"
    type T23 = TypeName<{}>;  // "object"
    
    type KnockoutObservable<T> = { object: T };
    type KnockoutObservableArray<T> = { array: T };
    
    type KnockedOut<T> = T extends any[] ? KnockoutObservableArray<T[number]> : KnockoutObservable<T>;
    
    type KnockedOutObj<T> = {
        [P in keyof T]: KnockedOut<T[P]>;
    }
    
    interface Item {
        id: number;
        name: string;
        subitems: string[];
    }
    
    type KOItem = KnockedOutObj<Item>;
    
    interface Part {
        id: number;
        name: string;
        subparts: Part[];
        updatePart(newName: string): void;
    }
    
    type FunctionPropertyNames<T> = { [K in keyof T]: T[K] extends Function ? K : never }[keyof T];
    type FunctionProperties<T> = Pick<T, FunctionPropertyNames<T>>;
    
    type NonFunctionPropertyNames<T> = { [K in keyof T]: T[K] extends Function ? never : K }[keyof T];
    type NonFunctionProperties<T> = Pick<T, NonFunctionPropertyNames<T>>;
    
    type T30 = FunctionProperties<Part>;
    type T31 = NonFunctionProperties<Part>;
    
    function f7<T>(x: T, y: FunctionProperties<T>, z: NonFunctionProperties<T>) {
        x = y;  // Error
        ~
!!! error TS2322: Type 'Pick<T, { [K in keyof T]: T[K] extends Function ? K : never; }[keyof T]>' is not assignable to type 'T'.
        x = z;  // Error
        ~
!!! error TS2322: Type 'Pick<T, { [K in keyof T]: T[K] extends Function ? never : K; }[keyof T]>' is not assignable to type 'T'.
        y = x;
        y = z;  // Error
        ~
!!! error TS2322: Type 'Pick<T, { [K in keyof T]: T[K] extends Function ? never : K; }[keyof T]>' is not assignable to type 'Pick<T, { [K in keyof T]: T[K] extends Function ? K : never; }[keyof T]>'.
!!! error TS2322:   Type '{ [K in keyof T]: T[K] extends Function ? K : never; }[keyof T]' is not assignable to type '{ [K in keyof T]: T[K] extends Function ? never : K; }[keyof T]'.
!!! error TS2322:     Type 'T[keyof T] extends Function ? keyof T : never' is not assignable to type '{ [K in keyof T]: T[K] extends Function ? never : K; }[keyof T]'.
!!! error TS2322:       Type 'keyof T' is not assignable to type '{ [K in keyof T]: T[K] extends Function ? never : K; }[keyof T]'.
!!! error TS2322:         Type 'keyof T' is not assignable to type 'T[keyof T] extends Function ? never : keyof T'.
!!! error TS2322:           Type 'T[keyof T] extends Function ? keyof T : never' is not assignable to type 'T[keyof T] extends Function ? never : keyof T'.
!!! error TS2322:             Type '{ [K in keyof T]: T[K] extends Function ? K : never; }[keyof T]' is not assignable to type 'T[keyof T] extends Function ? never : keyof T'.
!!! error TS2322:               Type 'T[keyof T] extends Function ? keyof T : never' is not assignable to type 'T[keyof T] extends Function ? never : keyof T'.
!!! error TS2322:                 Type 'keyof T' is not assignable to type 'never'.
        z = x;
        z = y;  // Error
        ~
!!! error TS2322: Type 'Pick<T, { [K in keyof T]: T[K] extends Function ? K : never; }[keyof T]>' is not assignable to type 'Pick<T, { [K in keyof T]: T[K] extends Function ? never : K; }[keyof T]>'.
!!! error TS2322:   Type '{ [K in keyof T]: T[K] extends Function ? never : K; }[keyof T]' is not assignable to type '{ [K in keyof T]: T[K] extends Function ? K : never; }[keyof T]'.
!!! error TS2322:     Type 'T[keyof T] extends Function ? never : keyof T' is not assignable to type '{ [K in keyof T]: T[K] extends Function ? K : never; }[keyof T]'.
!!! error TS2322:       Type 'keyof T' is not assignable to type '{ [K in keyof T]: T[K] extends Function ? K : never; }[keyof T]'.
!!! error TS2322:         Type 'keyof T' is not assignable to type 'T[keyof T] extends Function ? keyof T : never'.
!!! error TS2322:           Type 'T[keyof T] extends Function ? never : keyof T' is not assignable to type 'T[keyof T] extends Function ? keyof T : never'.
!!! error TS2322:             Type '{ [K in keyof T]: T[K] extends Function ? never : K; }[keyof T]' is not assignable to type 'T[keyof T] extends Function ? keyof T : never'.
!!! error TS2322:               Type 'T[keyof T] extends Function ? never : keyof T' is not assignable to type 'T[keyof T] extends Function ? keyof T : never'.
!!! error TS2322:                 Type 'keyof T' is not assignable to type 'never'.
    }
    
    function f8<T>(x: keyof T, y: FunctionPropertyNames<T>, z: NonFunctionPropertyNames<T>) {
        x = y;
        x = z;
        y = x;  // Error
        ~
!!! error TS2322: Type 'keyof T' is not assignable to type '{ [K in keyof T]: T[K] extends Function ? K : never; }[keyof T]'.
!!! error TS2322:   Type 'keyof T' is not assignable to type 'T[keyof T] extends Function ? keyof T : never'.
        y = z;  // Error
        ~
!!! error TS2322: Type '{ [K in keyof T]: T[K] extends Function ? never : K; }[keyof T]' is not assignable to type '{ [K in keyof T]: T[K] extends Function ? K : never; }[keyof T]'.
!!! error TS2322:   Type 'T[keyof T] extends Function ? never : keyof T' is not assignable to type '{ [K in keyof T]: T[K] extends Function ? K : never; }[keyof T]'.
!!! error TS2322:     Type 'keyof T' is not assignable to type '{ [K in keyof T]: T[K] extends Function ? K : never; }[keyof T]'.
!!! error TS2322:       Type 'T[keyof T] extends Function ? never : keyof T' is not assignable to type 'T[keyof T] extends Function ? keyof T : never'.
!!! error TS2322:         Type '{ [K in keyof T]: T[K] extends Function ? never : K; }[keyof T]' is not assignable to type 'T[keyof T] extends Function ? keyof T : never'.
!!! error TS2322:           Type 'T[keyof T] extends Function ? never : keyof T' is not assignable to type 'T[keyof T] extends Function ? keyof T : never'.
!!! error TS2322:             Type 'keyof T' is not assignable to type 'never'.
        z = x;  // Error
        ~
!!! error TS2322: Type 'keyof T' is not assignable to type '{ [K in keyof T]: T[K] extends Function ? never : K; }[keyof T]'.
!!! error TS2322:   Type 'keyof T' is not assignable to type 'T[keyof T] extends Function ? never : keyof T'.
        z = y;  // Error
        ~
!!! error TS2322: Type '{ [K in keyof T]: T[K] extends Function ? K : never; }[keyof T]' is not assignable to type '{ [K in keyof T]: T[K] extends Function ? never : K; }[keyof T]'.
!!! error TS2322:   Type 'T[keyof T] extends Function ? keyof T : never' is not assignable to type '{ [K in keyof T]: T[K] extends Function ? never : K; }[keyof T]'.
!!! error TS2322:     Type 'keyof T' is not assignable to type '{ [K in keyof T]: T[K] extends Function ? never : K; }[keyof T]'.
!!! error TS2322:       Type 'T[keyof T] extends Function ? keyof T : never' is not assignable to type 'T[keyof T] extends Function ? never : keyof T'.
!!! error TS2322:         Type '{ [K in keyof T]: T[K] extends Function ? K : never; }[keyof T]' is not assignable to type 'T[keyof T] extends Function ? never : keyof T'.
!!! error TS2322:           Type 'T[keyof T] extends Function ? keyof T : never' is not assignable to type 'T[keyof T] extends Function ? never : keyof T'.
!!! error TS2322:             Type 'keyof T' is not assignable to type 'never'.
    }
    
    type DeepReadonly<T> =
        T extends any[] ? DeepReadonlyArray<T[number]> :
        T extends object ? DeepReadonlyObject<T> :
        T;
    
    interface DeepReadonlyArray<T> extends ReadonlyArray<DeepReadonly<T>> {}
    
    type DeepReadonlyObject<T> = {
        readonly [P in NonFunctionPropertyNames<T>]: DeepReadonly<T[P]>;
    };
    
    function f10(part: DeepReadonly<Part>) {
        let name: string = part.name;
        let id: number = part.subparts[0].id;
        part.id = part.id;  // Error
             ~~
!!! error TS2540: Cannot assign to 'id' because it is a constant or a read-only property.
        part.subparts[0] = part.subparts[0];  // Error
        ~~~~~~~~~~~~~~~~
!!! error TS2542: Index signature in type 'DeepReadonlyArray<Part>' only permits reading.
        part.subparts[0].id = part.subparts[0].id;  // Error
                         ~~
!!! error TS2540: Cannot assign to 'id' because it is a constant or a read-only property.
        part.updatePart("hello");  // Error
             ~~~~~~~~~~
!!! error TS2339: Property 'updatePart' does not exist on type 'DeepReadonlyObject<Part>'.
    }
    
    type ZeroOf<T extends number | string | boolean> = T extends number ? 0 : T extends string ? "" : false;
    
    function zeroOf<T extends number | string | boolean>(value: T) {
        return <ZeroOf<T>>(typeof value === "number" ? 0 : typeof value === "string" ? "" : false);
    }
    
    function f20<T extends string>(n: number, b: boolean, x: number | boolean, y: T) {
        zeroOf(5);  // 0
        zeroOf("hello");  // ""
        zeroOf(true);  // false
        zeroOf(n);  // 0
        zeroOf(b);  // False
        zeroOf(x);  // 0 | false
        zeroOf(y);  // ZeroOf<T>
    }
    
    function f21<T extends number | string>(x: T, y: ZeroOf<T>) {
        let z1: number | string = y;
        let z2: 0 | "" = y;
        x = y;  // Error
        ~
!!! error TS2322: Type 'ZeroOf<T>' is not assignable to type 'T'.
!!! error TS2322:   Type '0 | (T extends string ? "" : false)' is not assignable to type 'T'.
!!! error TS2322:     Type '0' is not assignable to type 'T'.
!!! error TS2322:       Type '"" | 0' is not assignable to type 'T'.
!!! error TS2322:         Type '""' is not assignable to type 'T'.
        y = x;  // Error
        ~
!!! error TS2322: Type 'T' is not assignable to type 'ZeroOf<T>'.
!!! error TS2322:   Type 'string | number' is not assignable to type 'ZeroOf<T>'.
!!! error TS2322:     Type 'string' is not assignable to type 'ZeroOf<T>'.
    }
    
    type Extends<T, U> = T extends U ? true : false;
    type If<C extends boolean, T, F> = C extends true ? T : F;
    type Not<C extends boolean> = If<C, false, true>;
    type And<A extends boolean, B extends boolean> = If<A, B, false>;
    type Or<A extends boolean, B extends boolean> = If<A, true, B>;
    
    type IsString<T> = Extends<T, string>;
    
    type Q1 = IsString<number>;  // false
    type Q2 = IsString<"abc">;  // true
    type Q3 = IsString<any>;  // boolean
    type Q4 = IsString<never>;  // boolean
    
    type N1 = Not<false>;  // true
    type N2 = Not<true>;  // false
    type N3 = Not<boolean>;  // boolean
    
    type A1 = And<false, false>;  // false
    type A2 = And<false, true>;  // false
    type A3 = And<true, false>;  // false
    type A4 = And<true, true>;  // true
    type A5 = And<boolean, false>;  // false
    type A6 = And<false, boolean>;  // false
    type A7 = And<boolean, true>;  // boolean
    type A8 = And<true, boolean>;  // boolean
    type A9 = And<boolean, boolean>;  // boolean
    
    type O1 = Or<false, false>;  // false
    type O2 = Or<false, true>;  // true
    type O3 = Or<true, false>;  // true
    type O4 = Or<true, true>;  // true
    type O5 = Or<boolean, false>;  // boolean
    type O6 = Or<false, boolean>;  // boolean
    type O7 = Or<boolean, true>;  // true
    type O8 = Or<true, boolean>;  // true
    type O9 = Or<boolean, boolean>;  // boolean
    
    type T40 = never extends never ? true : false;  // true
    type T41 = number extends never ? true : false;  // false
    type T42 = never extends number ? true : false;  // boolean
    
    type IsNever<T> = T extends never ? true : false;
    
    type T50 = IsNever<never>;  // true
    type T51 = IsNever<number>;  // false
    type T52 = IsNever<any>;  // false
    
    // Repros from #21664
    
    type Eq<T, U> = T extends U ? U extends T ? true : false : false;
    type T60 = Eq<true, true>;  // true
    type T61 = Eq<true, false>;  // false
    type T62 = Eq<false, true>;  // false
    type T63 = Eq<false, false>;  // true
    
    type Eq1<T, U> = Eq<T, U> extends false ? false : true;
    type T70 = Eq1<true, true>;  // true
    type T71 = Eq1<true, false>;  // false
    type T72 = Eq1<false, true>;  // false
    type T73 = Eq1<false, false>;  // true
    
    type Eq2<T, U> = Eq<T, U> extends true ? true : false;
    type T80 = Eq2<true, true>;  // true
    type T81 = Eq2<true, false>;  // false
    type T82 = Eq2<false, true>;  // false
    type T83 = Eq2<false, false>;  // true
    
    // Repro from #21756
    
    type Foo<T> = T extends string ? boolean : number;
    type Bar<T> = T extends string ? boolean : number;
    const convert = <U>(value: Foo<U>): Bar<U> => value;
    
    type Baz<T> = Foo<T>;
    const convert2 = <T>(value: Foo<T>): Baz<T> => value;
    
    function f31<T>() {
        type T1 = T extends string ? boolean : number;
        type T2 = T extends string ? boolean : number;
        var x: T1;
        var x: T2;
    }
    
    function f32<T, U>() {
        type T1 = T & U extends string ? boolean : number;
        type T2 = Foo<T & U>;
        var z: T1;
        var z: T2;  // Error, T2 is distributive, T1 isn't
            ~
!!! error TS2403: Subsequent variable declarations must have the same type.  Variable 'z' must be of type 'T1', but here has type 'Foo<T & U>'.
    }
    
    function f33<T, U>() {
        type T1 = Foo<T & U>;
        type T2 = Bar<T & U>;
        var z: T1;
        var z: T2;
    }
    
    // Repro from #21823
    
    type T90<T> = T extends 0 ? 0 : () => 0;
    type T91<T> = T extends 0 ? 0 : () => 0;
    const f40 = <U>(a: T90<U>): T91<U> => a;
    const f41 = <U>(a: T91<U>): T90<U> => a;
    
    type T92<T> = T extends () => 0 ? () => 1 : () => 2;
    type T93<T> = T extends () => 0 ? () => 1 : () => 2;
    const f42 = <U>(a: T92<U>): T93<U> => a;
    const f43 = <U>(a: T93<U>): T92<U> => a;
    
    type T94<T> = T extends string ? true : 42;
    type T95<T> = T extends string ? boolean : number;
    const f44 = <U>(value: T94<U>): T95<U> => value;
    const f45 = <U>(value: T95<U>): T94<U> => value;  // Error
                                              ~~~~~
!!! error TS2322: Type 'T95<U>' is not assignable to type 'T94<U>'.
!!! error TS2322:   Type 'boolean' is not assignable to type 'true'.
    <|MERGE_RESOLUTION|>--- conflicted
+++ resolved
@@ -1,494 +1,439 @@
-tests/cases/conformance/types/conditional/conditionalTypes1.ts(12,5): error TS2322: Type 'T' is not assignable to type 'NonNullable<T>'.
-tests/cases/conformance/types/conditional/conditionalTypes1.ts(17,5): error TS2322: Type 'T' is not assignable to type 'NonNullable<T>'.
-  Type 'string | undefined' is not assignable to type 'NonNullable<T>'.
-    Type 'undefined' is not assignable to type 'NonNullable<T>'.
-tests/cases/conformance/types/conditional/conditionalTypes1.ts(18,9): error TS2322: Type 'T' is not assignable to type 'string'.
-  Type 'string | undefined' is not assignable to type 'string'.
-    Type 'undefined' is not assignable to type 'string'.
-<<<<<<< HEAD
-tests/cases/conformance/types/conditional/conditionalTypes1.ts(28,5): error TS2322: Type 'Partial<T>[keyof T]' is not assignable to type 'Diff<Partial<T>[keyof T], null | undefined>'.
-  Type 'T[keyof T] | undefined' is not assignable to type 'Diff<Partial<T>[keyof T], null | undefined>'.
-    Type 'undefined' is not assignable to type 'Diff<Partial<T>[keyof T], null | undefined>'.
-tests/cases/conformance/types/conditional/conditionalTypes1.ts(33,5): error TS2322: Type 'T["x"]' is not assignable to type 'Diff<T["x"], null | undefined>'.
-  Type 'string | undefined' is not assignable to type 'Diff<T["x"], null | undefined>'.
-    Type 'undefined' is not assignable to type 'Diff<T["x"], null | undefined>'.
-tests/cases/conformance/types/conditional/conditionalTypes1.ts(34,9): error TS2322: Type 'T["x"]' is not assignable to type 'string'.
-  Type 'string | undefined' is not assignable to type 'string'.
-    Type 'undefined' is not assignable to type 'string'.
-tests/cases/conformance/types/conditional/conditionalTypes1.ts(107,5): error TS2322: Type 'Pick<T, { [K in keyof T]: T[K] extends Function ? K : never; }[keyof T]>' is not assignable to type 'T'.
-tests/cases/conformance/types/conditional/conditionalTypes1.ts(108,5): error TS2322: Type 'Pick<T, { [K in keyof T]: T[K] extends Function ? never : K; }[keyof T]>' is not assignable to type 'T'.
-tests/cases/conformance/types/conditional/conditionalTypes1.ts(110,5): error TS2322: Type 'Pick<T, { [K in keyof T]: T[K] extends Function ? never : K; }[keyof T]>' is not assignable to type 'Pick<T, { [K in keyof T]: T[K] extends Function ? K : never; }[keyof T]>'.
-=======
-tests/cases/conformance/types/conditional/conditionalTypes1.ts(24,5): error TS2322: Type 'Partial<T>[keyof T]' is not assignable to type 'NonNullable<Partial<T>[keyof T]>'.
-  Type 'T[keyof T] | undefined' is not assignable to type 'NonNullable<Partial<T>[keyof T]>'.
-    Type 'undefined' is not assignable to type 'NonNullable<Partial<T>[keyof T]>'.
-tests/cases/conformance/types/conditional/conditionalTypes1.ts(96,5): error TS2322: Type 'Pick<T, { [K in keyof T]: T[K] extends Function ? K : never; }[keyof T]>' is not assignable to type 'T'.
-tests/cases/conformance/types/conditional/conditionalTypes1.ts(97,5): error TS2322: Type 'Pick<T, { [K in keyof T]: T[K] extends Function ? never : K; }[keyof T]>' is not assignable to type 'T'.
-tests/cases/conformance/types/conditional/conditionalTypes1.ts(99,5): error TS2322: Type 'Pick<T, { [K in keyof T]: T[K] extends Function ? never : K; }[keyof T]>' is not assignable to type 'Pick<T, { [K in keyof T]: T[K] extends Function ? K : never; }[keyof T]>'.
->>>>>>> f1d7afe7
-  Type '{ [K in keyof T]: T[K] extends Function ? K : never; }[keyof T]' is not assignable to type '{ [K in keyof T]: T[K] extends Function ? never : K; }[keyof T]'.
-    Type 'T[keyof T] extends Function ? keyof T : never' is not assignable to type '{ [K in keyof T]: T[K] extends Function ? never : K; }[keyof T]'.
-      Type 'keyof T' is not assignable to type '{ [K in keyof T]: T[K] extends Function ? never : K; }[keyof T]'.
-        Type 'keyof T' is not assignable to type 'T[keyof T] extends Function ? never : keyof T'.
-          Type 'T[keyof T] extends Function ? keyof T : never' is not assignable to type 'T[keyof T] extends Function ? never : keyof T'.
-            Type '{ [K in keyof T]: T[K] extends Function ? K : never; }[keyof T]' is not assignable to type 'T[keyof T] extends Function ? never : keyof T'.
-              Type 'T[keyof T] extends Function ? keyof T : never' is not assignable to type 'T[keyof T] extends Function ? never : keyof T'.
-<<<<<<< HEAD
-                Type 'keyof T' is not assignable to type 'never'.
-tests/cases/conformance/types/conditional/conditionalTypes1.ts(112,5): error TS2322: Type 'Pick<T, { [K in keyof T]: T[K] extends Function ? K : never; }[keyof T]>' is not assignable to type 'Pick<T, { [K in keyof T]: T[K] extends Function ? never : K; }[keyof T]>'.
-=======
-                Type 'keyof T' is not assignable to type 'T[keyof T] extends Function ? never : keyof T'.
-tests/cases/conformance/types/conditional/conditionalTypes1.ts(101,5): error TS2322: Type 'Pick<T, { [K in keyof T]: T[K] extends Function ? K : never; }[keyof T]>' is not assignable to type 'Pick<T, { [K in keyof T]: T[K] extends Function ? never : K; }[keyof T]>'.
->>>>>>> f1d7afe7
-  Type '{ [K in keyof T]: T[K] extends Function ? never : K; }[keyof T]' is not assignable to type '{ [K in keyof T]: T[K] extends Function ? K : never; }[keyof T]'.
-    Type 'T[keyof T] extends Function ? never : keyof T' is not assignable to type '{ [K in keyof T]: T[K] extends Function ? K : never; }[keyof T]'.
-      Type 'keyof T' is not assignable to type '{ [K in keyof T]: T[K] extends Function ? K : never; }[keyof T]'.
-        Type 'keyof T' is not assignable to type 'T[keyof T] extends Function ? keyof T : never'.
-          Type 'T[keyof T] extends Function ? never : keyof T' is not assignable to type 'T[keyof T] extends Function ? keyof T : never'.
-            Type '{ [K in keyof T]: T[K] extends Function ? never : K; }[keyof T]' is not assignable to type 'T[keyof T] extends Function ? keyof T : never'.
-              Type 'T[keyof T] extends Function ? never : keyof T' is not assignable to type 'T[keyof T] extends Function ? keyof T : never'.
-<<<<<<< HEAD
-                Type 'keyof T' is not assignable to type 'never'.
-tests/cases/conformance/types/conditional/conditionalTypes1.ts(118,5): error TS2322: Type 'keyof T' is not assignable to type '{ [K in keyof T]: T[K] extends Function ? K : never; }[keyof T]'.
-  Type 'keyof T' is not assignable to type 'T[keyof T] extends Function ? keyof T : never'.
-tests/cases/conformance/types/conditional/conditionalTypes1.ts(119,5): error TS2322: Type '{ [K in keyof T]: T[K] extends Function ? never : K; }[keyof T]' is not assignable to type '{ [K in keyof T]: T[K] extends Function ? K : never; }[keyof T]'.
-=======
-                Type 'keyof T' is not assignable to type 'T[keyof T] extends Function ? keyof T : never'.
-tests/cases/conformance/types/conditional/conditionalTypes1.ts(107,5): error TS2322: Type 'keyof T' is not assignable to type '{ [K in keyof T]: T[K] extends Function ? K : never; }[keyof T]'.
-  Type 'keyof T' is not assignable to type 'T[keyof T] extends Function ? keyof T : never'.
-tests/cases/conformance/types/conditional/conditionalTypes1.ts(108,5): error TS2322: Type '{ [K in keyof T]: T[K] extends Function ? never : K; }[keyof T]' is not assignable to type '{ [K in keyof T]: T[K] extends Function ? K : never; }[keyof T]'.
->>>>>>> f1d7afe7
-  Type 'T[keyof T] extends Function ? never : keyof T' is not assignable to type '{ [K in keyof T]: T[K] extends Function ? K : never; }[keyof T]'.
-    Type 'keyof T' is not assignable to type '{ [K in keyof T]: T[K] extends Function ? K : never; }[keyof T]'.
-      Type 'T[keyof T] extends Function ? never : keyof T' is not assignable to type 'T[keyof T] extends Function ? keyof T : never'.
-        Type '{ [K in keyof T]: T[K] extends Function ? never : K; }[keyof T]' is not assignable to type 'T[keyof T] extends Function ? keyof T : never'.
-          Type 'T[keyof T] extends Function ? never : keyof T' is not assignable to type 'T[keyof T] extends Function ? keyof T : never'.
-<<<<<<< HEAD
-            Type 'keyof T' is not assignable to type 'never'.
-tests/cases/conformance/types/conditional/conditionalTypes1.ts(120,5): error TS2322: Type 'keyof T' is not assignable to type '{ [K in keyof T]: T[K] extends Function ? never : K; }[keyof T]'.
-  Type 'keyof T' is not assignable to type 'T[keyof T] extends Function ? never : keyof T'.
-tests/cases/conformance/types/conditional/conditionalTypes1.ts(121,5): error TS2322: Type '{ [K in keyof T]: T[K] extends Function ? K : never; }[keyof T]' is not assignable to type '{ [K in keyof T]: T[K] extends Function ? never : K; }[keyof T]'.
-=======
-            Type 'keyof T' is not assignable to type 'T[keyof T] extends Function ? keyof T : never'.
-tests/cases/conformance/types/conditional/conditionalTypes1.ts(109,5): error TS2322: Type 'keyof T' is not assignable to type '{ [K in keyof T]: T[K] extends Function ? never : K; }[keyof T]'.
-  Type 'keyof T' is not assignable to type 'T[keyof T] extends Function ? never : keyof T'.
-tests/cases/conformance/types/conditional/conditionalTypes1.ts(110,5): error TS2322: Type '{ [K in keyof T]: T[K] extends Function ? K : never; }[keyof T]' is not assignable to type '{ [K in keyof T]: T[K] extends Function ? never : K; }[keyof T]'.
->>>>>>> f1d7afe7
-  Type 'T[keyof T] extends Function ? keyof T : never' is not assignable to type '{ [K in keyof T]: T[K] extends Function ? never : K; }[keyof T]'.
-    Type 'keyof T' is not assignable to type '{ [K in keyof T]: T[K] extends Function ? never : K; }[keyof T]'.
-      Type 'T[keyof T] extends Function ? keyof T : never' is not assignable to type 'T[keyof T] extends Function ? never : keyof T'.
-        Type '{ [K in keyof T]: T[K] extends Function ? K : never; }[keyof T]' is not assignable to type 'T[keyof T] extends Function ? never : keyof T'.
-          Type 'T[keyof T] extends Function ? keyof T : never' is not assignable to type 'T[keyof T] extends Function ? never : keyof T'.
-<<<<<<< HEAD
-            Type 'keyof T' is not assignable to type 'never'.
-tests/cases/conformance/types/conditional/conditionalTypes1.ts(138,10): error TS2540: Cannot assign to 'id' because it is a constant or a read-only property.
-tests/cases/conformance/types/conditional/conditionalTypes1.ts(139,5): error TS2542: Index signature in type 'DeepReadonlyArray<Part>' only permits reading.
-tests/cases/conformance/types/conditional/conditionalTypes1.ts(140,22): error TS2540: Cannot assign to 'id' because it is a constant or a read-only property.
-tests/cases/conformance/types/conditional/conditionalTypes1.ts(141,10): error TS2339: Property 'updatePart' does not exist on type 'DeepReadonlyObject<Part>'.
-tests/cases/conformance/types/conditional/conditionalTypes1.ts(163,5): error TS2322: Type 'ZeroOf<T>' is not assignable to type 'T'.
-=======
-            Type 'keyof T' is not assignable to type 'T[keyof T] extends Function ? never : keyof T'.
-tests/cases/conformance/types/conditional/conditionalTypes1.ts(127,10): error TS2540: Cannot assign to 'id' because it is a constant or a read-only property.
-tests/cases/conformance/types/conditional/conditionalTypes1.ts(128,5): error TS2542: Index signature in type 'DeepReadonlyArray<Part>' only permits reading.
-tests/cases/conformance/types/conditional/conditionalTypes1.ts(129,22): error TS2540: Cannot assign to 'id' because it is a constant or a read-only property.
-tests/cases/conformance/types/conditional/conditionalTypes1.ts(130,10): error TS2339: Property 'updatePart' does not exist on type 'DeepReadonlyObject<Part>'.
-tests/cases/conformance/types/conditional/conditionalTypes1.ts(152,5): error TS2322: Type 'ZeroOf<T>' is not assignable to type 'T'.
->>>>>>> f1d7afe7
-  Type '0 | (T extends string ? "" : false)' is not assignable to type 'T'.
-    Type '0' is not assignable to type 'T'.
-      Type '"" | 0' is not assignable to type 'T'.
-        Type '""' is not assignable to type 'T'.
-<<<<<<< HEAD
-tests/cases/conformance/types/conditional/conditionalTypes1.ts(164,5): error TS2322: Type 'T' is not assignable to type 'ZeroOf<T>'.
-  Type 'string | number' is not assignable to type 'ZeroOf<T>'.
-    Type 'string' is not assignable to type 'ZeroOf<T>'.
-tests/cases/conformance/types/conditional/conditionalTypes1.ts(254,9): error TS2403: Subsequent variable declarations must have the same type.  Variable 'z' must be of type 'T1', but here has type 'Foo<T & U>'.
-tests/cases/conformance/types/conditional/conditionalTypes1.ts(279,43): error TS2322: Type 'T95<U>' is not assignable to type 'T94<U>'.
-  Type 'boolean' is not assignable to type 'true'.
-
-
-==== tests/cases/conformance/types/conditional/conditionalTypes1.ts (22 errors) ====
-    type Diff<T, U> = T extends U ? never : T;
-    type Filter<T, U> = T extends U ? T : never;
-    type NonNullable<T> = Diff<T, null | undefined>;
-=======
-tests/cases/conformance/types/conditional/conditionalTypes1.ts(153,5): error TS2322: Type 'T' is not assignable to type 'ZeroOf<T>'.
-  Type 'string | number' is not assignable to type 'ZeroOf<T>'.
-    Type 'string' is not assignable to type 'ZeroOf<T>'.
-tests/cases/conformance/types/conditional/conditionalTypes1.ts(243,9): error TS2403: Subsequent variable declarations must have the same type.  Variable 'z' must be of type 'T1', but here has type 'Foo<T & U>'.
-
-
-==== tests/cases/conformance/types/conditional/conditionalTypes1.ts (19 errors) ====
-    type T00 = Exclude<"a" | "b" | "c" | "d", "a" | "c" | "f">;  // "b" | "d"
-    type T01 = Extract<"a" | "b" | "c" | "d", "a" | "c" | "f">;  // "a" | "c"
->>>>>>> f1d7afe7
-    
-    type T02 = Exclude<string | number | (() => void), Function>;  // string | number
-    type T03 = Extract<string | number | (() => void), Function>;  // () => void
-    
-    type T04 = NonNullable<string | number | undefined>;  // string | number
-    type T05 = NonNullable<(() => string) | string[] | null | undefined>;  // (() => string) | string[]
-    
-    function f1<T>(x: T, y: NonNullable<T>) {
-        x = y;
-        y = x;  // Error
-        ~
-!!! error TS2322: Type 'T' is not assignable to type 'NonNullable<T>'.
-    }
-    
-    function f2<T extends string | undefined>(x: T, y: NonNullable<T>) {
-        x = y;
-        y = x;  // Error
-        ~
-!!! error TS2322: Type 'T' is not assignable to type 'NonNullable<T>'.
-!!! error TS2322:   Type 'string | undefined' is not assignable to type 'NonNullable<T>'.
-!!! error TS2322:     Type 'undefined' is not assignable to type 'NonNullable<T>'.
-        let s1: string = x;  // Error
-            ~~
-!!! error TS2322: Type 'T' is not assignable to type 'string'.
-!!! error TS2322:   Type 'string | undefined' is not assignable to type 'string'.
-!!! error TS2322:     Type 'undefined' is not assignable to type 'string'.
-        let s2: string = y;
-    }
-    
-    function f3<T>(x: Partial<T>[keyof T], y: NonNullable<Partial<T>[keyof T]>) {
-        x = y;
-        y = x;  // Error
-        ~
-!!! error TS2322: Type 'Partial<T>[keyof T]' is not assignable to type 'NonNullable<Partial<T>[keyof T]>'.
-!!! error TS2322:   Type 'T[keyof T] | undefined' is not assignable to type 'NonNullable<Partial<T>[keyof T]>'.
-!!! error TS2322:     Type 'undefined' is not assignable to type 'NonNullable<Partial<T>[keyof T]>'.
-    }
-    
-    function f4<T extends { x: string | undefined }>(x: T["x"], y: NonNullable<T["x"]>) {
-        x = y;
-        y = x;  // Error
-        ~
-!!! error TS2322: Type 'T["x"]' is not assignable to type 'Diff<T["x"], null | undefined>'.
-!!! error TS2322:   Type 'string | undefined' is not assignable to type 'Diff<T["x"], null | undefined>'.
-!!! error TS2322:     Type 'undefined' is not assignable to type 'Diff<T["x"], null | undefined>'.
-        let s1: string = x;  // Error
-            ~~
-!!! error TS2322: Type 'T["x"]' is not assignable to type 'string'.
-!!! error TS2322:   Type 'string | undefined' is not assignable to type 'string'.
-!!! error TS2322:     Type 'undefined' is not assignable to type 'string'.
-        let s2: string = y;
-    }
-    
-    type Options = { k: "a", a: number } | { k: "b", b: string } | { k: "c", c: boolean };
-    
-    type T10 = Exclude<Options, { k: "a" | "b" }>;  // { k: "c", c: boolean }
-    type T11 = Extract<Options, { k: "a" | "b" }>;  // { k: "a", a: number } | { k: "b", b: string }
-    
-    type T12 = Exclude<Options, { k: "a" } | { k: "b" }>;  // { k: "c", c: boolean }
-    type T13 = Extract<Options, { k: "a" } | { k: "b" }>;  // { k: "a", a: number } | { k: "b", b: string }
-    
-    type T14 = Exclude<Options, { q: "a" }>;  // Options
-    type T15 = Extract<Options, { q: "a" }>;  // never
-    
-<<<<<<< HEAD
-    declare function f5<T extends Options, K extends string>(p: K): Filter<T, { k: K }>;
-    let x0 = f5("a");  // { k: "a", a: number }
-=======
-    declare function f4<T extends Options, K extends string>(p: K): Extract<T, { k: K }>;
-    let x0 = f4("a");  // { k: "a", a: number }
->>>>>>> f1d7afe7
-    
-    type OptionsOfKind<K extends Options["k"]> = Extract<Options, { k: K }>;
-    
-    type T16 = OptionsOfKind<"a" | "b">;  // { k: "a", a: number } | { k: "b", b: string }
-    
-    type Select<T, K extends keyof T, V extends T[K]> = Extract<T, { [P in K]: V }>;
-    
-    type T17 = Select<Options, "k", "a" | "b">;  // // { k: "a", a: number } | { k: "b", b: string }
-    
-    type TypeName<T> =
-        T extends string ? "string" :
-        T extends number ? "number" :
-        T extends boolean ? "boolean" :
-        T extends undefined ? "undefined" :
-        T extends Function ? "function" :
-        "object";
-    
-    type T20 = TypeName<string | (() => void)>;  // "string" | "function"
-    type T21 = TypeName<any>;  // "string" | "number" | "boolean" | "undefined" | "function" | "object"
-    type T22 = TypeName<never>;  // "string" | "number" | "boolean" | "undefined" | "function" | "object"
-    type T23 = TypeName<{}>;  // "object"
-    
-    type KnockoutObservable<T> = { object: T };
-    type KnockoutObservableArray<T> = { array: T };
-    
-    type KnockedOut<T> = T extends any[] ? KnockoutObservableArray<T[number]> : KnockoutObservable<T>;
-    
-    type KnockedOutObj<T> = {
-        [P in keyof T]: KnockedOut<T[P]>;
-    }
-    
-    interface Item {
-        id: number;
-        name: string;
-        subitems: string[];
-    }
-    
-    type KOItem = KnockedOutObj<Item>;
-    
-    interface Part {
-        id: number;
-        name: string;
-        subparts: Part[];
-        updatePart(newName: string): void;
-    }
-    
-    type FunctionPropertyNames<T> = { [K in keyof T]: T[K] extends Function ? K : never }[keyof T];
-    type FunctionProperties<T> = Pick<T, FunctionPropertyNames<T>>;
-    
-    type NonFunctionPropertyNames<T> = { [K in keyof T]: T[K] extends Function ? never : K }[keyof T];
-    type NonFunctionProperties<T> = Pick<T, NonFunctionPropertyNames<T>>;
-    
-    type T30 = FunctionProperties<Part>;
-    type T31 = NonFunctionProperties<Part>;
-    
-    function f7<T>(x: T, y: FunctionProperties<T>, z: NonFunctionProperties<T>) {
-        x = y;  // Error
-        ~
-!!! error TS2322: Type 'Pick<T, { [K in keyof T]: T[K] extends Function ? K : never; }[keyof T]>' is not assignable to type 'T'.
-        x = z;  // Error
-        ~
-!!! error TS2322: Type 'Pick<T, { [K in keyof T]: T[K] extends Function ? never : K; }[keyof T]>' is not assignable to type 'T'.
-        y = x;
-        y = z;  // Error
-        ~
-!!! error TS2322: Type 'Pick<T, { [K in keyof T]: T[K] extends Function ? never : K; }[keyof T]>' is not assignable to type 'Pick<T, { [K in keyof T]: T[K] extends Function ? K : never; }[keyof T]>'.
-!!! error TS2322:   Type '{ [K in keyof T]: T[K] extends Function ? K : never; }[keyof T]' is not assignable to type '{ [K in keyof T]: T[K] extends Function ? never : K; }[keyof T]'.
-!!! error TS2322:     Type 'T[keyof T] extends Function ? keyof T : never' is not assignable to type '{ [K in keyof T]: T[K] extends Function ? never : K; }[keyof T]'.
-!!! error TS2322:       Type 'keyof T' is not assignable to type '{ [K in keyof T]: T[K] extends Function ? never : K; }[keyof T]'.
-!!! error TS2322:         Type 'keyof T' is not assignable to type 'T[keyof T] extends Function ? never : keyof T'.
-!!! error TS2322:           Type 'T[keyof T] extends Function ? keyof T : never' is not assignable to type 'T[keyof T] extends Function ? never : keyof T'.
-!!! error TS2322:             Type '{ [K in keyof T]: T[K] extends Function ? K : never; }[keyof T]' is not assignable to type 'T[keyof T] extends Function ? never : keyof T'.
-!!! error TS2322:               Type 'T[keyof T] extends Function ? keyof T : never' is not assignable to type 'T[keyof T] extends Function ? never : keyof T'.
-!!! error TS2322:                 Type 'keyof T' is not assignable to type 'never'.
-        z = x;
-        z = y;  // Error
-        ~
-!!! error TS2322: Type 'Pick<T, { [K in keyof T]: T[K] extends Function ? K : never; }[keyof T]>' is not assignable to type 'Pick<T, { [K in keyof T]: T[K] extends Function ? never : K; }[keyof T]>'.
-!!! error TS2322:   Type '{ [K in keyof T]: T[K] extends Function ? never : K; }[keyof T]' is not assignable to type '{ [K in keyof T]: T[K] extends Function ? K : never; }[keyof T]'.
-!!! error TS2322:     Type 'T[keyof T] extends Function ? never : keyof T' is not assignable to type '{ [K in keyof T]: T[K] extends Function ? K : never; }[keyof T]'.
-!!! error TS2322:       Type 'keyof T' is not assignable to type '{ [K in keyof T]: T[K] extends Function ? K : never; }[keyof T]'.
-!!! error TS2322:         Type 'keyof T' is not assignable to type 'T[keyof T] extends Function ? keyof T : never'.
-!!! error TS2322:           Type 'T[keyof T] extends Function ? never : keyof T' is not assignable to type 'T[keyof T] extends Function ? keyof T : never'.
-!!! error TS2322:             Type '{ [K in keyof T]: T[K] extends Function ? never : K; }[keyof T]' is not assignable to type 'T[keyof T] extends Function ? keyof T : never'.
-!!! error TS2322:               Type 'T[keyof T] extends Function ? never : keyof T' is not assignable to type 'T[keyof T] extends Function ? keyof T : never'.
-!!! error TS2322:                 Type 'keyof T' is not assignable to type 'never'.
-    }
-    
-    function f8<T>(x: keyof T, y: FunctionPropertyNames<T>, z: NonFunctionPropertyNames<T>) {
-        x = y;
-        x = z;
-        y = x;  // Error
-        ~
-!!! error TS2322: Type 'keyof T' is not assignable to type '{ [K in keyof T]: T[K] extends Function ? K : never; }[keyof T]'.
-!!! error TS2322:   Type 'keyof T' is not assignable to type 'T[keyof T] extends Function ? keyof T : never'.
-        y = z;  // Error
-        ~
-!!! error TS2322: Type '{ [K in keyof T]: T[K] extends Function ? never : K; }[keyof T]' is not assignable to type '{ [K in keyof T]: T[K] extends Function ? K : never; }[keyof T]'.
-!!! error TS2322:   Type 'T[keyof T] extends Function ? never : keyof T' is not assignable to type '{ [K in keyof T]: T[K] extends Function ? K : never; }[keyof T]'.
-!!! error TS2322:     Type 'keyof T' is not assignable to type '{ [K in keyof T]: T[K] extends Function ? K : never; }[keyof T]'.
-!!! error TS2322:       Type 'T[keyof T] extends Function ? never : keyof T' is not assignable to type 'T[keyof T] extends Function ? keyof T : never'.
-!!! error TS2322:         Type '{ [K in keyof T]: T[K] extends Function ? never : K; }[keyof T]' is not assignable to type 'T[keyof T] extends Function ? keyof T : never'.
-!!! error TS2322:           Type 'T[keyof T] extends Function ? never : keyof T' is not assignable to type 'T[keyof T] extends Function ? keyof T : never'.
-!!! error TS2322:             Type 'keyof T' is not assignable to type 'never'.
-        z = x;  // Error
-        ~
-!!! error TS2322: Type 'keyof T' is not assignable to type '{ [K in keyof T]: T[K] extends Function ? never : K; }[keyof T]'.
-!!! error TS2322:   Type 'keyof T' is not assignable to type 'T[keyof T] extends Function ? never : keyof T'.
-        z = y;  // Error
-        ~
-!!! error TS2322: Type '{ [K in keyof T]: T[K] extends Function ? K : never; }[keyof T]' is not assignable to type '{ [K in keyof T]: T[K] extends Function ? never : K; }[keyof T]'.
-!!! error TS2322:   Type 'T[keyof T] extends Function ? keyof T : never' is not assignable to type '{ [K in keyof T]: T[K] extends Function ? never : K; }[keyof T]'.
-!!! error TS2322:     Type 'keyof T' is not assignable to type '{ [K in keyof T]: T[K] extends Function ? never : K; }[keyof T]'.
-!!! error TS2322:       Type 'T[keyof T] extends Function ? keyof T : never' is not assignable to type 'T[keyof T] extends Function ? never : keyof T'.
-!!! error TS2322:         Type '{ [K in keyof T]: T[K] extends Function ? K : never; }[keyof T]' is not assignable to type 'T[keyof T] extends Function ? never : keyof T'.
-!!! error TS2322:           Type 'T[keyof T] extends Function ? keyof T : never' is not assignable to type 'T[keyof T] extends Function ? never : keyof T'.
-!!! error TS2322:             Type 'keyof T' is not assignable to type 'never'.
-    }
-    
-    type DeepReadonly<T> =
-        T extends any[] ? DeepReadonlyArray<T[number]> :
-        T extends object ? DeepReadonlyObject<T> :
-        T;
-    
-    interface DeepReadonlyArray<T> extends ReadonlyArray<DeepReadonly<T>> {}
-    
-    type DeepReadonlyObject<T> = {
-        readonly [P in NonFunctionPropertyNames<T>]: DeepReadonly<T[P]>;
-    };
-    
-    function f10(part: DeepReadonly<Part>) {
-        let name: string = part.name;
-        let id: number = part.subparts[0].id;
-        part.id = part.id;  // Error
-             ~~
-!!! error TS2540: Cannot assign to 'id' because it is a constant or a read-only property.
-        part.subparts[0] = part.subparts[0];  // Error
-        ~~~~~~~~~~~~~~~~
-!!! error TS2542: Index signature in type 'DeepReadonlyArray<Part>' only permits reading.
-        part.subparts[0].id = part.subparts[0].id;  // Error
-                         ~~
-!!! error TS2540: Cannot assign to 'id' because it is a constant or a read-only property.
-        part.updatePart("hello");  // Error
-             ~~~~~~~~~~
-!!! error TS2339: Property 'updatePart' does not exist on type 'DeepReadonlyObject<Part>'.
-    }
-    
-    type ZeroOf<T extends number | string | boolean> = T extends number ? 0 : T extends string ? "" : false;
-    
-    function zeroOf<T extends number | string | boolean>(value: T) {
-        return <ZeroOf<T>>(typeof value === "number" ? 0 : typeof value === "string" ? "" : false);
-    }
-    
-    function f20<T extends string>(n: number, b: boolean, x: number | boolean, y: T) {
-        zeroOf(5);  // 0
-        zeroOf("hello");  // ""
-        zeroOf(true);  // false
-        zeroOf(n);  // 0
-        zeroOf(b);  // False
-        zeroOf(x);  // 0 | false
-        zeroOf(y);  // ZeroOf<T>
-    }
-    
-    function f21<T extends number | string>(x: T, y: ZeroOf<T>) {
-        let z1: number | string = y;
-        let z2: 0 | "" = y;
-        x = y;  // Error
-        ~
-!!! error TS2322: Type 'ZeroOf<T>' is not assignable to type 'T'.
-!!! error TS2322:   Type '0 | (T extends string ? "" : false)' is not assignable to type 'T'.
-!!! error TS2322:     Type '0' is not assignable to type 'T'.
-!!! error TS2322:       Type '"" | 0' is not assignable to type 'T'.
-!!! error TS2322:         Type '""' is not assignable to type 'T'.
-        y = x;  // Error
-        ~
-!!! error TS2322: Type 'T' is not assignable to type 'ZeroOf<T>'.
-!!! error TS2322:   Type 'string | number' is not assignable to type 'ZeroOf<T>'.
-!!! error TS2322:     Type 'string' is not assignable to type 'ZeroOf<T>'.
-    }
-    
-    type Extends<T, U> = T extends U ? true : false;
-    type If<C extends boolean, T, F> = C extends true ? T : F;
-    type Not<C extends boolean> = If<C, false, true>;
-    type And<A extends boolean, B extends boolean> = If<A, B, false>;
-    type Or<A extends boolean, B extends boolean> = If<A, true, B>;
-    
-    type IsString<T> = Extends<T, string>;
-    
-    type Q1 = IsString<number>;  // false
-    type Q2 = IsString<"abc">;  // true
-    type Q3 = IsString<any>;  // boolean
-    type Q4 = IsString<never>;  // boolean
-    
-    type N1 = Not<false>;  // true
-    type N2 = Not<true>;  // false
-    type N3 = Not<boolean>;  // boolean
-    
-    type A1 = And<false, false>;  // false
-    type A2 = And<false, true>;  // false
-    type A3 = And<true, false>;  // false
-    type A4 = And<true, true>;  // true
-    type A5 = And<boolean, false>;  // false
-    type A6 = And<false, boolean>;  // false
-    type A7 = And<boolean, true>;  // boolean
-    type A8 = And<true, boolean>;  // boolean
-    type A9 = And<boolean, boolean>;  // boolean
-    
-    type O1 = Or<false, false>;  // false
-    type O2 = Or<false, true>;  // true
-    type O3 = Or<true, false>;  // true
-    type O4 = Or<true, true>;  // true
-    type O5 = Or<boolean, false>;  // boolean
-    type O6 = Or<false, boolean>;  // boolean
-    type O7 = Or<boolean, true>;  // true
-    type O8 = Or<true, boolean>;  // true
-    type O9 = Or<boolean, boolean>;  // boolean
-    
-    type T40 = never extends never ? true : false;  // true
-    type T41 = number extends never ? true : false;  // false
-    type T42 = never extends number ? true : false;  // boolean
-    
-    type IsNever<T> = T extends never ? true : false;
-    
-    type T50 = IsNever<never>;  // true
-    type T51 = IsNever<number>;  // false
-    type T52 = IsNever<any>;  // false
-    
-    // Repros from #21664
-    
-    type Eq<T, U> = T extends U ? U extends T ? true : false : false;
-    type T60 = Eq<true, true>;  // true
-    type T61 = Eq<true, false>;  // false
-    type T62 = Eq<false, true>;  // false
-    type T63 = Eq<false, false>;  // true
-    
-    type Eq1<T, U> = Eq<T, U> extends false ? false : true;
-    type T70 = Eq1<true, true>;  // true
-    type T71 = Eq1<true, false>;  // false
-    type T72 = Eq1<false, true>;  // false
-    type T73 = Eq1<false, false>;  // true
-    
-    type Eq2<T, U> = Eq<T, U> extends true ? true : false;
-    type T80 = Eq2<true, true>;  // true
-    type T81 = Eq2<true, false>;  // false
-    type T82 = Eq2<false, true>;  // false
-    type T83 = Eq2<false, false>;  // true
-    
-    // Repro from #21756
-    
-    type Foo<T> = T extends string ? boolean : number;
-    type Bar<T> = T extends string ? boolean : number;
-    const convert = <U>(value: Foo<U>): Bar<U> => value;
-    
-    type Baz<T> = Foo<T>;
-    const convert2 = <T>(value: Foo<T>): Baz<T> => value;
-    
-    function f31<T>() {
-        type T1 = T extends string ? boolean : number;
-        type T2 = T extends string ? boolean : number;
-        var x: T1;
-        var x: T2;
-    }
-    
-    function f32<T, U>() {
-        type T1 = T & U extends string ? boolean : number;
-        type T2 = Foo<T & U>;
-        var z: T1;
-        var z: T2;  // Error, T2 is distributive, T1 isn't
-            ~
-!!! error TS2403: Subsequent variable declarations must have the same type.  Variable 'z' must be of type 'T1', but here has type 'Foo<T & U>'.
-    }
-    
-    function f33<T, U>() {
-        type T1 = Foo<T & U>;
-        type T2 = Bar<T & U>;
-        var z: T1;
-        var z: T2;
-    }
-    
-    // Repro from #21823
-    
-    type T90<T> = T extends 0 ? 0 : () => 0;
-    type T91<T> = T extends 0 ? 0 : () => 0;
-    const f40 = <U>(a: T90<U>): T91<U> => a;
-    const f41 = <U>(a: T91<U>): T90<U> => a;
-    
-    type T92<T> = T extends () => 0 ? () => 1 : () => 2;
-    type T93<T> = T extends () => 0 ? () => 1 : () => 2;
-    const f42 = <U>(a: T92<U>): T93<U> => a;
-    const f43 = <U>(a: T93<U>): T92<U> => a;
-    
-    type T94<T> = T extends string ? true : 42;
-    type T95<T> = T extends string ? boolean : number;
-    const f44 = <U>(value: T94<U>): T95<U> => value;
-    const f45 = <U>(value: T95<U>): T94<U> => value;  // Error
-                                              ~~~~~
-!!! error TS2322: Type 'T95<U>' is not assignable to type 'T94<U>'.
-!!! error TS2322:   Type 'boolean' is not assignable to type 'true'.
+tests/cases/conformance/types/conditional/conditionalTypes1.ts(12,5): error TS2322: Type 'T' is not assignable to type 'NonNullable<T>'.
+tests/cases/conformance/types/conditional/conditionalTypes1.ts(17,5): error TS2322: Type 'T' is not assignable to type 'NonNullable<T>'.
+  Type 'string | undefined' is not assignable to type 'NonNullable<T>'.
+    Type 'undefined' is not assignable to type 'NonNullable<T>'.
+tests/cases/conformance/types/conditional/conditionalTypes1.ts(18,9): error TS2322: Type 'T' is not assignable to type 'string'.
+  Type 'string | undefined' is not assignable to type 'string'.
+    Type 'undefined' is not assignable to type 'string'.
+tests/cases/conformance/types/conditional/conditionalTypes1.ts(24,5): error TS2322: Type 'Partial<T>[keyof T]' is not assignable to type 'NonNullable<Partial<T>[keyof T]>'.
+  Type 'T[keyof T] | undefined' is not assignable to type 'NonNullable<Partial<T>[keyof T]>'.
+    Type 'undefined' is not assignable to type 'NonNullable<Partial<T>[keyof T]>'.
+tests/cases/conformance/types/conditional/conditionalTypes1.ts(29,5): error TS2322: Type 'T["x"]' is not assignable to type 'NonNullable<T["x"]>'.
+  Type 'string | undefined' is not assignable to type 'NonNullable<T["x"]>'.
+    Type 'undefined' is not assignable to type 'NonNullable<T["x"]>'.
+tests/cases/conformance/types/conditional/conditionalTypes1.ts(30,9): error TS2322: Type 'T["x"]' is not assignable to type 'string'.
+  Type 'string | undefined' is not assignable to type 'string'.
+    Type 'undefined' is not assignable to type 'string'.
+tests/cases/conformance/types/conditional/conditionalTypes1.ts(103,5): error TS2322: Type 'Pick<T, { [K in keyof T]: T[K] extends Function ? K : never; }[keyof T]>' is not assignable to type 'T'.
+tests/cases/conformance/types/conditional/conditionalTypes1.ts(104,5): error TS2322: Type 'Pick<T, { [K in keyof T]: T[K] extends Function ? never : K; }[keyof T]>' is not assignable to type 'T'.
+tests/cases/conformance/types/conditional/conditionalTypes1.ts(106,5): error TS2322: Type 'Pick<T, { [K in keyof T]: T[K] extends Function ? never : K; }[keyof T]>' is not assignable to type 'Pick<T, { [K in keyof T]: T[K] extends Function ? K : never; }[keyof T]>'.
+  Type '{ [K in keyof T]: T[K] extends Function ? K : never; }[keyof T]' is not assignable to type '{ [K in keyof T]: T[K] extends Function ? never : K; }[keyof T]'.
+    Type 'T[keyof T] extends Function ? keyof T : never' is not assignable to type '{ [K in keyof T]: T[K] extends Function ? never : K; }[keyof T]'.
+      Type 'keyof T' is not assignable to type '{ [K in keyof T]: T[K] extends Function ? never : K; }[keyof T]'.
+        Type 'keyof T' is not assignable to type 'T[keyof T] extends Function ? never : keyof T'.
+          Type 'T[keyof T] extends Function ? keyof T : never' is not assignable to type 'T[keyof T] extends Function ? never : keyof T'.
+            Type '{ [K in keyof T]: T[K] extends Function ? K : never; }[keyof T]' is not assignable to type 'T[keyof T] extends Function ? never : keyof T'.
+              Type 'T[keyof T] extends Function ? keyof T : never' is not assignable to type 'T[keyof T] extends Function ? never : keyof T'.
+                Type 'keyof T' is not assignable to type 'never'.
+tests/cases/conformance/types/conditional/conditionalTypes1.ts(108,5): error TS2322: Type 'Pick<T, { [K in keyof T]: T[K] extends Function ? K : never; }[keyof T]>' is not assignable to type 'Pick<T, { [K in keyof T]: T[K] extends Function ? never : K; }[keyof T]>'.
+  Type '{ [K in keyof T]: T[K] extends Function ? never : K; }[keyof T]' is not assignable to type '{ [K in keyof T]: T[K] extends Function ? K : never; }[keyof T]'.
+    Type 'T[keyof T] extends Function ? never : keyof T' is not assignable to type '{ [K in keyof T]: T[K] extends Function ? K : never; }[keyof T]'.
+      Type 'keyof T' is not assignable to type '{ [K in keyof T]: T[K] extends Function ? K : never; }[keyof T]'.
+        Type 'keyof T' is not assignable to type 'T[keyof T] extends Function ? keyof T : never'.
+          Type 'T[keyof T] extends Function ? never : keyof T' is not assignable to type 'T[keyof T] extends Function ? keyof T : never'.
+            Type '{ [K in keyof T]: T[K] extends Function ? never : K; }[keyof T]' is not assignable to type 'T[keyof T] extends Function ? keyof T : never'.
+              Type 'T[keyof T] extends Function ? never : keyof T' is not assignable to type 'T[keyof T] extends Function ? keyof T : never'.
+                Type 'keyof T' is not assignable to type 'never'.
+tests/cases/conformance/types/conditional/conditionalTypes1.ts(114,5): error TS2322: Type 'keyof T' is not assignable to type '{ [K in keyof T]: T[K] extends Function ? K : never; }[keyof T]'.
+  Type 'keyof T' is not assignable to type 'T[keyof T] extends Function ? keyof T : never'.
+tests/cases/conformance/types/conditional/conditionalTypes1.ts(115,5): error TS2322: Type '{ [K in keyof T]: T[K] extends Function ? never : K; }[keyof T]' is not assignable to type '{ [K in keyof T]: T[K] extends Function ? K : never; }[keyof T]'.
+  Type 'T[keyof T] extends Function ? never : keyof T' is not assignable to type '{ [K in keyof T]: T[K] extends Function ? K : never; }[keyof T]'.
+    Type 'keyof T' is not assignable to type '{ [K in keyof T]: T[K] extends Function ? K : never; }[keyof T]'.
+      Type 'T[keyof T] extends Function ? never : keyof T' is not assignable to type 'T[keyof T] extends Function ? keyof T : never'.
+        Type '{ [K in keyof T]: T[K] extends Function ? never : K; }[keyof T]' is not assignable to type 'T[keyof T] extends Function ? keyof T : never'.
+          Type 'T[keyof T] extends Function ? never : keyof T' is not assignable to type 'T[keyof T] extends Function ? keyof T : never'.
+            Type 'keyof T' is not assignable to type 'never'.
+tests/cases/conformance/types/conditional/conditionalTypes1.ts(116,5): error TS2322: Type 'keyof T' is not assignable to type '{ [K in keyof T]: T[K] extends Function ? never : K; }[keyof T]'.
+  Type 'keyof T' is not assignable to type 'T[keyof T] extends Function ? never : keyof T'.
+tests/cases/conformance/types/conditional/conditionalTypes1.ts(117,5): error TS2322: Type '{ [K in keyof T]: T[K] extends Function ? K : never; }[keyof T]' is not assignable to type '{ [K in keyof T]: T[K] extends Function ? never : K; }[keyof T]'.
+  Type 'T[keyof T] extends Function ? keyof T : never' is not assignable to type '{ [K in keyof T]: T[K] extends Function ? never : K; }[keyof T]'.
+    Type 'keyof T' is not assignable to type '{ [K in keyof T]: T[K] extends Function ? never : K; }[keyof T]'.
+      Type 'T[keyof T] extends Function ? keyof T : never' is not assignable to type 'T[keyof T] extends Function ? never : keyof T'.
+        Type '{ [K in keyof T]: T[K] extends Function ? K : never; }[keyof T]' is not assignable to type 'T[keyof T] extends Function ? never : keyof T'.
+          Type 'T[keyof T] extends Function ? keyof T : never' is not assignable to type 'T[keyof T] extends Function ? never : keyof T'.
+            Type 'keyof T' is not assignable to type 'never'.
+tests/cases/conformance/types/conditional/conditionalTypes1.ts(134,10): error TS2540: Cannot assign to 'id' because it is a constant or a read-only property.
+tests/cases/conformance/types/conditional/conditionalTypes1.ts(135,5): error TS2542: Index signature in type 'DeepReadonlyArray<Part>' only permits reading.
+tests/cases/conformance/types/conditional/conditionalTypes1.ts(136,22): error TS2540: Cannot assign to 'id' because it is a constant or a read-only property.
+tests/cases/conformance/types/conditional/conditionalTypes1.ts(137,10): error TS2339: Property 'updatePart' does not exist on type 'DeepReadonlyObject<Part>'.
+tests/cases/conformance/types/conditional/conditionalTypes1.ts(159,5): error TS2322: Type 'ZeroOf<T>' is not assignable to type 'T'.
+  Type '0 | (T extends string ? "" : false)' is not assignable to type 'T'.
+    Type '0' is not assignable to type 'T'.
+      Type '"" | 0' is not assignable to type 'T'.
+        Type '""' is not assignable to type 'T'.
+tests/cases/conformance/types/conditional/conditionalTypes1.ts(160,5): error TS2322: Type 'T' is not assignable to type 'ZeroOf<T>'.
+  Type 'string | number' is not assignable to type 'ZeroOf<T>'.
+    Type 'string' is not assignable to type 'ZeroOf<T>'.
+tests/cases/conformance/types/conditional/conditionalTypes1.ts(250,9): error TS2403: Subsequent variable declarations must have the same type.  Variable 'z' must be of type 'T1', but here has type 'Foo<T & U>'.
+tests/cases/conformance/types/conditional/conditionalTypes1.ts(275,43): error TS2322: Type 'T95<U>' is not assignable to type 'T94<U>'.
+  Type 'boolean' is not assignable to type 'true'.
+
+
+==== tests/cases/conformance/types/conditional/conditionalTypes1.ts (22 errors) ====
+    type T00 = Exclude<"a" | "b" | "c" | "d", "a" | "c" | "f">;  // "b" | "d"
+    type T01 = Extract<"a" | "b" | "c" | "d", "a" | "c" | "f">;  // "a" | "c"
+    
+    type T02 = Exclude<string | number | (() => void), Function>;  // string | number
+    type T03 = Extract<string | number | (() => void), Function>;  // () => void
+    
+    type T04 = NonNullable<string | number | undefined>;  // string | number
+    type T05 = NonNullable<(() => string) | string[] | null | undefined>;  // (() => string) | string[]
+    
+    function f1<T>(x: T, y: NonNullable<T>) {
+        x = y;
+        y = x;  // Error
+        ~
+!!! error TS2322: Type 'T' is not assignable to type 'NonNullable<T>'.
+    }
+    
+    function f2<T extends string | undefined>(x: T, y: NonNullable<T>) {
+        x = y;
+        y = x;  // Error
+        ~
+!!! error TS2322: Type 'T' is not assignable to type 'NonNullable<T>'.
+!!! error TS2322:   Type 'string | undefined' is not assignable to type 'NonNullable<T>'.
+!!! error TS2322:     Type 'undefined' is not assignable to type 'NonNullable<T>'.
+        let s1: string = x;  // Error
+            ~~
+!!! error TS2322: Type 'T' is not assignable to type 'string'.
+!!! error TS2322:   Type 'string | undefined' is not assignable to type 'string'.
+!!! error TS2322:     Type 'undefined' is not assignable to type 'string'.
+        let s2: string = y;
+    }
+    
+    function f3<T>(x: Partial<T>[keyof T], y: NonNullable<Partial<T>[keyof T]>) {
+        x = y;
+        y = x;  // Error
+        ~
+!!! error TS2322: Type 'Partial<T>[keyof T]' is not assignable to type 'NonNullable<Partial<T>[keyof T]>'.
+!!! error TS2322:   Type 'T[keyof T] | undefined' is not assignable to type 'NonNullable<Partial<T>[keyof T]>'.
+!!! error TS2322:     Type 'undefined' is not assignable to type 'NonNullable<Partial<T>[keyof T]>'.
+    }
+    
+    function f4<T extends { x: string | undefined }>(x: T["x"], y: NonNullable<T["x"]>) {
+        x = y;
+        y = x;  // Error
+        ~
+!!! error TS2322: Type 'T["x"]' is not assignable to type 'NonNullable<T["x"]>'.
+!!! error TS2322:   Type 'string | undefined' is not assignable to type 'NonNullable<T["x"]>'.
+!!! error TS2322:     Type 'undefined' is not assignable to type 'NonNullable<T["x"]>'.
+        let s1: string = x;  // Error
+            ~~
+!!! error TS2322: Type 'T["x"]' is not assignable to type 'string'.
+!!! error TS2322:   Type 'string | undefined' is not assignable to type 'string'.
+!!! error TS2322:     Type 'undefined' is not assignable to type 'string'.
+        let s2: string = y;
+    }
+    
+    type Options = { k: "a", a: number } | { k: "b", b: string } | { k: "c", c: boolean };
+    
+    type T10 = Exclude<Options, { k: "a" | "b" }>;  // { k: "c", c: boolean }
+    type T11 = Extract<Options, { k: "a" | "b" }>;  // { k: "a", a: number } | { k: "b", b: string }
+    
+    type T12 = Exclude<Options, { k: "a" } | { k: "b" }>;  // { k: "c", c: boolean }
+    type T13 = Extract<Options, { k: "a" } | { k: "b" }>;  // { k: "a", a: number } | { k: "b", b: string }
+    
+    type T14 = Exclude<Options, { q: "a" }>;  // Options
+    type T15 = Extract<Options, { q: "a" }>;  // never
+    
+    declare function f5<T extends Options, K extends string>(p: K): Extract<T, { k: K }>;
+    let x0 = f5("a");  // { k: "a", a: number }
+    
+    type OptionsOfKind<K extends Options["k"]> = Extract<Options, { k: K }>;
+    
+    type T16 = OptionsOfKind<"a" | "b">;  // { k: "a", a: number } | { k: "b", b: string }
+    
+    type Select<T, K extends keyof T, V extends T[K]> = Extract<T, { [P in K]: V }>;
+    
+    type T17 = Select<Options, "k", "a" | "b">;  // // { k: "a", a: number } | { k: "b", b: string }
+    
+    type TypeName<T> =
+        T extends string ? "string" :
+        T extends number ? "number" :
+        T extends boolean ? "boolean" :
+        T extends undefined ? "undefined" :
+        T extends Function ? "function" :
+        "object";
+    
+    type T20 = TypeName<string | (() => void)>;  // "string" | "function"
+    type T21 = TypeName<any>;  // "string" | "number" | "boolean" | "undefined" | "function" | "object"
+    type T22 = TypeName<never>;  // "string" | "number" | "boolean" | "undefined" | "function" | "object"
+    type T23 = TypeName<{}>;  // "object"
+    
+    type KnockoutObservable<T> = { object: T };
+    type KnockoutObservableArray<T> = { array: T };
+    
+    type KnockedOut<T> = T extends any[] ? KnockoutObservableArray<T[number]> : KnockoutObservable<T>;
+    
+    type KnockedOutObj<T> = {
+        [P in keyof T]: KnockedOut<T[P]>;
+    }
+    
+    interface Item {
+        id: number;
+        name: string;
+        subitems: string[];
+    }
+    
+    type KOItem = KnockedOutObj<Item>;
+    
+    interface Part {
+        id: number;
+        name: string;
+        subparts: Part[];
+        updatePart(newName: string): void;
+    }
+    
+    type FunctionPropertyNames<T> = { [K in keyof T]: T[K] extends Function ? K : never }[keyof T];
+    type FunctionProperties<T> = Pick<T, FunctionPropertyNames<T>>;
+    
+    type NonFunctionPropertyNames<T> = { [K in keyof T]: T[K] extends Function ? never : K }[keyof T];
+    type NonFunctionProperties<T> = Pick<T, NonFunctionPropertyNames<T>>;
+    
+    type T30 = FunctionProperties<Part>;
+    type T31 = NonFunctionProperties<Part>;
+    
+    function f7<T>(x: T, y: FunctionProperties<T>, z: NonFunctionProperties<T>) {
+        x = y;  // Error
+        ~
+!!! error TS2322: Type 'Pick<T, { [K in keyof T]: T[K] extends Function ? K : never; }[keyof T]>' is not assignable to type 'T'.
+        x = z;  // Error
+        ~
+!!! error TS2322: Type 'Pick<T, { [K in keyof T]: T[K] extends Function ? never : K; }[keyof T]>' is not assignable to type 'T'.
+        y = x;
+        y = z;  // Error
+        ~
+!!! error TS2322: Type 'Pick<T, { [K in keyof T]: T[K] extends Function ? never : K; }[keyof T]>' is not assignable to type 'Pick<T, { [K in keyof T]: T[K] extends Function ? K : never; }[keyof T]>'.
+!!! error TS2322:   Type '{ [K in keyof T]: T[K] extends Function ? K : never; }[keyof T]' is not assignable to type '{ [K in keyof T]: T[K] extends Function ? never : K; }[keyof T]'.
+!!! error TS2322:     Type 'T[keyof T] extends Function ? keyof T : never' is not assignable to type '{ [K in keyof T]: T[K] extends Function ? never : K; }[keyof T]'.
+!!! error TS2322:       Type 'keyof T' is not assignable to type '{ [K in keyof T]: T[K] extends Function ? never : K; }[keyof T]'.
+!!! error TS2322:         Type 'keyof T' is not assignable to type 'T[keyof T] extends Function ? never : keyof T'.
+!!! error TS2322:           Type 'T[keyof T] extends Function ? keyof T : never' is not assignable to type 'T[keyof T] extends Function ? never : keyof T'.
+!!! error TS2322:             Type '{ [K in keyof T]: T[K] extends Function ? K : never; }[keyof T]' is not assignable to type 'T[keyof T] extends Function ? never : keyof T'.
+!!! error TS2322:               Type 'T[keyof T] extends Function ? keyof T : never' is not assignable to type 'T[keyof T] extends Function ? never : keyof T'.
+!!! error TS2322:                 Type 'keyof T' is not assignable to type 'never'.
+        z = x;
+        z = y;  // Error
+        ~
+!!! error TS2322: Type 'Pick<T, { [K in keyof T]: T[K] extends Function ? K : never; }[keyof T]>' is not assignable to type 'Pick<T, { [K in keyof T]: T[K] extends Function ? never : K; }[keyof T]>'.
+!!! error TS2322:   Type '{ [K in keyof T]: T[K] extends Function ? never : K; }[keyof T]' is not assignable to type '{ [K in keyof T]: T[K] extends Function ? K : never; }[keyof T]'.
+!!! error TS2322:     Type 'T[keyof T] extends Function ? never : keyof T' is not assignable to type '{ [K in keyof T]: T[K] extends Function ? K : never; }[keyof T]'.
+!!! error TS2322:       Type 'keyof T' is not assignable to type '{ [K in keyof T]: T[K] extends Function ? K : never; }[keyof T]'.
+!!! error TS2322:         Type 'keyof T' is not assignable to type 'T[keyof T] extends Function ? keyof T : never'.
+!!! error TS2322:           Type 'T[keyof T] extends Function ? never : keyof T' is not assignable to type 'T[keyof T] extends Function ? keyof T : never'.
+!!! error TS2322:             Type '{ [K in keyof T]: T[K] extends Function ? never : K; }[keyof T]' is not assignable to type 'T[keyof T] extends Function ? keyof T : never'.
+!!! error TS2322:               Type 'T[keyof T] extends Function ? never : keyof T' is not assignable to type 'T[keyof T] extends Function ? keyof T : never'.
+!!! error TS2322:                 Type 'keyof T' is not assignable to type 'never'.
+    }
+    
+    function f8<T>(x: keyof T, y: FunctionPropertyNames<T>, z: NonFunctionPropertyNames<T>) {
+        x = y;
+        x = z;
+        y = x;  // Error
+        ~
+!!! error TS2322: Type 'keyof T' is not assignable to type '{ [K in keyof T]: T[K] extends Function ? K : never; }[keyof T]'.
+!!! error TS2322:   Type 'keyof T' is not assignable to type 'T[keyof T] extends Function ? keyof T : never'.
+        y = z;  // Error
+        ~
+!!! error TS2322: Type '{ [K in keyof T]: T[K] extends Function ? never : K; }[keyof T]' is not assignable to type '{ [K in keyof T]: T[K] extends Function ? K : never; }[keyof T]'.
+!!! error TS2322:   Type 'T[keyof T] extends Function ? never : keyof T' is not assignable to type '{ [K in keyof T]: T[K] extends Function ? K : never; }[keyof T]'.
+!!! error TS2322:     Type 'keyof T' is not assignable to type '{ [K in keyof T]: T[K] extends Function ? K : never; }[keyof T]'.
+!!! error TS2322:       Type 'T[keyof T] extends Function ? never : keyof T' is not assignable to type 'T[keyof T] extends Function ? keyof T : never'.
+!!! error TS2322:         Type '{ [K in keyof T]: T[K] extends Function ? never : K; }[keyof T]' is not assignable to type 'T[keyof T] extends Function ? keyof T : never'.
+!!! error TS2322:           Type 'T[keyof T] extends Function ? never : keyof T' is not assignable to type 'T[keyof T] extends Function ? keyof T : never'.
+!!! error TS2322:             Type 'keyof T' is not assignable to type 'never'.
+        z = x;  // Error
+        ~
+!!! error TS2322: Type 'keyof T' is not assignable to type '{ [K in keyof T]: T[K] extends Function ? never : K; }[keyof T]'.
+!!! error TS2322:   Type 'keyof T' is not assignable to type 'T[keyof T] extends Function ? never : keyof T'.
+        z = y;  // Error
+        ~
+!!! error TS2322: Type '{ [K in keyof T]: T[K] extends Function ? K : never; }[keyof T]' is not assignable to type '{ [K in keyof T]: T[K] extends Function ? never : K; }[keyof T]'.
+!!! error TS2322:   Type 'T[keyof T] extends Function ? keyof T : never' is not assignable to type '{ [K in keyof T]: T[K] extends Function ? never : K; }[keyof T]'.
+!!! error TS2322:     Type 'keyof T' is not assignable to type '{ [K in keyof T]: T[K] extends Function ? never : K; }[keyof T]'.
+!!! error TS2322:       Type 'T[keyof T] extends Function ? keyof T : never' is not assignable to type 'T[keyof T] extends Function ? never : keyof T'.
+!!! error TS2322:         Type '{ [K in keyof T]: T[K] extends Function ? K : never; }[keyof T]' is not assignable to type 'T[keyof T] extends Function ? never : keyof T'.
+!!! error TS2322:           Type 'T[keyof T] extends Function ? keyof T : never' is not assignable to type 'T[keyof T] extends Function ? never : keyof T'.
+!!! error TS2322:             Type 'keyof T' is not assignable to type 'never'.
+    }
+    
+    type DeepReadonly<T> =
+        T extends any[] ? DeepReadonlyArray<T[number]> :
+        T extends object ? DeepReadonlyObject<T> :
+        T;
+    
+    interface DeepReadonlyArray<T> extends ReadonlyArray<DeepReadonly<T>> {}
+    
+    type DeepReadonlyObject<T> = {
+        readonly [P in NonFunctionPropertyNames<T>]: DeepReadonly<T[P]>;
+    };
+    
+    function f10(part: DeepReadonly<Part>) {
+        let name: string = part.name;
+        let id: number = part.subparts[0].id;
+        part.id = part.id;  // Error
+             ~~
+!!! error TS2540: Cannot assign to 'id' because it is a constant or a read-only property.
+        part.subparts[0] = part.subparts[0];  // Error
+        ~~~~~~~~~~~~~~~~
+!!! error TS2542: Index signature in type 'DeepReadonlyArray<Part>' only permits reading.
+        part.subparts[0].id = part.subparts[0].id;  // Error
+                         ~~
+!!! error TS2540: Cannot assign to 'id' because it is a constant or a read-only property.
+        part.updatePart("hello");  // Error
+             ~~~~~~~~~~
+!!! error TS2339: Property 'updatePart' does not exist on type 'DeepReadonlyObject<Part>'.
+    }
+    
+    type ZeroOf<T extends number | string | boolean> = T extends number ? 0 : T extends string ? "" : false;
+    
+    function zeroOf<T extends number | string | boolean>(value: T) {
+        return <ZeroOf<T>>(typeof value === "number" ? 0 : typeof value === "string" ? "" : false);
+    }
+    
+    function f20<T extends string>(n: number, b: boolean, x: number | boolean, y: T) {
+        zeroOf(5);  // 0
+        zeroOf("hello");  // ""
+        zeroOf(true);  // false
+        zeroOf(n);  // 0
+        zeroOf(b);  // False
+        zeroOf(x);  // 0 | false
+        zeroOf(y);  // ZeroOf<T>
+    }
+    
+    function f21<T extends number | string>(x: T, y: ZeroOf<T>) {
+        let z1: number | string = y;
+        let z2: 0 | "" = y;
+        x = y;  // Error
+        ~
+!!! error TS2322: Type 'ZeroOf<T>' is not assignable to type 'T'.
+!!! error TS2322:   Type '0 | (T extends string ? "" : false)' is not assignable to type 'T'.
+!!! error TS2322:     Type '0' is not assignable to type 'T'.
+!!! error TS2322:       Type '"" | 0' is not assignable to type 'T'.
+!!! error TS2322:         Type '""' is not assignable to type 'T'.
+        y = x;  // Error
+        ~
+!!! error TS2322: Type 'T' is not assignable to type 'ZeroOf<T>'.
+!!! error TS2322:   Type 'string | number' is not assignable to type 'ZeroOf<T>'.
+!!! error TS2322:     Type 'string' is not assignable to type 'ZeroOf<T>'.
+    }
+    
+    type Extends<T, U> = T extends U ? true : false;
+    type If<C extends boolean, T, F> = C extends true ? T : F;
+    type Not<C extends boolean> = If<C, false, true>;
+    type And<A extends boolean, B extends boolean> = If<A, B, false>;
+    type Or<A extends boolean, B extends boolean> = If<A, true, B>;
+    
+    type IsString<T> = Extends<T, string>;
+    
+    type Q1 = IsString<number>;  // false
+    type Q2 = IsString<"abc">;  // true
+    type Q3 = IsString<any>;  // boolean
+    type Q4 = IsString<never>;  // boolean
+    
+    type N1 = Not<false>;  // true
+    type N2 = Not<true>;  // false
+    type N3 = Not<boolean>;  // boolean
+    
+    type A1 = And<false, false>;  // false
+    type A2 = And<false, true>;  // false
+    type A3 = And<true, false>;  // false
+    type A4 = And<true, true>;  // true
+    type A5 = And<boolean, false>;  // false
+    type A6 = And<false, boolean>;  // false
+    type A7 = And<boolean, true>;  // boolean
+    type A8 = And<true, boolean>;  // boolean
+    type A9 = And<boolean, boolean>;  // boolean
+    
+    type O1 = Or<false, false>;  // false
+    type O2 = Or<false, true>;  // true
+    type O3 = Or<true, false>;  // true
+    type O4 = Or<true, true>;  // true
+    type O5 = Or<boolean, false>;  // boolean
+    type O6 = Or<false, boolean>;  // boolean
+    type O7 = Or<boolean, true>;  // true
+    type O8 = Or<true, boolean>;  // true
+    type O9 = Or<boolean, boolean>;  // boolean
+    
+    type T40 = never extends never ? true : false;  // true
+    type T41 = number extends never ? true : false;  // false
+    type T42 = never extends number ? true : false;  // boolean
+    
+    type IsNever<T> = T extends never ? true : false;
+    
+    type T50 = IsNever<never>;  // true
+    type T51 = IsNever<number>;  // false
+    type T52 = IsNever<any>;  // false
+    
+    // Repros from #21664
+    
+    type Eq<T, U> = T extends U ? U extends T ? true : false : false;
+    type T60 = Eq<true, true>;  // true
+    type T61 = Eq<true, false>;  // false
+    type T62 = Eq<false, true>;  // false
+    type T63 = Eq<false, false>;  // true
+    
+    type Eq1<T, U> = Eq<T, U> extends false ? false : true;
+    type T70 = Eq1<true, true>;  // true
+    type T71 = Eq1<true, false>;  // false
+    type T72 = Eq1<false, true>;  // false
+    type T73 = Eq1<false, false>;  // true
+    
+    type Eq2<T, U> = Eq<T, U> extends true ? true : false;
+    type T80 = Eq2<true, true>;  // true
+    type T81 = Eq2<true, false>;  // false
+    type T82 = Eq2<false, true>;  // false
+    type T83 = Eq2<false, false>;  // true
+    
+    // Repro from #21756
+    
+    type Foo<T> = T extends string ? boolean : number;
+    type Bar<T> = T extends string ? boolean : number;
+    const convert = <U>(value: Foo<U>): Bar<U> => value;
+    
+    type Baz<T> = Foo<T>;
+    const convert2 = <T>(value: Foo<T>): Baz<T> => value;
+    
+    function f31<T>() {
+        type T1 = T extends string ? boolean : number;
+        type T2 = T extends string ? boolean : number;
+        var x: T1;
+        var x: T2;
+    }
+    
+    function f32<T, U>() {
+        type T1 = T & U extends string ? boolean : number;
+        type T2 = Foo<T & U>;
+        var z: T1;
+        var z: T2;  // Error, T2 is distributive, T1 isn't
+            ~
+!!! error TS2403: Subsequent variable declarations must have the same type.  Variable 'z' must be of type 'T1', but here has type 'Foo<T & U>'.
+    }
+    
+    function f33<T, U>() {
+        type T1 = Foo<T & U>;
+        type T2 = Bar<T & U>;
+        var z: T1;
+        var z: T2;
+    }
+    
+    // Repro from #21823
+    
+    type T90<T> = T extends 0 ? 0 : () => 0;
+    type T91<T> = T extends 0 ? 0 : () => 0;
+    const f40 = <U>(a: T90<U>): T91<U> => a;
+    const f41 = <U>(a: T91<U>): T90<U> => a;
+    
+    type T92<T> = T extends () => 0 ? () => 1 : () => 2;
+    type T93<T> = T extends () => 0 ? () => 1 : () => 2;
+    const f42 = <U>(a: T92<U>): T93<U> => a;
+    const f43 = <U>(a: T93<U>): T92<U> => a;
+    
+    type T94<T> = T extends string ? true : 42;
+    type T95<T> = T extends string ? boolean : number;
+    const f44 = <U>(value: T94<U>): T95<U> => value;
+    const f45 = <U>(value: T95<U>): T94<U> => value;  // Error
+                                              ~~~~~
+!!! error TS2322: Type 'T95<U>' is not assignable to type 'T94<U>'.
+!!! error TS2322:   Type 'boolean' is not assignable to type 'true'.
     