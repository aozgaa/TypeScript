--- conflicted
+++ resolved
@@ -1,34 +1,27 @@
-tests/cases/conformance/classes/classDeclarations/classHeritageSpecification/classIsSubtypeOfBaseType.ts(11,7): error TS2416: Class 'Derived2' incorrectly extends base class 'Base<{ bar: string; }>':
-  Types of property 'foo' are incompatible:
-    Type '{ bar?: string; }' is not assignable to type '{ bar: string; }':
-      Required property 'bar' cannot be reimplemented with optional property in '{ bar?: string; }'.
-
-
-==== tests/cases/conformance/classes/classDeclarations/classHeritageSpecification/classIsSubtypeOfBaseType.ts (1 errors) ====
-    class Base<T> {
-        foo: T;
-    }
-    
-    class Derived extends Base<{ bar: string; }> {
-        foo: {
-            bar: string; baz: number; // ok
-        }
-    }
-    
-    class Derived2 extends Base<{ bar: string; }> {
-          ~~~~~~~~
-<<<<<<< HEAD
-!!! Class 'Derived2' incorrectly extends base class 'Base<{ bar: string; }>':
-!!!   Types of property 'foo' are incompatible:
-!!!     Type '{ bar?: string; }' is not assignable to type '{ bar: string; }':
-!!!       Property 'bar' is optional in type '{ bar?: string; }' but required in type '{ bar: string; }'.
-=======
-!!! error TS2416: Class 'Derived2' incorrectly extends base class 'Base<{ bar: string; }>':
-!!! error TS2416:   Types of property 'foo' are incompatible:
-!!! error TS2416:     Type '{ bar?: string; }' is not assignable to type '{ bar: string; }':
-!!! error TS2416:       Required property 'bar' cannot be reimplemented with optional property in '{ bar?: string; }'.
->>>>>>> d867cecf
-        foo: {
-            bar?: string; // error
-        }
+tests/cases/conformance/classes/classDeclarations/classHeritageSpecification/classIsSubtypeOfBaseType.ts(11,7): error TS2416: Class 'Derived2' incorrectly extends base class 'Base<{ bar: string; }>':
+  Types of property 'foo' are incompatible:
+    Type '{ bar?: string; }' is not assignable to type '{ bar: string; }':
+      Property 'bar' is optional in type '{ bar?: string; }' but required in type '{ bar: string; }'.
+
+
+==== tests/cases/conformance/classes/classDeclarations/classHeritageSpecification/classIsSubtypeOfBaseType.ts (1 errors) ====
+    class Base<T> {
+        foo: T;
+    }
+    
+    class Derived extends Base<{ bar: string; }> {
+        foo: {
+            bar: string; baz: number; // ok
+        }
+    }
+    
+    class Derived2 extends Base<{ bar: string; }> {
+          ~~~~~~~~
+!!! error TS2416: Class 'Derived2' incorrectly extends base class 'Base<{ bar: string; }>':
+!!! error TS2416:   Types of property 'foo' are incompatible:
+!!! error TS2416:     Type '{ bar?: string; }' is not assignable to type '{ bar: string; }':
+!!! error TS2416:       Property 'bar' is optional in type '{ bar?: string; }' but required in type '{ bar: string; }'.
+        foo: {
+            bar?: string; // error
+        }
     }