--- conflicted
+++ resolved
@@ -1,4 +1,4 @@
-//// [parserRealSource10.ts]
+//// [parserRealSource10.ts]
 // Copyright (c) Microsoft. All rights reserved. Licensed under the Apache License, Version 2.0. 
 // See LICENSE.txt in the project root for complete license information.
 
@@ -453,484 +453,478 @@
             staticTokens[i] = new Token(i);
         }
     }
-}
-
-//// [parserRealSource10.js]
-// Copyright (c) Microsoft. All rights reserved. Licensed under the Apache License, Version 2.0. 
-// See LICENSE.txt in the project root for complete license information.
-var __extends = this.__extends || function (d, b) {
-    for (var p in b) if (b.hasOwnProperty(p)) d[p] = b[p];
-    function __() { this.constructor = d; }
-    __.prototype = b.prototype;
-    d.prototype = new __();
-};
-///<reference path='typescript.ts' />
-var TypeScript;
-(function (TypeScript) {
-    (function (TokenID) {
-        // Keywords
-        TokenID[TokenID["Any"] = 0] = "Any";
-        TokenID[TokenID["Bool"] = 1] = "Bool";
-        TokenID[TokenID["Break"] = 2] = "Break";
-        TokenID[TokenID["Case"] = 3] = "Case";
-        TokenID[TokenID["Catch"] = 4] = "Catch";
-        TokenID[TokenID["Class"] = 5] = "Class";
-        TokenID[TokenID["Const"] = 6] = "Const";
-        TokenID[TokenID["Continue"] = 7] = "Continue";
-        TokenID[TokenID["Debugger"] = 8] = "Debugger";
-        TokenID[TokenID["Default"] = 9] = "Default";
-        TokenID[TokenID["Delete"] = 10] = "Delete";
-        TokenID[TokenID["Do"] = 11] = "Do";
-        TokenID[TokenID["Else"] = 12] = "Else";
-        TokenID[TokenID["Enum"] = 13] = "Enum";
-        TokenID[TokenID["Export"] = 14] = "Export";
-        TokenID[TokenID["Extends"] = 15] = "Extends";
-        TokenID[TokenID["Declare"] = 16] = "Declare";
-        TokenID[TokenID["False"] = 17] = "False";
-        TokenID[TokenID["Finally"] = 18] = "Finally";
-        TokenID[TokenID["For"] = 19] = "For";
-        TokenID[TokenID["Function"] = 20] = "Function";
-        TokenID[TokenID["Constructor"] = 21] = "Constructor";
-        TokenID[TokenID["Get"] = 22] = "Get";
-        TokenID[TokenID["If"] = 23] = "If";
-        TokenID[TokenID["Implements"] = 24] = "Implements";
-        TokenID[TokenID["Import"] = 25] = "Import";
-        TokenID[TokenID["In"] = 26] = "In";
-        TokenID[TokenID["InstanceOf"] = 27] = "InstanceOf";
-        TokenID[TokenID["Interface"] = 28] = "Interface";
-        TokenID[TokenID["Let"] = 29] = "Let";
-        TokenID[TokenID["Module"] = 30] = "Module";
-        TokenID[TokenID["New"] = 31] = "New";
-        TokenID[TokenID["Number"] = 32] = "Number";
-        TokenID[TokenID["Null"] = 33] = "Null";
-        TokenID[TokenID["Package"] = 34] = "Package";
-        TokenID[TokenID["Private"] = 35] = "Private";
-        TokenID[TokenID["Protected"] = 36] = "Protected";
-        TokenID[TokenID["Public"] = 37] = "Public";
-        TokenID[TokenID["Return"] = 38] = "Return";
-        TokenID[TokenID["Set"] = 39] = "Set";
-        TokenID[TokenID["Static"] = 40] = "Static";
-        TokenID[TokenID["String"] = 41] = "String";
-        TokenID[TokenID["Super"] = 42] = "Super";
-        TokenID[TokenID["Switch"] = 43] = "Switch";
-        TokenID[TokenID["This"] = 44] = "This";
-        TokenID[TokenID["Throw"] = 45] = "Throw";
-        TokenID[TokenID["True"] = 46] = "True";
-        TokenID[TokenID["Try"] = 47] = "Try";
-        TokenID[TokenID["TypeOf"] = 48] = "TypeOf";
-        TokenID[TokenID["Var"] = 49] = "Var";
-        TokenID[TokenID["Void"] = 50] = "Void";
-        TokenID[TokenID["With"] = 51] = "With";
-        TokenID[TokenID["While"] = 52] = "While";
-        TokenID[TokenID["Yield"] = 53] = "Yield";
-        // Punctuation
-        TokenID[TokenID["Semicolon"] = 54] = "Semicolon";
-        TokenID[TokenID["OpenParen"] = 55] = "OpenParen";
-        TokenID[TokenID["CloseParen"] = 56] = "CloseParen";
-        TokenID[TokenID["OpenBracket"] = 57] = "OpenBracket";
-        TokenID[TokenID["CloseBracket"] = 58] = "CloseBracket";
-        TokenID[TokenID["OpenBrace"] = 59] = "OpenBrace";
-        TokenID[TokenID["CloseBrace"] = 60] = "CloseBrace";
-        TokenID[TokenID["Comma"] = 61] = "Comma";
-        TokenID[TokenID["Equals"] = 62] = "Equals";
-        TokenID[TokenID["PlusEquals"] = 63] = "PlusEquals";
-        TokenID[TokenID["MinusEquals"] = 64] = "MinusEquals";
-        TokenID[TokenID["AsteriskEquals"] = 65] = "AsteriskEquals";
-        TokenID[TokenID["SlashEquals"] = 66] = "SlashEquals";
-        TokenID[TokenID["PercentEquals"] = 67] = "PercentEquals";
-        TokenID[TokenID["AmpersandEquals"] = 68] = "AmpersandEquals";
-        TokenID[TokenID["CaretEquals"] = 69] = "CaretEquals";
-        TokenID[TokenID["BarEquals"] = 70] = "BarEquals";
-        TokenID[TokenID["LessThanLessThanEquals"] = 71] = "LessThanLessThanEquals";
-        TokenID[TokenID["GreaterThanGreaterThanEquals"] = 72] = "GreaterThanGreaterThanEquals";
-        TokenID[TokenID["GreaterThanGreaterThanGreaterThanEquals"] = 73] = "GreaterThanGreaterThanGreaterThanEquals";
-        TokenID[TokenID["Question"] = 74] = "Question";
-        TokenID[TokenID["Colon"] = 75] = "Colon";
-        TokenID[TokenID["BarBar"] = 76] = "BarBar";
-        TokenID[TokenID["AmpersandAmpersand"] = 77] = "AmpersandAmpersand";
-        TokenID[TokenID["Bar"] = 78] = "Bar";
-        TokenID[TokenID["Caret"] = 79] = "Caret";
-        TokenID[TokenID["And"] = 80] = "And";
-        TokenID[TokenID["EqualsEquals"] = 81] = "EqualsEquals";
-        TokenID[TokenID["ExclamationEquals"] = 82] = "ExclamationEquals";
-        TokenID[TokenID["EqualsEqualsEquals"] = 83] = "EqualsEqualsEquals";
-        TokenID[TokenID["ExclamationEqualsEquals"] = 84] = "ExclamationEqualsEquals";
-        TokenID[TokenID["LessThan"] = 85] = "LessThan";
-        TokenID[TokenID["LessThanEquals"] = 86] = "LessThanEquals";
-        TokenID[TokenID["GreaterThan"] = 87] = "GreaterThan";
-        TokenID[TokenID["GreaterThanEquals"] = 88] = "GreaterThanEquals";
-        TokenID[TokenID["LessThanLessThan"] = 89] = "LessThanLessThan";
-        TokenID[TokenID["GreaterThanGreaterThan"] = 90] = "GreaterThanGreaterThan";
-        TokenID[TokenID["GreaterThanGreaterThanGreaterThan"] = 91] = "GreaterThanGreaterThanGreaterThan";
-        TokenID[TokenID["Plus"] = 92] = "Plus";
-        TokenID[TokenID["Minus"] = 93] = "Minus";
-        TokenID[TokenID["Asterisk"] = 94] = "Asterisk";
-        TokenID[TokenID["Slash"] = 95] = "Slash";
-        TokenID[TokenID["Percent"] = 96] = "Percent";
-        TokenID[TokenID["Tilde"] = 97] = "Tilde";
-        TokenID[TokenID["Exclamation"] = 98] = "Exclamation";
-        TokenID[TokenID["PlusPlus"] = 99] = "PlusPlus";
-        TokenID[TokenID["MinusMinus"] = 100] = "MinusMinus";
-        TokenID[TokenID["Dot"] = 101] = "Dot";
-        TokenID[TokenID["DotDotDot"] = 102] = "DotDotDot";
-        TokenID[TokenID["Error"] = 103] = "Error";
-        TokenID[TokenID["EndOfFile"] = 104] = "EndOfFile";
-        TokenID[TokenID["EqualsGreaterThan"] = 105] = "EqualsGreaterThan";
-        TokenID[TokenID["Identifier"] = 106] = "Identifier";
-        TokenID[TokenID["StringLiteral"] = 107] = "StringLiteral";
-        TokenID[TokenID["RegularExpressionLiteral"] = 108] = "RegularExpressionLiteral";
-        TokenID[TokenID["NumberLiteral"] = 109] = "NumberLiteral";
-        TokenID[TokenID["Whitespace"] = 110] = "Whitespace";
-        TokenID[TokenID["Comment"] = 111] = "Comment";
-        TokenID[TokenID["Lim"] = 112] = "Lim";
-        TokenID[TokenID["LimFixed"] = 105] = "LimFixed";
-        TokenID[TokenID["LimKeyword"] = 53] = "LimKeyword";
-    })(TypeScript.TokenID || (TypeScript.TokenID = {}));
-    var TokenID = TypeScript.TokenID;
-    TypeScript.tokenTable = new TokenInfo[];
-    TypeScript.nodeTypeTable = new string[];
-    TypeScript.nodeTypeToTokTable = new number[];
-    TypeScript.noRegexTable = new boolean[];
-    TypeScript.noRegexTable[TokenID.Identifier] = true;
-    TypeScript.noRegexTable[TokenID.StringLiteral] = true;
-    TypeScript.noRegexTable[TokenID.NumberLiteral] = true;
-    TypeScript.noRegexTable[TokenID.RegularExpressionLiteral] = true;
-    TypeScript.noRegexTable[TokenID.This] = true;
-    TypeScript.noRegexTable[TokenID.PlusPlus] = true;
-    TypeScript.noRegexTable[TokenID.MinusMinus] = true;
-    TypeScript.noRegexTable[TokenID.CloseParen] = true;
-    TypeScript.noRegexTable[TokenID.CloseBracket] = true;
-    TypeScript.noRegexTable[TokenID.CloseBrace] = true;
-    TypeScript.noRegexTable[TokenID.True] = true;
-    TypeScript.noRegexTable[TokenID.False] = true;
-    (function (OperatorPrecedence) {
-        OperatorPrecedence[OperatorPrecedence["None"] = 0] = "None";
-        OperatorPrecedence[OperatorPrecedence["Comma"] = 1] = "Comma";
-        OperatorPrecedence[OperatorPrecedence["Assignment"] = 2] = "Assignment";
-        OperatorPrecedence[OperatorPrecedence["Conditional"] = 3] = "Conditional";
-        OperatorPrecedence[OperatorPrecedence["LogicalOr"] = 4] = "LogicalOr";
-        OperatorPrecedence[OperatorPrecedence["LogicalAnd"] = 5] = "LogicalAnd";
-        OperatorPrecedence[OperatorPrecedence["BitwiseOr"] = 6] = "BitwiseOr";
-        OperatorPrecedence[OperatorPrecedence["BitwiseExclusiveOr"] = 7] = "BitwiseExclusiveOr";
-        OperatorPrecedence[OperatorPrecedence["BitwiseAnd"] = 8] = "BitwiseAnd";
-        OperatorPrecedence[OperatorPrecedence["Equality"] = 9] = "Equality";
-        OperatorPrecedence[OperatorPrecedence["Relational"] = 10] = "Relational";
-        OperatorPrecedence[OperatorPrecedence["Shift"] = 11] = "Shift";
-        OperatorPrecedence[OperatorPrecedence["Additive"] = 12] = "Additive";
-        OperatorPrecedence[OperatorPrecedence["Multiplicative"] = 13] = "Multiplicative";
-        OperatorPrecedence[OperatorPrecedence["Unary"] = 14] = "Unary";
-        OperatorPrecedence[OperatorPrecedence["Lim"] = 15] = "Lim";
-    })(TypeScript.OperatorPrecedence || (TypeScript.OperatorPrecedence = {}));
-    var OperatorPrecedence = TypeScript.OperatorPrecedence;
-    (function (Reservation) {
-        Reservation[Reservation["None"] = 0] = "None";
-        Reservation[Reservation["Javascript"] = 1] = "Javascript";
-        Reservation[Reservation["JavascriptFuture"] = 2] = "JavascriptFuture";
-        Reservation[Reservation["TypeScript"] = 4] = "TypeScript";
-        Reservation[Reservation["JavascriptFutureStrict"] = 8] = "JavascriptFutureStrict";
-        Reservation[Reservation["TypeScriptAndJS"] = 5] = "TypeScriptAndJS";
-        Reservation[Reservation["TypeScriptAndJSFuture"] = 6] = "TypeScriptAndJSFuture";
-        Reservation[Reservation["TypeScriptAndJSFutureStrict"] = 12] = "TypeScriptAndJSFutureStrict";
-    })(TypeScript.Reservation || (TypeScript.Reservation = {}));
-    var Reservation = TypeScript.Reservation;
-    var TokenInfo = (function () {
-        function TokenInfo(tokenId, reservation, binopPrecedence, binopNodeType, unopPrecedence, unopNodeType, text, ers) {
-            this.tokenId = tokenId;
-            this.reservation = reservation;
-            this.binopPrecedence = binopPrecedence;
-            this.binopNodeType = binopNodeType;
-            this.unopPrecedence = unopPrecedence;
-            this.unopNodeType = unopNodeType;
-            this.text = text;
-            this.ers = ers;
-        }
-        return TokenInfo;
-    })();
-    TypeScript.TokenInfo = TokenInfo;
-    function setTokenInfo(tokenId, reservation, binopPrecedence, binopNodeType, unopPrecedence, unopNodeType, text, ers) {
-        if (tokenId !== undefined) {
-            TypeScript.tokenTable[tokenId] = new TokenInfo(tokenId, reservation, binopPrecedence, binopNodeType, unopPrecedence, unopNodeType, text, ers);
-            if (binopNodeType != NodeType.None) {
-                TypeScript.nodeTypeTable[binopNodeType] = text;
-                TypeScript.nodeTypeToTokTable[binopNodeType] = tokenId;
-            }
-            if (unopNodeType != NodeType.None) {
-                TypeScript.nodeTypeTable[unopNodeType] = text;
-            }
-        }
-    }
-    setTokenInfo(TokenID.Any, Reservation.TypeScript, OperatorPrecedence.None, NodeType.None, OperatorPrecedence.None, NodeType.None, "any", ErrorRecoverySet.PrimType);
-    setTokenInfo(TokenID.Bool, Reservation.TypeScript, OperatorPrecedence.None, NodeType.None, OperatorPrecedence.None, NodeType.None, "boolean", ErrorRecoverySet.PrimType);
-    setTokenInfo(TokenID.Break, Reservation.TypeScriptAndJS, OperatorPrecedence.None, NodeType.None, OperatorPrecedence.None, NodeType.None, "break", ErrorRecoverySet.Stmt);
-    setTokenInfo(TokenID.Case, Reservation.TypeScriptAndJS, OperatorPrecedence.None, NodeType.None, OperatorPrecedence.None, NodeType.None, "case", ErrorRecoverySet.SCase);
-    setTokenInfo(TokenID.Catch, Reservation.TypeScriptAndJS, OperatorPrecedence.None, NodeType.None, OperatorPrecedence.None, NodeType.None, "catch", ErrorRecoverySet.Catch);
-    setTokenInfo(TokenID.Class, Reservation.TypeScriptAndJSFuture, OperatorPrecedence.None, NodeType.None, OperatorPrecedence.None, NodeType.None, "class", ErrorRecoverySet.TypeScriptS);
-    setTokenInfo(TokenID.Const, Reservation.TypeScriptAndJSFuture, OperatorPrecedence.None, NodeType.None, OperatorPrecedence.None, NodeType.None, "const", ErrorRecoverySet.Var);
-    setTokenInfo(TokenID.Continue, Reservation.TypeScriptAndJS, OperatorPrecedence.None, NodeType.None, OperatorPrecedence.None, NodeType.None, "continue", ErrorRecoverySet.Stmt);
-    setTokenInfo(TokenID.Debugger, Reservation.TypeScriptAndJS, OperatorPrecedence.None, NodeType.None, OperatorPrecedence.None, NodeType.Debugger, "debugger", ErrorRecoverySet.Stmt);
-    setTokenInfo(TokenID.Default, Reservation.TypeScriptAndJS, OperatorPrecedence.None, NodeType.None, OperatorPrecedence.None, NodeType.None, "default", ErrorRecoverySet.SCase);
-    setTokenInfo(TokenID.Delete, Reservation.TypeScriptAndJS, OperatorPrecedence.None, NodeType.None, OperatorPrecedence.Unary, NodeType.Delete, "delete", ErrorRecoverySet.Prefix);
-    setTokenInfo(TokenID.Do, Reservation.TypeScriptAndJS, OperatorPrecedence.None, NodeType.None, OperatorPrecedence.None, NodeType.None, "do", ErrorRecoverySet.Stmt);
-    setTokenInfo(TokenID.Else, Reservation.TypeScriptAndJS, OperatorPrecedence.None, NodeType.None, OperatorPrecedence.None, NodeType.None, "else", ErrorRecoverySet.Else);
-    setTokenInfo(TokenID.Enum, Reservation.TypeScriptAndJSFuture, OperatorPrecedence.None, NodeType.None, OperatorPrecedence.None, NodeType.None, "enum", ErrorRecoverySet.TypeScriptS);
-    setTokenInfo(TokenID.Export, Reservation.TypeScriptAndJSFuture, OperatorPrecedence.None, NodeType.None, OperatorPrecedence.None, NodeType.None, "export", ErrorRecoverySet.TypeScriptS);
-    setTokenInfo(TokenID.Extends, Reservation.TypeScriptAndJSFuture, OperatorPrecedence.None, NodeType.None, OperatorPrecedence.None, NodeType.None, "extends", ErrorRecoverySet.None);
-    setTokenInfo(TokenID.Declare, Reservation.TypeScript, OperatorPrecedence.None, NodeType.None, OperatorPrecedence.None, NodeType.None, "declare", ErrorRecoverySet.Stmt);
-    setTokenInfo(TokenID.False, Reservation.TypeScriptAndJS, OperatorPrecedence.None, NodeType.None, OperatorPrecedence.None, NodeType.None, "false", ErrorRecoverySet.RLit);
-    setTokenInfo(TokenID.Finally, Reservation.TypeScriptAndJS, OperatorPrecedence.None, NodeType.None, OperatorPrecedence.None, NodeType.None, "finally", ErrorRecoverySet.Catch);
-    setTokenInfo(TokenID.For, Reservation.TypeScriptAndJS, OperatorPrecedence.None, NodeType.None, OperatorPrecedence.None, NodeType.None, "for", ErrorRecoverySet.Stmt);
-    setTokenInfo(TokenID.Function, Reservation.TypeScriptAndJS, OperatorPrecedence.None, NodeType.None, OperatorPrecedence.None, NodeType.None, "function", ErrorRecoverySet.Func);
-    setTokenInfo(TokenID.Constructor, Reservation.TypeScriptAndJSFutureStrict, OperatorPrecedence.None, NodeType.None, OperatorPrecedence.None, NodeType.None, "constructor", ErrorRecoverySet.Func);
-    setTokenInfo(TokenID.Get, Reservation.TypeScript, OperatorPrecedence.None, NodeType.None, OperatorPrecedence.None, NodeType.None, "get", ErrorRecoverySet.Func);
-    setTokenInfo(TokenID.Set, Reservation.TypeScript, OperatorPrecedence.None, NodeType.None, OperatorPrecedence.None, NodeType.None, "set", ErrorRecoverySet.Func);
-    setTokenInfo(TokenID.If, Reservation.TypeScriptAndJS, OperatorPrecedence.None, NodeType.None, OperatorPrecedence.None, NodeType.None, "if", ErrorRecoverySet.Stmt);
-    setTokenInfo(TokenID.Implements, Reservation.TypeScriptAndJSFutureStrict, OperatorPrecedence.None, NodeType.None, OperatorPrecedence.None, NodeType.None, "implements", ErrorRecoverySet.None);
-    setTokenInfo(TokenID.Import, Reservation.TypeScriptAndJSFuture, OperatorPrecedence.None, NodeType.None, OperatorPrecedence.None, NodeType.None, "import", ErrorRecoverySet.TypeScriptS);
-    setTokenInfo(TokenID.In, Reservation.TypeScriptAndJS, OperatorPrecedence.Relational, NodeType.In, OperatorPrecedence.None, NodeType.None, "in", ErrorRecoverySet.None);
-    setTokenInfo(TokenID.InstanceOf, Reservation.TypeScriptAndJS, OperatorPrecedence.Relational, NodeType.InstOf, OperatorPrecedence.None, NodeType.None, "instanceof", ErrorRecoverySet.BinOp);
-    setTokenInfo(TokenID.Interface, Reservation.TypeScriptAndJSFutureStrict, OperatorPrecedence.None, NodeType.None, OperatorPrecedence.None, NodeType.None, "interface", ErrorRecoverySet.TypeScriptS);
-    setTokenInfo(TokenID.Let, Reservation.JavascriptFutureStrict, OperatorPrecedence.None, NodeType.None, OperatorPrecedence.None, NodeType.None, "let", ErrorRecoverySet.None);
-    setTokenInfo(TokenID.Module, Reservation.TypeScript, OperatorPrecedence.None, NodeType.None, OperatorPrecedence.None, NodeType.None, "module", ErrorRecoverySet.TypeScriptS);
-    setTokenInfo(TokenID.New, Reservation.TypeScriptAndJS, OperatorPrecedence.None, NodeType.None, OperatorPrecedence.None, NodeType.None, "new", ErrorRecoverySet.PreOp);
-    setTokenInfo(TokenID.Number, Reservation.TypeScript, OperatorPrecedence.None, NodeType.None, OperatorPrecedence.None, NodeType.None, "number", ErrorRecoverySet.PrimType);
-    setTokenInfo(TokenID.Null, Reservation.TypeScriptAndJS, OperatorPrecedence.None, NodeType.None, OperatorPrecedence.None, NodeType.None, "null", ErrorRecoverySet.RLit);
-    setTokenInfo(TokenID.Package, Reservation.JavascriptFutureStrict, OperatorPrecedence.None, NodeType.None, OperatorPrecedence.None, NodeType.None, "package", ErrorRecoverySet.None);
-    setTokenInfo(TokenID.Private, Reservation.TypeScriptAndJSFutureStrict, OperatorPrecedence.None, NodeType.None, OperatorPrecedence.None, NodeType.None, "private", ErrorRecoverySet.TypeScriptS);
-    setTokenInfo(TokenID.Protected, Reservation.JavascriptFutureStrict, OperatorPrecedence.None, NodeType.None, OperatorPrecedence.None, NodeType.None, "protected", ErrorRecoverySet.None);
-    setTokenInfo(TokenID.Public, Reservation.TypeScriptAndJSFutureStrict, OperatorPrecedence.None, NodeType.None, OperatorPrecedence.None, NodeType.None, "public", ErrorRecoverySet.TypeScriptS);
-    setTokenInfo(TokenID.Return, Reservation.TypeScriptAndJS, OperatorPrecedence.None, NodeType.None, OperatorPrecedence.None, NodeType.None, "return", ErrorRecoverySet.Stmt);
-    setTokenInfo(TokenID.Static, Reservation.TypeScriptAndJSFutureStrict, OperatorPrecedence.None, NodeType.None, OperatorPrecedence.None, NodeType.None, "static", ErrorRecoverySet.None);
-    setTokenInfo(TokenID.String, Reservation.TypeScript, OperatorPrecedence.None, NodeType.None, OperatorPrecedence.None, NodeType.None, "string", ErrorRecoverySet.PrimType);
-    setTokenInfo(TokenID.Super, Reservation.TypeScriptAndJSFuture, OperatorPrecedence.None, NodeType.None, OperatorPrecedence.None, NodeType.None, "super", ErrorRecoverySet.RLit);
-    setTokenInfo(TokenID.Switch, Reservation.TypeScriptAndJS, OperatorPrecedence.None, NodeType.None, OperatorPrecedence.None, NodeType.None, "switch", ErrorRecoverySet.Stmt);
-    setTokenInfo(TokenID.This, Reservation.TypeScriptAndJS, OperatorPrecedence.None, NodeType.None, OperatorPrecedence.None, NodeType.None, "this", ErrorRecoverySet.RLit);
-    setTokenInfo(TokenID.Throw, Reservation.TypeScriptAndJS, OperatorPrecedence.None, NodeType.None, OperatorPrecedence.None, NodeType.None, "throw", ErrorRecoverySet.Stmt);
-    setTokenInfo(TokenID.True, Reservation.TypeScriptAndJS, OperatorPrecedence.None, NodeType.None, OperatorPrecedence.None, NodeType.None, "true", ErrorRecoverySet.RLit);
-    setTokenInfo(TokenID.Try, Reservation.TypeScriptAndJS, OperatorPrecedence.None, NodeType.None, OperatorPrecedence.None, NodeType.None, "try", ErrorRecoverySet.Stmt);
-    setTokenInfo(TokenID.TypeOf, Reservation.TypeScriptAndJS, OperatorPrecedence.None, NodeType.None, OperatorPrecedence.Unary, NodeType.Typeof, "typeof", ErrorRecoverySet.Prefix);
-    setTokenInfo(TokenID.Var, Reservation.TypeScriptAndJS, OperatorPrecedence.None, NodeType.None, OperatorPrecedence.None, NodeType.None, "var", ErrorRecoverySet.Var);
-    setTokenInfo(TokenID.Void, Reservation.TypeScriptAndJS, OperatorPrecedence.None, NodeType.None, OperatorPrecedence.Unary, NodeType.Void, "void", ErrorRecoverySet.Prefix);
-    setTokenInfo(TokenID.With, Reservation.TypeScriptAndJS, OperatorPrecedence.None, NodeType.None, OperatorPrecedence.None, NodeType.With, "with", ErrorRecoverySet.Stmt);
-    setTokenInfo(TokenID.While, Reservation.TypeScriptAndJS, OperatorPrecedence.None, NodeType.None, OperatorPrecedence.None, NodeType.None, "while", ErrorRecoverySet.While);
-    setTokenInfo(TokenID.Yield, Reservation.JavascriptFutureStrict, OperatorPrecedence.None, NodeType.None, OperatorPrecedence.None, NodeType.None, "yield", ErrorRecoverySet.None);
-    setTokenInfo(TokenID.Identifier, Reservation.None, OperatorPrecedence.None, NodeType.None, OperatorPrecedence.None, NodeType.None, "identifier", ErrorRecoverySet.ID);
-    setTokenInfo(TokenID.NumberLiteral, Reservation.None, OperatorPrecedence.None, NodeType.None, OperatorPrecedence.None, NodeType.None, "numberLiteral", ErrorRecoverySet.Literal);
-    setTokenInfo(TokenID.RegularExpressionLiteral, Reservation.None, OperatorPrecedence.None, NodeType.None, OperatorPrecedence.None, NodeType.None, "regex", ErrorRecoverySet.RegExp);
-    setTokenInfo(TokenID.StringLiteral, Reservation.None, OperatorPrecedence.None, NodeType.None, OperatorPrecedence.None, NodeType.None, "qstring", ErrorRecoverySet.Literal);
-    // Non-operator non-identifier tokens
-    setTokenInfo(TokenID.Semicolon, Reservation.None, OperatorPrecedence.None, NodeType.None, OperatorPrecedence.None, NodeType.None, ";", ErrorRecoverySet.SColon); // ;
-    setTokenInfo(TokenID.CloseParen, Reservation.None, OperatorPrecedence.None, NodeType.None, OperatorPrecedence.None, NodeType.None, ")", ErrorRecoverySet.RParen); // )
-    setTokenInfo(TokenID.CloseBracket, Reservation.None, OperatorPrecedence.None, NodeType.None, OperatorPrecedence.None, NodeType.None, "]", ErrorRecoverySet.RBrack); // ]
-    setTokenInfo(TokenID.OpenBrace, Reservation.None, OperatorPrecedence.None, NodeType.None, OperatorPrecedence.None, NodeType.None, "{", ErrorRecoverySet.LCurly); // {
-    setTokenInfo(TokenID.CloseBrace, Reservation.None, OperatorPrecedence.None, NodeType.None, OperatorPrecedence.None, NodeType.None, "}", ErrorRecoverySet.RCurly); // }
-    setTokenInfo(TokenID.DotDotDot, Reservation.None, OperatorPrecedence.None, NodeType.None, OperatorPrecedence.None, NodeType.None, "...", ErrorRecoverySet.None); // ...
-    // Operator non-identifier tokens
-    setTokenInfo(TokenID.Comma, Reservation.None, OperatorPrecedence.Comma, NodeType.Comma, OperatorPrecedence.None, NodeType.None, ",", ErrorRecoverySet.Comma); // ,
-    setTokenInfo(TokenID.Equals, Reservation.None, OperatorPrecedence.Assignment, NodeType.Asg, OperatorPrecedence.None, NodeType.None, "=", ErrorRecoverySet.Asg); // =
-    setTokenInfo(TokenID.PlusEquals, Reservation.None, OperatorPrecedence.Assignment, NodeType.AsgAdd, OperatorPrecedence.None, NodeType.None, "+=", ErrorRecoverySet.BinOp); // +=
-    setTokenInfo(TokenID.MinusEquals, Reservation.None, OperatorPrecedence.Assignment, NodeType.AsgSub, OperatorPrecedence.None, NodeType.None, "-=", ErrorRecoverySet.BinOp); // -=
-    setTokenInfo(TokenID.AsteriskEquals, Reservation.None, OperatorPrecedence.Assignment, NodeType.AsgMul, OperatorPrecedence.None, NodeType.None, "*=", ErrorRecoverySet.BinOp); // *=
-    setTokenInfo(TokenID.SlashEquals, Reservation.None, OperatorPrecedence.Assignment, NodeType.AsgDiv, OperatorPrecedence.None, NodeType.None, "/=", ErrorRecoverySet.BinOp); // /=
-    setTokenInfo(TokenID.PercentEquals, Reservation.None, OperatorPrecedence.Assignment, NodeType.AsgMod, OperatorPrecedence.None, NodeType.None, "%=", ErrorRecoverySet.BinOp); // %=
-    setTokenInfo(TokenID.AmpersandEquals, Reservation.None, OperatorPrecedence.Assignment, NodeType.AsgAnd, OperatorPrecedence.None, NodeType.None, "&=", ErrorRecoverySet.BinOp); // &=
-    setTokenInfo(TokenID.CaretEquals, Reservation.None, OperatorPrecedence.Assignment, NodeType.AsgXor, OperatorPrecedence.None, NodeType.None, "^=", ErrorRecoverySet.BinOp); // ^=
-    setTokenInfo(TokenID.BarEquals, Reservation.None, OperatorPrecedence.Assignment, NodeType.AsgOr, OperatorPrecedence.None, NodeType.None, "|=", ErrorRecoverySet.BinOp); // |=
-    setTokenInfo(TokenID.LessThanLessThanEquals, Reservation.None, OperatorPrecedence.Assignment, NodeType.AsgLsh, OperatorPrecedence.None, NodeType.None, "<<=", ErrorRecoverySet.BinOp); // <<=
-    setTokenInfo(TokenID.GreaterThanGreaterThanEquals, Reservation.None, OperatorPrecedence.Assignment, NodeType.AsgRsh, OperatorPrecedence.None, NodeType.None, ">>=", ErrorRecoverySet.BinOp); // >>=
-    setTokenInfo(TokenID.GreaterThanGreaterThanGreaterThanEquals, Reservation.None, OperatorPrecedence.Assignment, NodeType.AsgRs2, OperatorPrecedence.None, NodeType.None, ">>>=", ErrorRecoverySet.BinOp); // >>>=
-    setTokenInfo(TokenID.Question, Reservation.None, OperatorPrecedence.Conditional, NodeType.ConditionalExpression, OperatorPrecedence.None, NodeType.None, "?", ErrorRecoverySet.BinOp); // ?
-    setTokenInfo(TokenID.Colon, Reservation.None, OperatorPrecedence.None, NodeType.None, OperatorPrecedence.None, NodeType.None, ":", ErrorRecoverySet.Colon); // :
-    setTokenInfo(TokenID.BarBar, Reservation.None, OperatorPrecedence.LogicalOr, NodeType.LogOr, OperatorPrecedence.None, NodeType.None, "||", ErrorRecoverySet.BinOp); // ||
-    setTokenInfo(TokenID.AmpersandAmpersand, Reservation.None, OperatorPrecedence.LogicalAnd, NodeType.LogAnd, OperatorPrecedence.None, NodeType.None, "&&", ErrorRecoverySet.BinOp); // &&
-    setTokenInfo(TokenID.Bar, Reservation.None, OperatorPrecedence.BitwiseOr, NodeType.Or, OperatorPrecedence.None, NodeType.None, "|", ErrorRecoverySet.BinOp); // |
-    setTokenInfo(TokenID.Caret, Reservation.None, OperatorPrecedence.BitwiseExclusiveOr, NodeType.Xor, OperatorPrecedence.None, NodeType.None, "^", ErrorRecoverySet.BinOp); // ^
-    setTokenInfo(TokenID.And, Reservation.None, OperatorPrecedence.BitwiseAnd, NodeType.And, OperatorPrecedence.None, NodeType.None, "&", ErrorRecoverySet.BinOp); // &
-    setTokenInfo(TokenID.EqualsEquals, Reservation.None, OperatorPrecedence.Equality, NodeType.Eq, OperatorPrecedence.None, NodeType.None, "==", ErrorRecoverySet.BinOp); // ==
-    setTokenInfo(TokenID.ExclamationEquals, Reservation.None, OperatorPrecedence.Equality, NodeType.Ne, OperatorPrecedence.None, NodeType.None, "!=", ErrorRecoverySet.BinOp); // !=
-    setTokenInfo(TokenID.EqualsEqualsEquals, Reservation.None, OperatorPrecedence.Equality, NodeType.Eqv, OperatorPrecedence.None, NodeType.None, "===", ErrorRecoverySet.BinOp); // ===
-    setTokenInfo(TokenID.ExclamationEqualsEquals, Reservation.None, OperatorPrecedence.Equality, NodeType.NEqv, OperatorPrecedence.None, NodeType.None, "!==", ErrorRecoverySet.BinOp); // !==
-    setTokenInfo(TokenID.LessThan, Reservation.None, OperatorPrecedence.Relational, NodeType.Lt, OperatorPrecedence.None, NodeType.None, "<", ErrorRecoverySet.BinOp); // <
-    setTokenInfo(TokenID.LessThanEquals, Reservation.None, OperatorPrecedence.Relational, NodeType.Le, OperatorPrecedence.None, NodeType.None, "<=", ErrorRecoverySet.BinOp); // <=
-    setTokenInfo(TokenID.GreaterThan, Reservation.None, OperatorPrecedence.Relational, NodeType.Gt, OperatorPrecedence.None, NodeType.None, ">", ErrorRecoverySet.BinOp); // >
-    setTokenInfo(TokenID.GreaterThanEquals, Reservation.None, OperatorPrecedence.Relational, NodeType.Ge, OperatorPrecedence.None, NodeType.None, ">=", ErrorRecoverySet.BinOp); // >=
-    setTokenInfo(TokenID.LessThanLessThan, Reservation.None, OperatorPrecedence.Shift, NodeType.Lsh, OperatorPrecedence.None, NodeType.None, "<<", ErrorRecoverySet.BinOp); // <<
-    setTokenInfo(TokenID.GreaterThanGreaterThan, Reservation.None, OperatorPrecedence.Shift, NodeType.Rsh, OperatorPrecedence.None, NodeType.None, ">>", ErrorRecoverySet.BinOp); // >>
-    setTokenInfo(TokenID.GreaterThanGreaterThanGreaterThan, Reservation.None, OperatorPrecedence.Shift, NodeType.Rs2, OperatorPrecedence.None, NodeType.None, ">>>", ErrorRecoverySet.BinOp); // >>>
-    setTokenInfo(TokenID.Plus, Reservation.None, OperatorPrecedence.Additive, NodeType.Add, OperatorPrecedence.Unary, NodeType.Pos, "+", ErrorRecoverySet.AddOp); // +
-    setTokenInfo(TokenID.Minus, Reservation.None, OperatorPrecedence.Additive, NodeType.Sub, OperatorPrecedence.Unary, NodeType.Neg, "-", ErrorRecoverySet.AddOp); // -
-    setTokenInfo(TokenID.Asterisk, Reservation.None, OperatorPrecedence.Multiplicative, NodeType.Mul, OperatorPrecedence.None, NodeType.None, "*", ErrorRecoverySet.BinOp); // *
-    setTokenInfo(TokenID.Slash, Reservation.None, OperatorPrecedence.Multiplicative, NodeType.Div, OperatorPrecedence.None, NodeType.None, "/", ErrorRecoverySet.BinOp); // /
-    setTokenInfo(TokenID.Percent, Reservation.None, OperatorPrecedence.Multiplicative, NodeType.Mod, OperatorPrecedence.None, NodeType.None, "%", ErrorRecoverySet.BinOp); // %
-    setTokenInfo(TokenID.Tilde, Reservation.None, OperatorPrecedence.None, NodeType.None, OperatorPrecedence.Unary, NodeType.Not, "~", ErrorRecoverySet.PreOp); // ~
-    setTokenInfo(TokenID.Exclamation, Reservation.None, OperatorPrecedence.None, NodeType.None, OperatorPrecedence.Unary, NodeType.LogNot, "!", ErrorRecoverySet.PreOp); // !
-    setTokenInfo(TokenID.PlusPlus, Reservation.None, OperatorPrecedence.None, NodeType.None, OperatorPrecedence.Unary, NodeType.IncPre, "++", ErrorRecoverySet.PreOp); // ++
-    setTokenInfo(TokenID.MinusMinus, Reservation.None, OperatorPrecedence.None, NodeType.None, OperatorPrecedence.Unary, NodeType.DecPre, "--", ErrorRecoverySet.PreOp); // --
-    setTokenInfo(TokenID.OpenParen, Reservation.None, OperatorPrecedence.None, NodeType.None, OperatorPrecedence.None, NodeType.None, "(", ErrorRecoverySet.LParen); // (
-    setTokenInfo(TokenID.OpenBracket, Reservation.None, OperatorPrecedence.None, NodeType.None, OperatorPrecedence.None, NodeType.None, "[", ErrorRecoverySet.LBrack); // [
-    setTokenInfo(TokenID.Dot, Reservation.None, OperatorPrecedence.Unary, NodeType.None, OperatorPrecedence.None, NodeType.None, ".", ErrorRecoverySet.Dot); // .
-    setTokenInfo(TokenID.EndOfFile, Reservation.None, OperatorPrecedence.None, NodeType.None, OperatorPrecedence.None, NodeType.None, "<EOF>", ErrorRecoverySet.EOF); // EOF
-    setTokenInfo(TokenID.EqualsGreaterThan, Reservation.None, OperatorPrecedence.None, NodeType.None, OperatorPrecedence.None, NodeType.None, "=>", ErrorRecoverySet.None); // =>
-    function lookupToken(tokenId) {
-        return TypeScript.tokenTable[tokenId];
-    }
-    TypeScript.lookupToken = lookupToken;
-    (function (TokenClass) {
-        TokenClass[TokenClass["Punctuation"] = 0] = "Punctuation";
-        TokenClass[TokenClass["Keyword"] = 1] = "Keyword";
-        TokenClass[TokenClass["Operator"] = 2] = "Operator";
-        TokenClass[TokenClass["Comment"] = 3] = "Comment";
-        TokenClass[TokenClass["Whitespace"] = 4] = "Whitespace";
-        TokenClass[TokenClass["Identifier"] = 5] = "Identifier";
-        TokenClass[TokenClass["Literal"] = 6] = "Literal";
-    })(TypeScript.TokenClass || (TypeScript.TokenClass = {}));
-    var TokenClass = TypeScript.TokenClass;
-    var SavedToken = (function () {
-        function SavedToken(tok, minChar, limChar) {
-            this.tok = tok;
-            this.minChar = minChar;
-            this.limChar = limChar;
-        }
-        return SavedToken;
-    })();
-    TypeScript.SavedToken = SavedToken;
-    var Token = (function () {
-        function Token(tokenId) {
-            this.tokenId = tokenId;
-        }
-        Token.prototype.toString = function () {
-            return "token: " + this.tokenId + " " + this.getText() + " (" + TokenID._map[this.tokenId] + ")";
-        };
-        Token.prototype.print = function (line, outfile) {
-            outfile.WriteLine(this.toString() + ",on line" + line);
-        };
-        Token.prototype.getText = function () {
-            return TypeScript.tokenTable[this.tokenId].text;
-        };
-        Token.prototype.classification = function () {
-            if (this.tokenId <= TokenID.LimKeyword) {
-                return TokenClass.Keyword;
-            }
-            else {
-                var tokenInfo = lookupToken(this.tokenId);
-                if (tokenInfo != undefined) {
-<<<<<<< HEAD
-                    if ((tokenInfo.unopNodeType != NodeType.None) ||
-                        (tokenInfo.binopNodeType != NodeType.None)) {
-                        return TokenClass.Operator;
-=======
-                    if ((tokenInfo.unopNodeType != NodeType.None) || (tokenInfo.binopNodeType != NodeType.None)) {
-                        return 2 /* Operator */;
->>>>>>> 17f3e146
-                    }
-                }
-            }
-            return TokenClass.Punctuation;
-        };
-        return Token;
-    })();
-    TypeScript.Token = Token;
-    var NumberLiteralToken = (function (_super) {
-        __extends(NumberLiteralToken, _super);
-        function NumberLiteralToken(value, hasEmptyFraction) {
-            _super.call(this, TokenID.NumberLiteral);
-            this.value = value;
-            this.hasEmptyFraction = hasEmptyFraction;
-        }
-        NumberLiteralToken.prototype.getText = function () {
-            return this.hasEmptyFraction ? this.value.toString() + ".0" : this.value.toString();
-        };
-        NumberLiteralToken.prototype.classification = function () {
-            return TokenClass.Literal;
-        };
-        return NumberLiteralToken;
-    })(Token);
-    TypeScript.NumberLiteralToken = NumberLiteralToken;
-    var StringLiteralToken = (function (_super) {
-        __extends(StringLiteralToken, _super);
-        function StringLiteralToken(value) {
-            _super.call(this, TokenID.StringLiteral);
-            this.value = value;
-        }
-        StringLiteralToken.prototype.getText = function () {
-            return this.value;
-        };
-        StringLiteralToken.prototype.classification = function () {
-            return TokenClass.Literal;
-        };
-        return StringLiteralToken;
-    })(Token);
-    TypeScript.StringLiteralToken = StringLiteralToken;
-    var IdentifierToken = (function (_super) {
-        __extends(IdentifierToken, _super);
-        function IdentifierToken(value, hasEscapeSequence) {
-            _super.call(this, TokenID.Identifier);
-            this.value = value;
-            this.hasEscapeSequence = hasEscapeSequence;
-        }
-        IdentifierToken.prototype.getText = function () {
-            return this.value;
-        };
-        IdentifierToken.prototype.classification = function () {
-            return TokenClass.Identifier;
-        };
-        return IdentifierToken;
-    })(Token);
-    TypeScript.IdentifierToken = IdentifierToken;
-    var WhitespaceToken = (function (_super) {
-        __extends(WhitespaceToken, _super);
-        function WhitespaceToken(tokenId, value) {
-            _super.call(this, tokenId);
-            this.value = value;
-        }
-        WhitespaceToken.prototype.getText = function () {
-            return this.value;
-        };
-        WhitespaceToken.prototype.classification = function () {
-            return TokenClass.Whitespace;
-        };
-        return WhitespaceToken;
-    })(Token);
-    TypeScript.WhitespaceToken = WhitespaceToken;
-    var CommentToken = (function (_super) {
-        __extends(CommentToken, _super);
-        function CommentToken(tokenID, value, isBlock, startPos, line, endsLine) {
-            _super.call(this, tokenID);
-            this.value = value;
-            this.isBlock = isBlock;
-            this.startPos = startPos;
-            this.line = line;
-            this.endsLine = endsLine;
-        }
-        CommentToken.prototype.getText = function () {
-            return this.value;
-        };
-        CommentToken.prototype.classification = function () {
-            return TokenClass.Comment;
-        };
-        return CommentToken;
-    })(Token);
-    TypeScript.CommentToken = CommentToken;
-    var RegularExpressionLiteralToken = (function (_super) {
-        __extends(RegularExpressionLiteralToken, _super);
-        function RegularExpressionLiteralToken(regex) {
-            _super.call(this, TokenID.RegularExpressionLiteral);
-            this.regex = regex;
-        }
-        RegularExpressionLiteralToken.prototype.getText = function () {
-            return this.regex.toString();
-        };
-        RegularExpressionLiteralToken.prototype.classification = function () {
-            return TokenClass.Literal;
-        };
-        return RegularExpressionLiteralToken;
-    })(Token);
-    TypeScript.RegularExpressionLiteralToken = RegularExpressionLiteralToken;
-    // TODO: new with length TokenID.LimFixed
-    TypeScript.staticTokens = new Token[];
-    function initializeStaticTokens() {
-        for (var i = 0; i <= TokenID.LimFixed; i++) {
-            TypeScript.staticTokens[i] = new Token(i);
-        }
-    }
-    TypeScript.initializeStaticTokens = initializeStaticTokens;
-})(TypeScript || (TypeScript = {}));
+}
+
+//// [parserRealSource10.js]
+// Copyright (c) Microsoft. All rights reserved. Licensed under the Apache License, Version 2.0. 
+// See LICENSE.txt in the project root for complete license information.
+var __extends = this.__extends || function (d, b) {
+    for (var p in b) if (b.hasOwnProperty(p)) d[p] = b[p];
+    function __() { this.constructor = d; }
+    __.prototype = b.prototype;
+    d.prototype = new __();
+};
+///<reference path='typescript.ts' />
+var TypeScript;
+(function (TypeScript) {
+    (function (TokenID) {
+        // Keywords
+        TokenID[TokenID["Any"] = 0] = "Any";
+        TokenID[TokenID["Bool"] = 1] = "Bool";
+        TokenID[TokenID["Break"] = 2] = "Break";
+        TokenID[TokenID["Case"] = 3] = "Case";
+        TokenID[TokenID["Catch"] = 4] = "Catch";
+        TokenID[TokenID["Class"] = 5] = "Class";
+        TokenID[TokenID["Const"] = 6] = "Const";
+        TokenID[TokenID["Continue"] = 7] = "Continue";
+        TokenID[TokenID["Debugger"] = 8] = "Debugger";
+        TokenID[TokenID["Default"] = 9] = "Default";
+        TokenID[TokenID["Delete"] = 10] = "Delete";
+        TokenID[TokenID["Do"] = 11] = "Do";
+        TokenID[TokenID["Else"] = 12] = "Else";
+        TokenID[TokenID["Enum"] = 13] = "Enum";
+        TokenID[TokenID["Export"] = 14] = "Export";
+        TokenID[TokenID["Extends"] = 15] = "Extends";
+        TokenID[TokenID["Declare"] = 16] = "Declare";
+        TokenID[TokenID["False"] = 17] = "False";
+        TokenID[TokenID["Finally"] = 18] = "Finally";
+        TokenID[TokenID["For"] = 19] = "For";
+        TokenID[TokenID["Function"] = 20] = "Function";
+        TokenID[TokenID["Constructor"] = 21] = "Constructor";
+        TokenID[TokenID["Get"] = 22] = "Get";
+        TokenID[TokenID["If"] = 23] = "If";
+        TokenID[TokenID["Implements"] = 24] = "Implements";
+        TokenID[TokenID["Import"] = 25] = "Import";
+        TokenID[TokenID["In"] = 26] = "In";
+        TokenID[TokenID["InstanceOf"] = 27] = "InstanceOf";
+        TokenID[TokenID["Interface"] = 28] = "Interface";
+        TokenID[TokenID["Let"] = 29] = "Let";
+        TokenID[TokenID["Module"] = 30] = "Module";
+        TokenID[TokenID["New"] = 31] = "New";
+        TokenID[TokenID["Number"] = 32] = "Number";
+        TokenID[TokenID["Null"] = 33] = "Null";
+        TokenID[TokenID["Package"] = 34] = "Package";
+        TokenID[TokenID["Private"] = 35] = "Private";
+        TokenID[TokenID["Protected"] = 36] = "Protected";
+        TokenID[TokenID["Public"] = 37] = "Public";
+        TokenID[TokenID["Return"] = 38] = "Return";
+        TokenID[TokenID["Set"] = 39] = "Set";
+        TokenID[TokenID["Static"] = 40] = "Static";
+        TokenID[TokenID["String"] = 41] = "String";
+        TokenID[TokenID["Super"] = 42] = "Super";
+        TokenID[TokenID["Switch"] = 43] = "Switch";
+        TokenID[TokenID["This"] = 44] = "This";
+        TokenID[TokenID["Throw"] = 45] = "Throw";
+        TokenID[TokenID["True"] = 46] = "True";
+        TokenID[TokenID["Try"] = 47] = "Try";
+        TokenID[TokenID["TypeOf"] = 48] = "TypeOf";
+        TokenID[TokenID["Var"] = 49] = "Var";
+        TokenID[TokenID["Void"] = 50] = "Void";
+        TokenID[TokenID["With"] = 51] = "With";
+        TokenID[TokenID["While"] = 52] = "While";
+        TokenID[TokenID["Yield"] = 53] = "Yield";
+        // Punctuation
+        TokenID[TokenID["Semicolon"] = 54] = "Semicolon";
+        TokenID[TokenID["OpenParen"] = 55] = "OpenParen";
+        TokenID[TokenID["CloseParen"] = 56] = "CloseParen";
+        TokenID[TokenID["OpenBracket"] = 57] = "OpenBracket";
+        TokenID[TokenID["CloseBracket"] = 58] = "CloseBracket";
+        TokenID[TokenID["OpenBrace"] = 59] = "OpenBrace";
+        TokenID[TokenID["CloseBrace"] = 60] = "CloseBrace";
+        TokenID[TokenID["Comma"] = 61] = "Comma";
+        TokenID[TokenID["Equals"] = 62] = "Equals";
+        TokenID[TokenID["PlusEquals"] = 63] = "PlusEquals";
+        TokenID[TokenID["MinusEquals"] = 64] = "MinusEquals";
+        TokenID[TokenID["AsteriskEquals"] = 65] = "AsteriskEquals";
+        TokenID[TokenID["SlashEquals"] = 66] = "SlashEquals";
+        TokenID[TokenID["PercentEquals"] = 67] = "PercentEquals";
+        TokenID[TokenID["AmpersandEquals"] = 68] = "AmpersandEquals";
+        TokenID[TokenID["CaretEquals"] = 69] = "CaretEquals";
+        TokenID[TokenID["BarEquals"] = 70] = "BarEquals";
+        TokenID[TokenID["LessThanLessThanEquals"] = 71] = "LessThanLessThanEquals";
+        TokenID[TokenID["GreaterThanGreaterThanEquals"] = 72] = "GreaterThanGreaterThanEquals";
+        TokenID[TokenID["GreaterThanGreaterThanGreaterThanEquals"] = 73] = "GreaterThanGreaterThanGreaterThanEquals";
+        TokenID[TokenID["Question"] = 74] = "Question";
+        TokenID[TokenID["Colon"] = 75] = "Colon";
+        TokenID[TokenID["BarBar"] = 76] = "BarBar";
+        TokenID[TokenID["AmpersandAmpersand"] = 77] = "AmpersandAmpersand";
+        TokenID[TokenID["Bar"] = 78] = "Bar";
+        TokenID[TokenID["Caret"] = 79] = "Caret";
+        TokenID[TokenID["And"] = 80] = "And";
+        TokenID[TokenID["EqualsEquals"] = 81] = "EqualsEquals";
+        TokenID[TokenID["ExclamationEquals"] = 82] = "ExclamationEquals";
+        TokenID[TokenID["EqualsEqualsEquals"] = 83] = "EqualsEqualsEquals";
+        TokenID[TokenID["ExclamationEqualsEquals"] = 84] = "ExclamationEqualsEquals";
+        TokenID[TokenID["LessThan"] = 85] = "LessThan";
+        TokenID[TokenID["LessThanEquals"] = 86] = "LessThanEquals";
+        TokenID[TokenID["GreaterThan"] = 87] = "GreaterThan";
+        TokenID[TokenID["GreaterThanEquals"] = 88] = "GreaterThanEquals";
+        TokenID[TokenID["LessThanLessThan"] = 89] = "LessThanLessThan";
+        TokenID[TokenID["GreaterThanGreaterThan"] = 90] = "GreaterThanGreaterThan";
+        TokenID[TokenID["GreaterThanGreaterThanGreaterThan"] = 91] = "GreaterThanGreaterThanGreaterThan";
+        TokenID[TokenID["Plus"] = 92] = "Plus";
+        TokenID[TokenID["Minus"] = 93] = "Minus";
+        TokenID[TokenID["Asterisk"] = 94] = "Asterisk";
+        TokenID[TokenID["Slash"] = 95] = "Slash";
+        TokenID[TokenID["Percent"] = 96] = "Percent";
+        TokenID[TokenID["Tilde"] = 97] = "Tilde";
+        TokenID[TokenID["Exclamation"] = 98] = "Exclamation";
+        TokenID[TokenID["PlusPlus"] = 99] = "PlusPlus";
+        TokenID[TokenID["MinusMinus"] = 100] = "MinusMinus";
+        TokenID[TokenID["Dot"] = 101] = "Dot";
+        TokenID[TokenID["DotDotDot"] = 102] = "DotDotDot";
+        TokenID[TokenID["Error"] = 103] = "Error";
+        TokenID[TokenID["EndOfFile"] = 104] = "EndOfFile";
+        TokenID[TokenID["EqualsGreaterThan"] = 105] = "EqualsGreaterThan";
+        TokenID[TokenID["Identifier"] = 106] = "Identifier";
+        TokenID[TokenID["StringLiteral"] = 107] = "StringLiteral";
+        TokenID[TokenID["RegularExpressionLiteral"] = 108] = "RegularExpressionLiteral";
+        TokenID[TokenID["NumberLiteral"] = 109] = "NumberLiteral";
+        TokenID[TokenID["Whitespace"] = 110] = "Whitespace";
+        TokenID[TokenID["Comment"] = 111] = "Comment";
+        TokenID[TokenID["Lim"] = 112] = "Lim";
+        TokenID[TokenID["LimFixed"] = 105] = "LimFixed";
+        TokenID[TokenID["LimKeyword"] = 53] = "LimKeyword";
+    })(TypeScript.TokenID || (TypeScript.TokenID = {}));
+    var TokenID = TypeScript.TokenID;
+    TypeScript.tokenTable = new TokenInfo[];
+    TypeScript.nodeTypeTable = new string[];
+    TypeScript.nodeTypeToTokTable = new number[];
+    TypeScript.noRegexTable = new boolean[];
+    TypeScript.noRegexTable[TokenID.Identifier] = true;
+    TypeScript.noRegexTable[TokenID.StringLiteral] = true;
+    TypeScript.noRegexTable[TokenID.NumberLiteral] = true;
+    TypeScript.noRegexTable[TokenID.RegularExpressionLiteral] = true;
+    TypeScript.noRegexTable[TokenID.This] = true;
+    TypeScript.noRegexTable[TokenID.PlusPlus] = true;
+    TypeScript.noRegexTable[TokenID.MinusMinus] = true;
+    TypeScript.noRegexTable[TokenID.CloseParen] = true;
+    TypeScript.noRegexTable[TokenID.CloseBracket] = true;
+    TypeScript.noRegexTable[TokenID.CloseBrace] = true;
+    TypeScript.noRegexTable[TokenID.True] = true;
+    TypeScript.noRegexTable[TokenID.False] = true;
+    (function (OperatorPrecedence) {
+        OperatorPrecedence[OperatorPrecedence["None"] = 0] = "None";
+        OperatorPrecedence[OperatorPrecedence["Comma"] = 1] = "Comma";
+        OperatorPrecedence[OperatorPrecedence["Assignment"] = 2] = "Assignment";
+        OperatorPrecedence[OperatorPrecedence["Conditional"] = 3] = "Conditional";
+        OperatorPrecedence[OperatorPrecedence["LogicalOr"] = 4] = "LogicalOr";
+        OperatorPrecedence[OperatorPrecedence["LogicalAnd"] = 5] = "LogicalAnd";
+        OperatorPrecedence[OperatorPrecedence["BitwiseOr"] = 6] = "BitwiseOr";
+        OperatorPrecedence[OperatorPrecedence["BitwiseExclusiveOr"] = 7] = "BitwiseExclusiveOr";
+        OperatorPrecedence[OperatorPrecedence["BitwiseAnd"] = 8] = "BitwiseAnd";
+        OperatorPrecedence[OperatorPrecedence["Equality"] = 9] = "Equality";
+        OperatorPrecedence[OperatorPrecedence["Relational"] = 10] = "Relational";
+        OperatorPrecedence[OperatorPrecedence["Shift"] = 11] = "Shift";
+        OperatorPrecedence[OperatorPrecedence["Additive"] = 12] = "Additive";
+        OperatorPrecedence[OperatorPrecedence["Multiplicative"] = 13] = "Multiplicative";
+        OperatorPrecedence[OperatorPrecedence["Unary"] = 14] = "Unary";
+        OperatorPrecedence[OperatorPrecedence["Lim"] = 15] = "Lim";
+    })(TypeScript.OperatorPrecedence || (TypeScript.OperatorPrecedence = {}));
+    var OperatorPrecedence = TypeScript.OperatorPrecedence;
+    (function (Reservation) {
+        Reservation[Reservation["None"] = 0] = "None";
+        Reservation[Reservation["Javascript"] = 1] = "Javascript";
+        Reservation[Reservation["JavascriptFuture"] = 2] = "JavascriptFuture";
+        Reservation[Reservation["TypeScript"] = 4] = "TypeScript";
+        Reservation[Reservation["JavascriptFutureStrict"] = 8] = "JavascriptFutureStrict";
+        Reservation[Reservation["TypeScriptAndJS"] = 5] = "TypeScriptAndJS";
+        Reservation[Reservation["TypeScriptAndJSFuture"] = 6] = "TypeScriptAndJSFuture";
+        Reservation[Reservation["TypeScriptAndJSFutureStrict"] = 12] = "TypeScriptAndJSFutureStrict";
+    })(TypeScript.Reservation || (TypeScript.Reservation = {}));
+    var Reservation = TypeScript.Reservation;
+    var TokenInfo = (function () {
+        function TokenInfo(tokenId, reservation, binopPrecedence, binopNodeType, unopPrecedence, unopNodeType, text, ers) {
+            this.tokenId = tokenId;
+            this.reservation = reservation;
+            this.binopPrecedence = binopPrecedence;
+            this.binopNodeType = binopNodeType;
+            this.unopPrecedence = unopPrecedence;
+            this.unopNodeType = unopNodeType;
+            this.text = text;
+            this.ers = ers;
+        }
+        return TokenInfo;
+    })();
+    TypeScript.TokenInfo = TokenInfo;
+    function setTokenInfo(tokenId, reservation, binopPrecedence, binopNodeType, unopPrecedence, unopNodeType, text, ers) {
+        if (tokenId !== undefined) {
+            TypeScript.tokenTable[tokenId] = new TokenInfo(tokenId, reservation, binopPrecedence, binopNodeType, unopPrecedence, unopNodeType, text, ers);
+            if (binopNodeType != NodeType.None) {
+                TypeScript.nodeTypeTable[binopNodeType] = text;
+                TypeScript.nodeTypeToTokTable[binopNodeType] = tokenId;
+            }
+            if (unopNodeType != NodeType.None) {
+                TypeScript.nodeTypeTable[unopNodeType] = text;
+            }
+        }
+    }
+    setTokenInfo(TokenID.Any, Reservation.TypeScript, OperatorPrecedence.None, NodeType.None, OperatorPrecedence.None, NodeType.None, "any", ErrorRecoverySet.PrimType);
+    setTokenInfo(TokenID.Bool, Reservation.TypeScript, OperatorPrecedence.None, NodeType.None, OperatorPrecedence.None, NodeType.None, "boolean", ErrorRecoverySet.PrimType);
+    setTokenInfo(TokenID.Break, Reservation.TypeScriptAndJS, OperatorPrecedence.None, NodeType.None, OperatorPrecedence.None, NodeType.None, "break", ErrorRecoverySet.Stmt);
+    setTokenInfo(TokenID.Case, Reservation.TypeScriptAndJS, OperatorPrecedence.None, NodeType.None, OperatorPrecedence.None, NodeType.None, "case", ErrorRecoverySet.SCase);
+    setTokenInfo(TokenID.Catch, Reservation.TypeScriptAndJS, OperatorPrecedence.None, NodeType.None, OperatorPrecedence.None, NodeType.None, "catch", ErrorRecoverySet.Catch);
+    setTokenInfo(TokenID.Class, Reservation.TypeScriptAndJSFuture, OperatorPrecedence.None, NodeType.None, OperatorPrecedence.None, NodeType.None, "class", ErrorRecoverySet.TypeScriptS);
+    setTokenInfo(TokenID.Const, Reservation.TypeScriptAndJSFuture, OperatorPrecedence.None, NodeType.None, OperatorPrecedence.None, NodeType.None, "const", ErrorRecoverySet.Var);
+    setTokenInfo(TokenID.Continue, Reservation.TypeScriptAndJS, OperatorPrecedence.None, NodeType.None, OperatorPrecedence.None, NodeType.None, "continue", ErrorRecoverySet.Stmt);
+    setTokenInfo(TokenID.Debugger, Reservation.TypeScriptAndJS, OperatorPrecedence.None, NodeType.None, OperatorPrecedence.None, NodeType.Debugger, "debugger", ErrorRecoverySet.Stmt);
+    setTokenInfo(TokenID.Default, Reservation.TypeScriptAndJS, OperatorPrecedence.None, NodeType.None, OperatorPrecedence.None, NodeType.None, "default", ErrorRecoverySet.SCase);
+    setTokenInfo(TokenID.Delete, Reservation.TypeScriptAndJS, OperatorPrecedence.None, NodeType.None, OperatorPrecedence.Unary, NodeType.Delete, "delete", ErrorRecoverySet.Prefix);
+    setTokenInfo(TokenID.Do, Reservation.TypeScriptAndJS, OperatorPrecedence.None, NodeType.None, OperatorPrecedence.None, NodeType.None, "do", ErrorRecoverySet.Stmt);
+    setTokenInfo(TokenID.Else, Reservation.TypeScriptAndJS, OperatorPrecedence.None, NodeType.None, OperatorPrecedence.None, NodeType.None, "else", ErrorRecoverySet.Else);
+    setTokenInfo(TokenID.Enum, Reservation.TypeScriptAndJSFuture, OperatorPrecedence.None, NodeType.None, OperatorPrecedence.None, NodeType.None, "enum", ErrorRecoverySet.TypeScriptS);
+    setTokenInfo(TokenID.Export, Reservation.TypeScriptAndJSFuture, OperatorPrecedence.None, NodeType.None, OperatorPrecedence.None, NodeType.None, "export", ErrorRecoverySet.TypeScriptS);
+    setTokenInfo(TokenID.Extends, Reservation.TypeScriptAndJSFuture, OperatorPrecedence.None, NodeType.None, OperatorPrecedence.None, NodeType.None, "extends", ErrorRecoverySet.None);
+    setTokenInfo(TokenID.Declare, Reservation.TypeScript, OperatorPrecedence.None, NodeType.None, OperatorPrecedence.None, NodeType.None, "declare", ErrorRecoverySet.Stmt);
+    setTokenInfo(TokenID.False, Reservation.TypeScriptAndJS, OperatorPrecedence.None, NodeType.None, OperatorPrecedence.None, NodeType.None, "false", ErrorRecoverySet.RLit);
+    setTokenInfo(TokenID.Finally, Reservation.TypeScriptAndJS, OperatorPrecedence.None, NodeType.None, OperatorPrecedence.None, NodeType.None, "finally", ErrorRecoverySet.Catch);
+    setTokenInfo(TokenID.For, Reservation.TypeScriptAndJS, OperatorPrecedence.None, NodeType.None, OperatorPrecedence.None, NodeType.None, "for", ErrorRecoverySet.Stmt);
+    setTokenInfo(TokenID.Function, Reservation.TypeScriptAndJS, OperatorPrecedence.None, NodeType.None, OperatorPrecedence.None, NodeType.None, "function", ErrorRecoverySet.Func);
+    setTokenInfo(TokenID.Constructor, Reservation.TypeScriptAndJSFutureStrict, OperatorPrecedence.None, NodeType.None, OperatorPrecedence.None, NodeType.None, "constructor", ErrorRecoverySet.Func);
+    setTokenInfo(TokenID.Get, Reservation.TypeScript, OperatorPrecedence.None, NodeType.None, OperatorPrecedence.None, NodeType.None, "get", ErrorRecoverySet.Func);
+    setTokenInfo(TokenID.Set, Reservation.TypeScript, OperatorPrecedence.None, NodeType.None, OperatorPrecedence.None, NodeType.None, "set", ErrorRecoverySet.Func);
+    setTokenInfo(TokenID.If, Reservation.TypeScriptAndJS, OperatorPrecedence.None, NodeType.None, OperatorPrecedence.None, NodeType.None, "if", ErrorRecoverySet.Stmt);
+    setTokenInfo(TokenID.Implements, Reservation.TypeScriptAndJSFutureStrict, OperatorPrecedence.None, NodeType.None, OperatorPrecedence.None, NodeType.None, "implements", ErrorRecoverySet.None);
+    setTokenInfo(TokenID.Import, Reservation.TypeScriptAndJSFuture, OperatorPrecedence.None, NodeType.None, OperatorPrecedence.None, NodeType.None, "import", ErrorRecoverySet.TypeScriptS);
+    setTokenInfo(TokenID.In, Reservation.TypeScriptAndJS, OperatorPrecedence.Relational, NodeType.In, OperatorPrecedence.None, NodeType.None, "in", ErrorRecoverySet.None);
+    setTokenInfo(TokenID.InstanceOf, Reservation.TypeScriptAndJS, OperatorPrecedence.Relational, NodeType.InstOf, OperatorPrecedence.None, NodeType.None, "instanceof", ErrorRecoverySet.BinOp);
+    setTokenInfo(TokenID.Interface, Reservation.TypeScriptAndJSFutureStrict, OperatorPrecedence.None, NodeType.None, OperatorPrecedence.None, NodeType.None, "interface", ErrorRecoverySet.TypeScriptS);
+    setTokenInfo(TokenID.Let, Reservation.JavascriptFutureStrict, OperatorPrecedence.None, NodeType.None, OperatorPrecedence.None, NodeType.None, "let", ErrorRecoverySet.None);
+    setTokenInfo(TokenID.Module, Reservation.TypeScript, OperatorPrecedence.None, NodeType.None, OperatorPrecedence.None, NodeType.None, "module", ErrorRecoverySet.TypeScriptS);
+    setTokenInfo(TokenID.New, Reservation.TypeScriptAndJS, OperatorPrecedence.None, NodeType.None, OperatorPrecedence.None, NodeType.None, "new", ErrorRecoverySet.PreOp);
+    setTokenInfo(TokenID.Number, Reservation.TypeScript, OperatorPrecedence.None, NodeType.None, OperatorPrecedence.None, NodeType.None, "number", ErrorRecoverySet.PrimType);
+    setTokenInfo(TokenID.Null, Reservation.TypeScriptAndJS, OperatorPrecedence.None, NodeType.None, OperatorPrecedence.None, NodeType.None, "null", ErrorRecoverySet.RLit);
+    setTokenInfo(TokenID.Package, Reservation.JavascriptFutureStrict, OperatorPrecedence.None, NodeType.None, OperatorPrecedence.None, NodeType.None, "package", ErrorRecoverySet.None);
+    setTokenInfo(TokenID.Private, Reservation.TypeScriptAndJSFutureStrict, OperatorPrecedence.None, NodeType.None, OperatorPrecedence.None, NodeType.None, "private", ErrorRecoverySet.TypeScriptS);
+    setTokenInfo(TokenID.Protected, Reservation.JavascriptFutureStrict, OperatorPrecedence.None, NodeType.None, OperatorPrecedence.None, NodeType.None, "protected", ErrorRecoverySet.None);
+    setTokenInfo(TokenID.Public, Reservation.TypeScriptAndJSFutureStrict, OperatorPrecedence.None, NodeType.None, OperatorPrecedence.None, NodeType.None, "public", ErrorRecoverySet.TypeScriptS);
+    setTokenInfo(TokenID.Return, Reservation.TypeScriptAndJS, OperatorPrecedence.None, NodeType.None, OperatorPrecedence.None, NodeType.None, "return", ErrorRecoverySet.Stmt);
+    setTokenInfo(TokenID.Static, Reservation.TypeScriptAndJSFutureStrict, OperatorPrecedence.None, NodeType.None, OperatorPrecedence.None, NodeType.None, "static", ErrorRecoverySet.None);
+    setTokenInfo(TokenID.String, Reservation.TypeScript, OperatorPrecedence.None, NodeType.None, OperatorPrecedence.None, NodeType.None, "string", ErrorRecoverySet.PrimType);
+    setTokenInfo(TokenID.Super, Reservation.TypeScriptAndJSFuture, OperatorPrecedence.None, NodeType.None, OperatorPrecedence.None, NodeType.None, "super", ErrorRecoverySet.RLit);
+    setTokenInfo(TokenID.Switch, Reservation.TypeScriptAndJS, OperatorPrecedence.None, NodeType.None, OperatorPrecedence.None, NodeType.None, "switch", ErrorRecoverySet.Stmt);
+    setTokenInfo(TokenID.This, Reservation.TypeScriptAndJS, OperatorPrecedence.None, NodeType.None, OperatorPrecedence.None, NodeType.None, "this", ErrorRecoverySet.RLit);
+    setTokenInfo(TokenID.Throw, Reservation.TypeScriptAndJS, OperatorPrecedence.None, NodeType.None, OperatorPrecedence.None, NodeType.None, "throw", ErrorRecoverySet.Stmt);
+    setTokenInfo(TokenID.True, Reservation.TypeScriptAndJS, OperatorPrecedence.None, NodeType.None, OperatorPrecedence.None, NodeType.None, "true", ErrorRecoverySet.RLit);
+    setTokenInfo(TokenID.Try, Reservation.TypeScriptAndJS, OperatorPrecedence.None, NodeType.None, OperatorPrecedence.None, NodeType.None, "try", ErrorRecoverySet.Stmt);
+    setTokenInfo(TokenID.TypeOf, Reservation.TypeScriptAndJS, OperatorPrecedence.None, NodeType.None, OperatorPrecedence.Unary, NodeType.Typeof, "typeof", ErrorRecoverySet.Prefix);
+    setTokenInfo(TokenID.Var, Reservation.TypeScriptAndJS, OperatorPrecedence.None, NodeType.None, OperatorPrecedence.None, NodeType.None, "var", ErrorRecoverySet.Var);
+    setTokenInfo(TokenID.Void, Reservation.TypeScriptAndJS, OperatorPrecedence.None, NodeType.None, OperatorPrecedence.Unary, NodeType.Void, "void", ErrorRecoverySet.Prefix);
+    setTokenInfo(TokenID.With, Reservation.TypeScriptAndJS, OperatorPrecedence.None, NodeType.None, OperatorPrecedence.None, NodeType.With, "with", ErrorRecoverySet.Stmt);
+    setTokenInfo(TokenID.While, Reservation.TypeScriptAndJS, OperatorPrecedence.None, NodeType.None, OperatorPrecedence.None, NodeType.None, "while", ErrorRecoverySet.While);
+    setTokenInfo(TokenID.Yield, Reservation.JavascriptFutureStrict, OperatorPrecedence.None, NodeType.None, OperatorPrecedence.None, NodeType.None, "yield", ErrorRecoverySet.None);
+    setTokenInfo(TokenID.Identifier, Reservation.None, OperatorPrecedence.None, NodeType.None, OperatorPrecedence.None, NodeType.None, "identifier", ErrorRecoverySet.ID);
+    setTokenInfo(TokenID.NumberLiteral, Reservation.None, OperatorPrecedence.None, NodeType.None, OperatorPrecedence.None, NodeType.None, "numberLiteral", ErrorRecoverySet.Literal);
+    setTokenInfo(TokenID.RegularExpressionLiteral, Reservation.None, OperatorPrecedence.None, NodeType.None, OperatorPrecedence.None, NodeType.None, "regex", ErrorRecoverySet.RegExp);
+    setTokenInfo(TokenID.StringLiteral, Reservation.None, OperatorPrecedence.None, NodeType.None, OperatorPrecedence.None, NodeType.None, "qstring", ErrorRecoverySet.Literal);
+    // Non-operator non-identifier tokens
+    setTokenInfo(TokenID.Semicolon, Reservation.None, OperatorPrecedence.None, NodeType.None, OperatorPrecedence.None, NodeType.None, ";", ErrorRecoverySet.SColon); // ;
+    setTokenInfo(TokenID.CloseParen, Reservation.None, OperatorPrecedence.None, NodeType.None, OperatorPrecedence.None, NodeType.None, ")", ErrorRecoverySet.RParen); // )
+    setTokenInfo(TokenID.CloseBracket, Reservation.None, OperatorPrecedence.None, NodeType.None, OperatorPrecedence.None, NodeType.None, "]", ErrorRecoverySet.RBrack); // ]
+    setTokenInfo(TokenID.OpenBrace, Reservation.None, OperatorPrecedence.None, NodeType.None, OperatorPrecedence.None, NodeType.None, "{", ErrorRecoverySet.LCurly); // {
+    setTokenInfo(TokenID.CloseBrace, Reservation.None, OperatorPrecedence.None, NodeType.None, OperatorPrecedence.None, NodeType.None, "}", ErrorRecoverySet.RCurly); // }
+    setTokenInfo(TokenID.DotDotDot, Reservation.None, OperatorPrecedence.None, NodeType.None, OperatorPrecedence.None, NodeType.None, "...", ErrorRecoverySet.None); // ...
+    // Operator non-identifier tokens
+    setTokenInfo(TokenID.Comma, Reservation.None, OperatorPrecedence.Comma, NodeType.Comma, OperatorPrecedence.None, NodeType.None, ",", ErrorRecoverySet.Comma); // ,
+    setTokenInfo(TokenID.Equals, Reservation.None, OperatorPrecedence.Assignment, NodeType.Asg, OperatorPrecedence.None, NodeType.None, "=", ErrorRecoverySet.Asg); // =
+    setTokenInfo(TokenID.PlusEquals, Reservation.None, OperatorPrecedence.Assignment, NodeType.AsgAdd, OperatorPrecedence.None, NodeType.None, "+=", ErrorRecoverySet.BinOp); // +=
+    setTokenInfo(TokenID.MinusEquals, Reservation.None, OperatorPrecedence.Assignment, NodeType.AsgSub, OperatorPrecedence.None, NodeType.None, "-=", ErrorRecoverySet.BinOp); // -=
+    setTokenInfo(TokenID.AsteriskEquals, Reservation.None, OperatorPrecedence.Assignment, NodeType.AsgMul, OperatorPrecedence.None, NodeType.None, "*=", ErrorRecoverySet.BinOp); // *=
+    setTokenInfo(TokenID.SlashEquals, Reservation.None, OperatorPrecedence.Assignment, NodeType.AsgDiv, OperatorPrecedence.None, NodeType.None, "/=", ErrorRecoverySet.BinOp); // /=
+    setTokenInfo(TokenID.PercentEquals, Reservation.None, OperatorPrecedence.Assignment, NodeType.AsgMod, OperatorPrecedence.None, NodeType.None, "%=", ErrorRecoverySet.BinOp); // %=
+    setTokenInfo(TokenID.AmpersandEquals, Reservation.None, OperatorPrecedence.Assignment, NodeType.AsgAnd, OperatorPrecedence.None, NodeType.None, "&=", ErrorRecoverySet.BinOp); // &=
+    setTokenInfo(TokenID.CaretEquals, Reservation.None, OperatorPrecedence.Assignment, NodeType.AsgXor, OperatorPrecedence.None, NodeType.None, "^=", ErrorRecoverySet.BinOp); // ^=
+    setTokenInfo(TokenID.BarEquals, Reservation.None, OperatorPrecedence.Assignment, NodeType.AsgOr, OperatorPrecedence.None, NodeType.None, "|=", ErrorRecoverySet.BinOp); // |=
+    setTokenInfo(TokenID.LessThanLessThanEquals, Reservation.None, OperatorPrecedence.Assignment, NodeType.AsgLsh, OperatorPrecedence.None, NodeType.None, "<<=", ErrorRecoverySet.BinOp); // <<=
+    setTokenInfo(TokenID.GreaterThanGreaterThanEquals, Reservation.None, OperatorPrecedence.Assignment, NodeType.AsgRsh, OperatorPrecedence.None, NodeType.None, ">>=", ErrorRecoverySet.BinOp); // >>=
+    setTokenInfo(TokenID.GreaterThanGreaterThanGreaterThanEquals, Reservation.None, OperatorPrecedence.Assignment, NodeType.AsgRs2, OperatorPrecedence.None, NodeType.None, ">>>=", ErrorRecoverySet.BinOp); // >>>=
+    setTokenInfo(TokenID.Question, Reservation.None, OperatorPrecedence.Conditional, NodeType.ConditionalExpression, OperatorPrecedence.None, NodeType.None, "?", ErrorRecoverySet.BinOp); // ?
+    setTokenInfo(TokenID.Colon, Reservation.None, OperatorPrecedence.None, NodeType.None, OperatorPrecedence.None, NodeType.None, ":", ErrorRecoverySet.Colon); // :
+    setTokenInfo(TokenID.BarBar, Reservation.None, OperatorPrecedence.LogicalOr, NodeType.LogOr, OperatorPrecedence.None, NodeType.None, "||", ErrorRecoverySet.BinOp); // ||
+    setTokenInfo(TokenID.AmpersandAmpersand, Reservation.None, OperatorPrecedence.LogicalAnd, NodeType.LogAnd, OperatorPrecedence.None, NodeType.None, "&&", ErrorRecoverySet.BinOp); // &&
+    setTokenInfo(TokenID.Bar, Reservation.None, OperatorPrecedence.BitwiseOr, NodeType.Or, OperatorPrecedence.None, NodeType.None, "|", ErrorRecoverySet.BinOp); // |
+    setTokenInfo(TokenID.Caret, Reservation.None, OperatorPrecedence.BitwiseExclusiveOr, NodeType.Xor, OperatorPrecedence.None, NodeType.None, "^", ErrorRecoverySet.BinOp); // ^
+    setTokenInfo(TokenID.And, Reservation.None, OperatorPrecedence.BitwiseAnd, NodeType.And, OperatorPrecedence.None, NodeType.None, "&", ErrorRecoverySet.BinOp); // &
+    setTokenInfo(TokenID.EqualsEquals, Reservation.None, OperatorPrecedence.Equality, NodeType.Eq, OperatorPrecedence.None, NodeType.None, "==", ErrorRecoverySet.BinOp); // ==
+    setTokenInfo(TokenID.ExclamationEquals, Reservation.None, OperatorPrecedence.Equality, NodeType.Ne, OperatorPrecedence.None, NodeType.None, "!=", ErrorRecoverySet.BinOp); // !=
+    setTokenInfo(TokenID.EqualsEqualsEquals, Reservation.None, OperatorPrecedence.Equality, NodeType.Eqv, OperatorPrecedence.None, NodeType.None, "===", ErrorRecoverySet.BinOp); // ===
+    setTokenInfo(TokenID.ExclamationEqualsEquals, Reservation.None, OperatorPrecedence.Equality, NodeType.NEqv, OperatorPrecedence.None, NodeType.None, "!==", ErrorRecoverySet.BinOp); // !==
+    setTokenInfo(TokenID.LessThan, Reservation.None, OperatorPrecedence.Relational, NodeType.Lt, OperatorPrecedence.None, NodeType.None, "<", ErrorRecoverySet.BinOp); // <
+    setTokenInfo(TokenID.LessThanEquals, Reservation.None, OperatorPrecedence.Relational, NodeType.Le, OperatorPrecedence.None, NodeType.None, "<=", ErrorRecoverySet.BinOp); // <=
+    setTokenInfo(TokenID.GreaterThan, Reservation.None, OperatorPrecedence.Relational, NodeType.Gt, OperatorPrecedence.None, NodeType.None, ">", ErrorRecoverySet.BinOp); // >
+    setTokenInfo(TokenID.GreaterThanEquals, Reservation.None, OperatorPrecedence.Relational, NodeType.Ge, OperatorPrecedence.None, NodeType.None, ">=", ErrorRecoverySet.BinOp); // >=
+    setTokenInfo(TokenID.LessThanLessThan, Reservation.None, OperatorPrecedence.Shift, NodeType.Lsh, OperatorPrecedence.None, NodeType.None, "<<", ErrorRecoverySet.BinOp); // <<
+    setTokenInfo(TokenID.GreaterThanGreaterThan, Reservation.None, OperatorPrecedence.Shift, NodeType.Rsh, OperatorPrecedence.None, NodeType.None, ">>", ErrorRecoverySet.BinOp); // >>
+    setTokenInfo(TokenID.GreaterThanGreaterThanGreaterThan, Reservation.None, OperatorPrecedence.Shift, NodeType.Rs2, OperatorPrecedence.None, NodeType.None, ">>>", ErrorRecoverySet.BinOp); // >>>
+    setTokenInfo(TokenID.Plus, Reservation.None, OperatorPrecedence.Additive, NodeType.Add, OperatorPrecedence.Unary, NodeType.Pos, "+", ErrorRecoverySet.AddOp); // +
+    setTokenInfo(TokenID.Minus, Reservation.None, OperatorPrecedence.Additive, NodeType.Sub, OperatorPrecedence.Unary, NodeType.Neg, "-", ErrorRecoverySet.AddOp); // -
+    setTokenInfo(TokenID.Asterisk, Reservation.None, OperatorPrecedence.Multiplicative, NodeType.Mul, OperatorPrecedence.None, NodeType.None, "*", ErrorRecoverySet.BinOp); // *
+    setTokenInfo(TokenID.Slash, Reservation.None, OperatorPrecedence.Multiplicative, NodeType.Div, OperatorPrecedence.None, NodeType.None, "/", ErrorRecoverySet.BinOp); // /
+    setTokenInfo(TokenID.Percent, Reservation.None, OperatorPrecedence.Multiplicative, NodeType.Mod, OperatorPrecedence.None, NodeType.None, "%", ErrorRecoverySet.BinOp); // %
+    setTokenInfo(TokenID.Tilde, Reservation.None, OperatorPrecedence.None, NodeType.None, OperatorPrecedence.Unary, NodeType.Not, "~", ErrorRecoverySet.PreOp); // ~
+    setTokenInfo(TokenID.Exclamation, Reservation.None, OperatorPrecedence.None, NodeType.None, OperatorPrecedence.Unary, NodeType.LogNot, "!", ErrorRecoverySet.PreOp); // !
+    setTokenInfo(TokenID.PlusPlus, Reservation.None, OperatorPrecedence.None, NodeType.None, OperatorPrecedence.Unary, NodeType.IncPre, "++", ErrorRecoverySet.PreOp); // ++
+    setTokenInfo(TokenID.MinusMinus, Reservation.None, OperatorPrecedence.None, NodeType.None, OperatorPrecedence.Unary, NodeType.DecPre, "--", ErrorRecoverySet.PreOp); // --
+    setTokenInfo(TokenID.OpenParen, Reservation.None, OperatorPrecedence.None, NodeType.None, OperatorPrecedence.None, NodeType.None, "(", ErrorRecoverySet.LParen); // (
+    setTokenInfo(TokenID.OpenBracket, Reservation.None, OperatorPrecedence.None, NodeType.None, OperatorPrecedence.None, NodeType.None, "[", ErrorRecoverySet.LBrack); // [
+    setTokenInfo(TokenID.Dot, Reservation.None, OperatorPrecedence.Unary, NodeType.None, OperatorPrecedence.None, NodeType.None, ".", ErrorRecoverySet.Dot); // .
+    setTokenInfo(TokenID.EndOfFile, Reservation.None, OperatorPrecedence.None, NodeType.None, OperatorPrecedence.None, NodeType.None, "<EOF>", ErrorRecoverySet.EOF); // EOF
+    setTokenInfo(TokenID.EqualsGreaterThan, Reservation.None, OperatorPrecedence.None, NodeType.None, OperatorPrecedence.None, NodeType.None, "=>", ErrorRecoverySet.None); // =>
+    function lookupToken(tokenId) {
+        return TypeScript.tokenTable[tokenId];
+    }
+    TypeScript.lookupToken = lookupToken;
+    (function (TokenClass) {
+        TokenClass[TokenClass["Punctuation"] = 0] = "Punctuation";
+        TokenClass[TokenClass["Keyword"] = 1] = "Keyword";
+        TokenClass[TokenClass["Operator"] = 2] = "Operator";
+        TokenClass[TokenClass["Comment"] = 3] = "Comment";
+        TokenClass[TokenClass["Whitespace"] = 4] = "Whitespace";
+        TokenClass[TokenClass["Identifier"] = 5] = "Identifier";
+        TokenClass[TokenClass["Literal"] = 6] = "Literal";
+    })(TypeScript.TokenClass || (TypeScript.TokenClass = {}));
+    var TokenClass = TypeScript.TokenClass;
+    var SavedToken = (function () {
+        function SavedToken(tok, minChar, limChar) {
+            this.tok = tok;
+            this.minChar = minChar;
+            this.limChar = limChar;
+        }
+        return SavedToken;
+    })();
+    TypeScript.SavedToken = SavedToken;
+    var Token = (function () {
+        function Token(tokenId) {
+            this.tokenId = tokenId;
+        }
+        Token.prototype.toString = function () {
+            return "token: " + this.tokenId + " " + this.getText() + " (" + TokenID._map[this.tokenId] + ")";
+        };
+        Token.prototype.print = function (line, outfile) {
+            outfile.WriteLine(this.toString() + ",on line" + line);
+        };
+        Token.prototype.getText = function () {
+            return TypeScript.tokenTable[this.tokenId].text;
+        };
+        Token.prototype.classification = function () {
+            if (this.tokenId <= TokenID.LimKeyword) {
+                return TokenClass.Keyword;
+            }
+            else {
+                var tokenInfo = lookupToken(this.tokenId);
+                if (tokenInfo != undefined) {
+                    if ((tokenInfo.unopNodeType != NodeType.None) || (tokenInfo.binopNodeType != NodeType.None)) {
+                        return TokenClass.Operator;
+                    }
+                }
+            }
+            return TokenClass.Punctuation;
+        };
+        return Token;
+    })();
+    TypeScript.Token = Token;
+    var NumberLiteralToken = (function (_super) {
+        __extends(NumberLiteralToken, _super);
+        function NumberLiteralToken(value, hasEmptyFraction) {
+            _super.call(this, TokenID.NumberLiteral);
+            this.value = value;
+            this.hasEmptyFraction = hasEmptyFraction;
+        }
+        NumberLiteralToken.prototype.getText = function () {
+            return this.hasEmptyFraction ? this.value.toString() + ".0" : this.value.toString();
+        };
+        NumberLiteralToken.prototype.classification = function () {
+            return TokenClass.Literal;
+        };
+        return NumberLiteralToken;
+    })(Token);
+    TypeScript.NumberLiteralToken = NumberLiteralToken;
+    var StringLiteralToken = (function (_super) {
+        __extends(StringLiteralToken, _super);
+        function StringLiteralToken(value) {
+            _super.call(this, TokenID.StringLiteral);
+            this.value = value;
+        }
+        StringLiteralToken.prototype.getText = function () {
+            return this.value;
+        };
+        StringLiteralToken.prototype.classification = function () {
+            return TokenClass.Literal;
+        };
+        return StringLiteralToken;
+    })(Token);
+    TypeScript.StringLiteralToken = StringLiteralToken;
+    var IdentifierToken = (function (_super) {
+        __extends(IdentifierToken, _super);
+        function IdentifierToken(value, hasEscapeSequence) {
+            _super.call(this, TokenID.Identifier);
+            this.value = value;
+            this.hasEscapeSequence = hasEscapeSequence;
+        }
+        IdentifierToken.prototype.getText = function () {
+            return this.value;
+        };
+        IdentifierToken.prototype.classification = function () {
+            return TokenClass.Identifier;
+        };
+        return IdentifierToken;
+    })(Token);
+    TypeScript.IdentifierToken = IdentifierToken;
+    var WhitespaceToken = (function (_super) {
+        __extends(WhitespaceToken, _super);
+        function WhitespaceToken(tokenId, value) {
+            _super.call(this, tokenId);
+            this.value = value;
+        }
+        WhitespaceToken.prototype.getText = function () {
+            return this.value;
+        };
+        WhitespaceToken.prototype.classification = function () {
+            return TokenClass.Whitespace;
+        };
+        return WhitespaceToken;
+    })(Token);
+    TypeScript.WhitespaceToken = WhitespaceToken;
+    var CommentToken = (function (_super) {
+        __extends(CommentToken, _super);
+        function CommentToken(tokenID, value, isBlock, startPos, line, endsLine) {
+            _super.call(this, tokenID);
+            this.value = value;
+            this.isBlock = isBlock;
+            this.startPos = startPos;
+            this.line = line;
+            this.endsLine = endsLine;
+        }
+        CommentToken.prototype.getText = function () {
+            return this.value;
+        };
+        CommentToken.prototype.classification = function () {
+            return TokenClass.Comment;
+        };
+        return CommentToken;
+    })(Token);
+    TypeScript.CommentToken = CommentToken;
+    var RegularExpressionLiteralToken = (function (_super) {
+        __extends(RegularExpressionLiteralToken, _super);
+        function RegularExpressionLiteralToken(regex) {
+            _super.call(this, TokenID.RegularExpressionLiteral);
+            this.regex = regex;
+        }
+        RegularExpressionLiteralToken.prototype.getText = function () {
+            return this.regex.toString();
+        };
+        RegularExpressionLiteralToken.prototype.classification = function () {
+            return TokenClass.Literal;
+        };
+        return RegularExpressionLiteralToken;
+    })(Token);
+    TypeScript.RegularExpressionLiteralToken = RegularExpressionLiteralToken;
+    // TODO: new with length TokenID.LimFixed
+    TypeScript.staticTokens = new Token[];
+    function initializeStaticTokens() {
+        for (var i = 0; i <= TokenID.LimFixed; i++) {
+            TypeScript.staticTokens[i] = new Token(i);
+        }
+    }
+    TypeScript.initializeStaticTokens = initializeStaticTokens;
+})(TypeScript || (TypeScript = {}));