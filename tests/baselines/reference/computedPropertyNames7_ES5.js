//// [computedPropertyNames7_ES5.ts]
enum E {
    member
}
var v = {
    [E.member]: 0
}

//// [computedPropertyNames7_ES5.js]
var E;
(function (E) {
    E[E["member"] = 0] = "member";
})(E || (E = {}));
<<<<<<< HEAD
var v = (_a = {}, _a[0 /* member */] =
    0, _a);
=======
var v = (_a = {},
    _a[0 /* member */] = 0,
    _a);
>>>>>>> 7b22880b
var _a;
<|MERGE_RESOLUTION|>--- conflicted
+++ resolved
@@ -1,22 +1,17 @@
-//// [computedPropertyNames7_ES5.ts]
+//// [computedPropertyNames7_ES5.ts]
 enum E {
     member
 }
 var v = {
     [E.member]: 0
-}
-
-//// [computedPropertyNames7_ES5.js]
-var E;
-(function (E) {
-    E[E["member"] = 0] = "member";
-})(E || (E = {}));
-<<<<<<< HEAD
-var v = (_a = {}, _a[0 /* member */] =
-    0, _a);
-=======
-var v = (_a = {},
-    _a[0 /* member */] = 0,
-    _a);
->>>>>>> 7b22880b
-var _a;
+}
+
+//// [computedPropertyNames7_ES5.js]
+var E;
+(function (E) {
+    E[E["member"] = 0] = "member";
+})(E || (E = {}));
+var v = (_a = {},
+    _a[0 /* member */] = 0,
+    _a);
+var _a;