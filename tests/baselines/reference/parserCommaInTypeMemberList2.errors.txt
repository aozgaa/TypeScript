--- conflicted
+++ resolved
@@ -1,25 +1,11 @@
-<<<<<<< HEAD
-tests/cases/conformance/parser/ecmascript5/ErrorRecovery/parserCommaInTypeMemberList2.ts(1,70): error TS1005: ',' expected.
-tests/cases/conformance/parser/ecmascript5/ErrorRecovery/parserCommaInTypeMemberList2.ts(1,71): error TS1134: Variable declaration expected.
-tests/cases/conformance/parser/ecmascript5/ErrorRecovery/parserCommaInTypeMemberList2.ts(1,9): error TS2304: Cannot find name '$'.
-
-
-==== tests/cases/conformance/parser/ecmascript5/ErrorRecovery/parserCommaInTypeMemberList2.ts (3 errors) ====
-    var s = $.extend< { workItem: any }, { workItem: any, width: string }>({ workItem: this._workItem }, {});
-                                                                         ~
-!!! error TS1005: ',' expected.
-                                                                          ~
-!!! error TS1134: Variable declaration expected.
-=======
-tests/cases/conformance/parser/ecmascript5/ErrorRecovery/parserCommaInTypeMemberList2.ts(1,53): error TS1005: ';' expected.
-tests/cases/conformance/parser/ecmascript5/ErrorRecovery/parserCommaInTypeMemberList2.ts(1,9): error TS2304: Cannot find name '$'.
-
-
-==== tests/cases/conformance/parser/ecmascript5/ErrorRecovery/parserCommaInTypeMemberList2.ts (2 errors) ====
-    var s = $.extend< { workItem: any }, { workItem: any, width: string }>({ workItem: this._workItem }, {});
-                                                        ~
-!!! error TS1005: ';' expected.
->>>>>>> ecfed18d
-            ~
-!!! error TS2304: Cannot find name '$'.
+tests/cases/conformance/parser/ecmascript5/ErrorRecovery/parserCommaInTypeMemberList2.ts(1,53): error TS1005: ';' expected.
+tests/cases/conformance/parser/ecmascript5/ErrorRecovery/parserCommaInTypeMemberList2.ts(1,9): error TS2304: Cannot find name '$'.
+
+
+==== tests/cases/conformance/parser/ecmascript5/ErrorRecovery/parserCommaInTypeMemberList2.ts (2 errors) ====
+    var s = $.extend< { workItem: any }, { workItem: any, width: string }>({ workItem: this._workItem }, {});
+                                                        ~
+!!! error TS1005: ';' expected.
+            ~
+!!! error TS2304: Cannot find name '$'.
     