=== tests/cases/compiler/mapOnTupleTypes01.ts ===
export let mapOnLooseArrayLiteral = [1, 2, 3, 4].map(n => n * n);
<<<<<<< HEAD
>mapOnLooseArrayLiteral : Symbol(mapOnLooseArrayLiteral, Decl(mapOnTupleTypes01.ts, 0, 10))
>[1, 2, 3, 4].map : Symbol(Array.map, Decl(lib.d.ts, --, --), Decl(lib.d.ts, --, --), Decl(lib.d.ts, --, --), Decl(lib.d.ts, --, --), Decl(lib.d.ts, --, --))
>map : Symbol(Array.map, Decl(lib.d.ts, --, --), Decl(lib.d.ts, --, --), Decl(lib.d.ts, --, --), Decl(lib.d.ts, --, --), Decl(lib.d.ts, --, --))
>n : Symbol(n, Decl(mapOnTupleTypes01.ts, 0, 53))
>n : Symbol(n, Decl(mapOnTupleTypes01.ts, 0, 53))
>n : Symbol(n, Decl(mapOnTupleTypes01.ts, 0, 53))
=======
>mapOnLooseArrayLiteral : Symbol(mapOnLooseArrayLiteral, Decl(mapOnTupleTypes01.ts, 1, 10))
>[1, 2, 3, 4].map : Symbol(Array.map, Decl(lib.d.ts, --, --), Decl(lib.d.ts, --, --), Decl(lib.d.ts, --, --), Decl(lib.d.ts, --, --), Decl(lib.d.ts, --, --), Decl(lib.d.ts, --, --), Decl(lib.d.ts, --, --), Decl(lib.d.ts, --, --), Decl(lib.d.ts, --, --), Decl(lib.d.ts, --, --), Decl(lib.d.ts, --, --), Decl(lib.d.ts, --, --), Decl(lib.d.ts, --, --), Decl(lib.d.ts, --, --), Decl(lib.d.ts, --, --))
>map : Symbol(Array.map, Decl(lib.d.ts, --, --), Decl(lib.d.ts, --, --), Decl(lib.d.ts, --, --), Decl(lib.d.ts, --, --), Decl(lib.d.ts, --, --), Decl(lib.d.ts, --, --), Decl(lib.d.ts, --, --), Decl(lib.d.ts, --, --), Decl(lib.d.ts, --, --), Decl(lib.d.ts, --, --), Decl(lib.d.ts, --, --), Decl(lib.d.ts, --, --), Decl(lib.d.ts, --, --), Decl(lib.d.ts, --, --), Decl(lib.d.ts, --, --))
>n : Symbol(n, Decl(mapOnTupleTypes01.ts, 1, 53))
>n : Symbol(n, Decl(mapOnTupleTypes01.ts, 1, 53))
>n : Symbol(n, Decl(mapOnTupleTypes01.ts, 1, 53))
>>>>>>> 363c5144

// Length 1

let numTuple: [number] = [1];
>numTuple : Symbol(numTuple, Decl(mapOnTupleTypes01.ts, 4, 3))

export let a = numTuple.map(x => x * x);
<<<<<<< HEAD
>a : Symbol(a, Decl(mapOnTupleTypes01.ts, 5, 10))
>numTuple.map : Symbol(Array.map, Decl(lib.d.ts, --, --), Decl(lib.d.ts, --, --), Decl(lib.d.ts, --, --), Decl(lib.d.ts, --, --), Decl(lib.d.ts, --, --))
>numTuple : Symbol(numTuple, Decl(mapOnTupleTypes01.ts, 4, 3))
>map : Symbol(Array.map, Decl(lib.d.ts, --, --), Decl(lib.d.ts, --, --), Decl(lib.d.ts, --, --), Decl(lib.d.ts, --, --), Decl(lib.d.ts, --, --))
>x : Symbol(x, Decl(mapOnTupleTypes01.ts, 5, 28))
>x : Symbol(x, Decl(mapOnTupleTypes01.ts, 5, 28))
>x : Symbol(x, Decl(mapOnTupleTypes01.ts, 5, 28))
=======
>a : Symbol(a, Decl(mapOnTupleTypes01.ts, 6, 10))
>numTuple.map : Symbol(Array.map, Decl(lib.d.ts, --, --), Decl(lib.d.ts, --, --), Decl(lib.d.ts, --, --), Decl(lib.d.ts, --, --), Decl(lib.d.ts, --, --), Decl(lib.d.ts, --, --), Decl(lib.d.ts, --, --), Decl(lib.d.ts, --, --), Decl(lib.d.ts, --, --), Decl(lib.d.ts, --, --), Decl(lib.d.ts, --, --), Decl(lib.d.ts, --, --), Decl(lib.d.ts, --, --), Decl(lib.d.ts, --, --), Decl(lib.d.ts, --, --))
>numTuple : Symbol(numTuple, Decl(mapOnTupleTypes01.ts, 5, 3))
>map : Symbol(Array.map, Decl(lib.d.ts, --, --), Decl(lib.d.ts, --, --), Decl(lib.d.ts, --, --), Decl(lib.d.ts, --, --), Decl(lib.d.ts, --, --), Decl(lib.d.ts, --, --), Decl(lib.d.ts, --, --), Decl(lib.d.ts, --, --), Decl(lib.d.ts, --, --), Decl(lib.d.ts, --, --), Decl(lib.d.ts, --, --), Decl(lib.d.ts, --, --), Decl(lib.d.ts, --, --), Decl(lib.d.ts, --, --), Decl(lib.d.ts, --, --))
>x : Symbol(x, Decl(mapOnTupleTypes01.ts, 6, 28))
>x : Symbol(x, Decl(mapOnTupleTypes01.ts, 6, 28))
>x : Symbol(x, Decl(mapOnTupleTypes01.ts, 6, 28))
>>>>>>> 363c5144

// Length 2

let numNum: [number, number] = [    100,     100];
>numNum : Symbol(numNum, Decl(mapOnTupleTypes01.ts, 9, 3))

let strStr: [string, string] = ["hello", "hello"];
>strStr : Symbol(strStr, Decl(mapOnTupleTypes01.ts, 10, 3))

let numStr: [number, string] = [    100, "hello"];
>numStr : Symbol(numStr, Decl(mapOnTupleTypes01.ts, 11, 3))

export let b = numNum.map(n => n * n);
<<<<<<< HEAD
>b : Symbol(b, Decl(mapOnTupleTypes01.ts, 13, 10))
>numNum.map : Symbol(Array.map, Decl(lib.d.ts, --, --), Decl(lib.d.ts, --, --), Decl(lib.d.ts, --, --), Decl(lib.d.ts, --, --), Decl(lib.d.ts, --, --))
>numNum : Symbol(numNum, Decl(mapOnTupleTypes01.ts, 9, 3))
>map : Symbol(Array.map, Decl(lib.d.ts, --, --), Decl(lib.d.ts, --, --), Decl(lib.d.ts, --, --), Decl(lib.d.ts, --, --), Decl(lib.d.ts, --, --))
>n : Symbol(n, Decl(mapOnTupleTypes01.ts, 13, 26))
>n : Symbol(n, Decl(mapOnTupleTypes01.ts, 13, 26))
>n : Symbol(n, Decl(mapOnTupleTypes01.ts, 13, 26))

export let c = strStr.map(s => s.charCodeAt(0));
>c : Symbol(c, Decl(mapOnTupleTypes01.ts, 14, 10))
>strStr.map : Symbol(Array.map, Decl(lib.d.ts, --, --), Decl(lib.d.ts, --, --), Decl(lib.d.ts, --, --), Decl(lib.d.ts, --, --), Decl(lib.d.ts, --, --))
>strStr : Symbol(strStr, Decl(mapOnTupleTypes01.ts, 10, 3))
>map : Symbol(Array.map, Decl(lib.d.ts, --, --), Decl(lib.d.ts, --, --), Decl(lib.d.ts, --, --), Decl(lib.d.ts, --, --), Decl(lib.d.ts, --, --))
>s : Symbol(s, Decl(mapOnTupleTypes01.ts, 14, 26))
=======
>b : Symbol(b, Decl(mapOnTupleTypes01.ts, 14, 10))
>numNum.map : Symbol(Array.map, Decl(lib.d.ts, --, --), Decl(lib.d.ts, --, --), Decl(lib.d.ts, --, --), Decl(lib.d.ts, --, --), Decl(lib.d.ts, --, --), Decl(lib.d.ts, --, --), Decl(lib.d.ts, --, --), Decl(lib.d.ts, --, --), Decl(lib.d.ts, --, --), Decl(lib.d.ts, --, --), Decl(lib.d.ts, --, --), Decl(lib.d.ts, --, --), Decl(lib.d.ts, --, --), Decl(lib.d.ts, --, --), Decl(lib.d.ts, --, --))
>numNum : Symbol(numNum, Decl(mapOnTupleTypes01.ts, 10, 3))
>map : Symbol(Array.map, Decl(lib.d.ts, --, --), Decl(lib.d.ts, --, --), Decl(lib.d.ts, --, --), Decl(lib.d.ts, --, --), Decl(lib.d.ts, --, --), Decl(lib.d.ts, --, --), Decl(lib.d.ts, --, --), Decl(lib.d.ts, --, --), Decl(lib.d.ts, --, --), Decl(lib.d.ts, --, --), Decl(lib.d.ts, --, --), Decl(lib.d.ts, --, --), Decl(lib.d.ts, --, --), Decl(lib.d.ts, --, --), Decl(lib.d.ts, --, --))
>n : Symbol(n, Decl(mapOnTupleTypes01.ts, 14, 26))
>n : Symbol(n, Decl(mapOnTupleTypes01.ts, 14, 26))
>n : Symbol(n, Decl(mapOnTupleTypes01.ts, 14, 26))

export let c = strStr.map(s => s.charCodeAt(0));
>c : Symbol(c, Decl(mapOnTupleTypes01.ts, 15, 10))
>strStr.map : Symbol(Array.map, Decl(lib.d.ts, --, --), Decl(lib.d.ts, --, --), Decl(lib.d.ts, --, --), Decl(lib.d.ts, --, --), Decl(lib.d.ts, --, --), Decl(lib.d.ts, --, --), Decl(lib.d.ts, --, --), Decl(lib.d.ts, --, --), Decl(lib.d.ts, --, --), Decl(lib.d.ts, --, --), Decl(lib.d.ts, --, --), Decl(lib.d.ts, --, --), Decl(lib.d.ts, --, --), Decl(lib.d.ts, --, --), Decl(lib.d.ts, --, --))
>strStr : Symbol(strStr, Decl(mapOnTupleTypes01.ts, 11, 3))
>map : Symbol(Array.map, Decl(lib.d.ts, --, --), Decl(lib.d.ts, --, --), Decl(lib.d.ts, --, --), Decl(lib.d.ts, --, --), Decl(lib.d.ts, --, --), Decl(lib.d.ts, --, --), Decl(lib.d.ts, --, --), Decl(lib.d.ts, --, --), Decl(lib.d.ts, --, --), Decl(lib.d.ts, --, --), Decl(lib.d.ts, --, --), Decl(lib.d.ts, --, --), Decl(lib.d.ts, --, --), Decl(lib.d.ts, --, --), Decl(lib.d.ts, --, --))
>s : Symbol(s, Decl(mapOnTupleTypes01.ts, 15, 26))
>>>>>>> 363c5144
>s.charCodeAt : Symbol(String.charCodeAt, Decl(lib.d.ts, --, --))
>s : Symbol(s, Decl(mapOnTupleTypes01.ts, 14, 26))
>charCodeAt : Symbol(String.charCodeAt, Decl(lib.d.ts, --, --))

export let d = numStr.map(x => x);
<<<<<<< HEAD
>d : Symbol(d, Decl(mapOnTupleTypes01.ts, 15, 10))
>numStr.map : Symbol(Array.map, Decl(lib.d.ts, --, --), Decl(lib.d.ts, --, --), Decl(lib.d.ts, --, --), Decl(lib.d.ts, --, --), Decl(lib.d.ts, --, --))
>numStr : Symbol(numStr, Decl(mapOnTupleTypes01.ts, 11, 3))
>map : Symbol(Array.map, Decl(lib.d.ts, --, --), Decl(lib.d.ts, --, --), Decl(lib.d.ts, --, --), Decl(lib.d.ts, --, --), Decl(lib.d.ts, --, --))
>x : Symbol(x, Decl(mapOnTupleTypes01.ts, 15, 26))
>x : Symbol(x, Decl(mapOnTupleTypes01.ts, 15, 26))
=======
>d : Symbol(d, Decl(mapOnTupleTypes01.ts, 16, 10))
>numStr.map : Symbol(Array.map, Decl(lib.d.ts, --, --), Decl(lib.d.ts, --, --), Decl(lib.d.ts, --, --), Decl(lib.d.ts, --, --), Decl(lib.d.ts, --, --), Decl(lib.d.ts, --, --), Decl(lib.d.ts, --, --), Decl(lib.d.ts, --, --), Decl(lib.d.ts, --, --), Decl(lib.d.ts, --, --), Decl(lib.d.ts, --, --), Decl(lib.d.ts, --, --), Decl(lib.d.ts, --, --), Decl(lib.d.ts, --, --), Decl(lib.d.ts, --, --))
>numStr : Symbol(numStr, Decl(mapOnTupleTypes01.ts, 12, 3))
>map : Symbol(Array.map, Decl(lib.d.ts, --, --), Decl(lib.d.ts, --, --), Decl(lib.d.ts, --, --), Decl(lib.d.ts, --, --), Decl(lib.d.ts, --, --), Decl(lib.d.ts, --, --), Decl(lib.d.ts, --, --), Decl(lib.d.ts, --, --), Decl(lib.d.ts, --, --), Decl(lib.d.ts, --, --), Decl(lib.d.ts, --, --), Decl(lib.d.ts, --, --), Decl(lib.d.ts, --, --), Decl(lib.d.ts, --, --), Decl(lib.d.ts, --, --))
>x : Symbol(x, Decl(mapOnTupleTypes01.ts, 16, 26))
>x : Symbol(x, Decl(mapOnTupleTypes01.ts, 16, 26))
>>>>>>> 363c5144

// Length 3

let numNumNum: [number, number, number] = [1, 2, 3];
>numNumNum : Symbol(numNumNum, Decl(mapOnTupleTypes01.ts, 19, 3))

export let e = numNumNum.map(n => n * n);
<<<<<<< HEAD
>e : Symbol(e, Decl(mapOnTupleTypes01.ts, 21, 10))
>numNumNum.map : Symbol(Array.map, Decl(lib.d.ts, --, --), Decl(lib.d.ts, --, --), Decl(lib.d.ts, --, --), Decl(lib.d.ts, --, --), Decl(lib.d.ts, --, --))
>numNumNum : Symbol(numNumNum, Decl(mapOnTupleTypes01.ts, 19, 3))
>map : Symbol(Array.map, Decl(lib.d.ts, --, --), Decl(lib.d.ts, --, --), Decl(lib.d.ts, --, --), Decl(lib.d.ts, --, --), Decl(lib.d.ts, --, --))
>n : Symbol(n, Decl(mapOnTupleTypes01.ts, 21, 29))
>n : Symbol(n, Decl(mapOnTupleTypes01.ts, 21, 29))
>n : Symbol(n, Decl(mapOnTupleTypes01.ts, 21, 29))
=======
>e : Symbol(e, Decl(mapOnTupleTypes01.ts, 22, 10))
>numNumNum.map : Symbol(Array.map, Decl(lib.d.ts, --, --), Decl(lib.d.ts, --, --), Decl(lib.d.ts, --, --), Decl(lib.d.ts, --, --), Decl(lib.d.ts, --, --), Decl(lib.d.ts, --, --), Decl(lib.d.ts, --, --), Decl(lib.d.ts, --, --), Decl(lib.d.ts, --, --), Decl(lib.d.ts, --, --), Decl(lib.d.ts, --, --), Decl(lib.d.ts, --, --), Decl(lib.d.ts, --, --), Decl(lib.d.ts, --, --), Decl(lib.d.ts, --, --))
>numNumNum : Symbol(numNumNum, Decl(mapOnTupleTypes01.ts, 20, 3))
>map : Symbol(Array.map, Decl(lib.d.ts, --, --), Decl(lib.d.ts, --, --), Decl(lib.d.ts, --, --), Decl(lib.d.ts, --, --), Decl(lib.d.ts, --, --), Decl(lib.d.ts, --, --), Decl(lib.d.ts, --, --), Decl(lib.d.ts, --, --), Decl(lib.d.ts, --, --), Decl(lib.d.ts, --, --), Decl(lib.d.ts, --, --), Decl(lib.d.ts, --, --), Decl(lib.d.ts, --, --), Decl(lib.d.ts, --, --), Decl(lib.d.ts, --, --))
>n : Symbol(n, Decl(mapOnTupleTypes01.ts, 22, 29))
>n : Symbol(n, Decl(mapOnTupleTypes01.ts, 22, 29))
>n : Symbol(n, Decl(mapOnTupleTypes01.ts, 22, 29))
>>>>>>> 363c5144

// Length 4

let numNumNumNum: [number, number, number, number] = [1, 2, 3, 4];
>numNumNumNum : Symbol(numNumNumNum, Decl(mapOnTupleTypes01.ts, 25, 3))

export let f = numNumNumNum.map(n => n * n);
<<<<<<< HEAD
>f : Symbol(f, Decl(mapOnTupleTypes01.ts, 27, 10))
>numNumNumNum.map : Symbol(Array.map, Decl(lib.d.ts, --, --), Decl(lib.d.ts, --, --), Decl(lib.d.ts, --, --), Decl(lib.d.ts, --, --), Decl(lib.d.ts, --, --))
>numNumNumNum : Symbol(numNumNumNum, Decl(mapOnTupleTypes01.ts, 25, 3))
>map : Symbol(Array.map, Decl(lib.d.ts, --, --), Decl(lib.d.ts, --, --), Decl(lib.d.ts, --, --), Decl(lib.d.ts, --, --), Decl(lib.d.ts, --, --))
>n : Symbol(n, Decl(mapOnTupleTypes01.ts, 27, 32))
>n : Symbol(n, Decl(mapOnTupleTypes01.ts, 27, 32))
>n : Symbol(n, Decl(mapOnTupleTypes01.ts, 27, 32))
=======
>f : Symbol(f, Decl(mapOnTupleTypes01.ts, 28, 10))
>numNumNumNum.map : Symbol(Array.map, Decl(lib.d.ts, --, --), Decl(lib.d.ts, --, --), Decl(lib.d.ts, --, --), Decl(lib.d.ts, --, --), Decl(lib.d.ts, --, --), Decl(lib.d.ts, --, --), Decl(lib.d.ts, --, --), Decl(lib.d.ts, --, --), Decl(lib.d.ts, --, --), Decl(lib.d.ts, --, --), Decl(lib.d.ts, --, --), Decl(lib.d.ts, --, --), Decl(lib.d.ts, --, --), Decl(lib.d.ts, --, --), Decl(lib.d.ts, --, --))
>numNumNumNum : Symbol(numNumNumNum, Decl(mapOnTupleTypes01.ts, 26, 3))
>map : Symbol(Array.map, Decl(lib.d.ts, --, --), Decl(lib.d.ts, --, --), Decl(lib.d.ts, --, --), Decl(lib.d.ts, --, --), Decl(lib.d.ts, --, --), Decl(lib.d.ts, --, --), Decl(lib.d.ts, --, --), Decl(lib.d.ts, --, --), Decl(lib.d.ts, --, --), Decl(lib.d.ts, --, --), Decl(lib.d.ts, --, --), Decl(lib.d.ts, --, --), Decl(lib.d.ts, --, --), Decl(lib.d.ts, --, --), Decl(lib.d.ts, --, --))
>n : Symbol(n, Decl(mapOnTupleTypes01.ts, 28, 32))
>n : Symbol(n, Decl(mapOnTupleTypes01.ts, 28, 32))
>n : Symbol(n, Decl(mapOnTupleTypes01.ts, 28, 32))
>>>>>>> 363c5144

// Length 5

let numNumNumNumNum: [number, number, number, number, number] = [1, 2, 3, 4, 5];
>numNumNumNumNum : Symbol(numNumNumNumNum, Decl(mapOnTupleTypes01.ts, 31, 3))

export let g = numNumNumNumNum.map(n => n * n);
<<<<<<< HEAD
>g : Symbol(g, Decl(mapOnTupleTypes01.ts, 33, 10))
>numNumNumNumNum.map : Symbol(Array.map, Decl(lib.d.ts, --, --), Decl(lib.d.ts, --, --), Decl(lib.d.ts, --, --), Decl(lib.d.ts, --, --), Decl(lib.d.ts, --, --))
>numNumNumNumNum : Symbol(numNumNumNumNum, Decl(mapOnTupleTypes01.ts, 31, 3))
>map : Symbol(Array.map, Decl(lib.d.ts, --, --), Decl(lib.d.ts, --, --), Decl(lib.d.ts, --, --), Decl(lib.d.ts, --, --), Decl(lib.d.ts, --, --))
>n : Symbol(n, Decl(mapOnTupleTypes01.ts, 33, 35))
>n : Symbol(n, Decl(mapOnTupleTypes01.ts, 33, 35))
>n : Symbol(n, Decl(mapOnTupleTypes01.ts, 33, 35))
=======
>g : Symbol(g, Decl(mapOnTupleTypes01.ts, 34, 10))
>numNumNumNumNum.map : Symbol(Array.map, Decl(lib.d.ts, --, --), Decl(lib.d.ts, --, --), Decl(lib.d.ts, --, --), Decl(lib.d.ts, --, --), Decl(lib.d.ts, --, --), Decl(lib.d.ts, --, --), Decl(lib.d.ts, --, --), Decl(lib.d.ts, --, --), Decl(lib.d.ts, --, --), Decl(lib.d.ts, --, --), Decl(lib.d.ts, --, --), Decl(lib.d.ts, --, --), Decl(lib.d.ts, --, --), Decl(lib.d.ts, --, --), Decl(lib.d.ts, --, --))
>numNumNumNumNum : Symbol(numNumNumNumNum, Decl(mapOnTupleTypes01.ts, 32, 3))
>map : Symbol(Array.map, Decl(lib.d.ts, --, --), Decl(lib.d.ts, --, --), Decl(lib.d.ts, --, --), Decl(lib.d.ts, --, --), Decl(lib.d.ts, --, --), Decl(lib.d.ts, --, --), Decl(lib.d.ts, --, --), Decl(lib.d.ts, --, --), Decl(lib.d.ts, --, --), Decl(lib.d.ts, --, --), Decl(lib.d.ts, --, --), Decl(lib.d.ts, --, --), Decl(lib.d.ts, --, --), Decl(lib.d.ts, --, --), Decl(lib.d.ts, --, --))
>n : Symbol(n, Decl(mapOnTupleTypes01.ts, 34, 35))
>n : Symbol(n, Decl(mapOnTupleTypes01.ts, 34, 35))
>n : Symbol(n, Decl(mapOnTupleTypes01.ts, 34, 35))
>>>>>>> 363c5144


// Length 6

let numNumNumNumNumNum: [number, number, number, number, number, number] = [1, 2, 3, 4, 5, 6];
>numNumNumNumNumNum : Symbol(numNumNumNumNumNum, Decl(mapOnTupleTypes01.ts, 38, 3))

export let h = numNumNumNumNum.map(n => n * n);
<<<<<<< HEAD
>h : Symbol(h, Decl(mapOnTupleTypes01.ts, 40, 10))
>numNumNumNumNum.map : Symbol(Array.map, Decl(lib.d.ts, --, --), Decl(lib.d.ts, --, --), Decl(lib.d.ts, --, --), Decl(lib.d.ts, --, --), Decl(lib.d.ts, --, --))
>numNumNumNumNum : Symbol(numNumNumNumNum, Decl(mapOnTupleTypes01.ts, 31, 3))
>map : Symbol(Array.map, Decl(lib.d.ts, --, --), Decl(lib.d.ts, --, --), Decl(lib.d.ts, --, --), Decl(lib.d.ts, --, --), Decl(lib.d.ts, --, --))
>n : Symbol(n, Decl(mapOnTupleTypes01.ts, 40, 35))
>n : Symbol(n, Decl(mapOnTupleTypes01.ts, 40, 35))
>n : Symbol(n, Decl(mapOnTupleTypes01.ts, 40, 35))
=======
>h : Symbol(h, Decl(mapOnTupleTypes01.ts, 41, 10))
>numNumNumNumNum.map : Symbol(Array.map, Decl(lib.d.ts, --, --), Decl(lib.d.ts, --, --), Decl(lib.d.ts, --, --), Decl(lib.d.ts, --, --), Decl(lib.d.ts, --, --), Decl(lib.d.ts, --, --), Decl(lib.d.ts, --, --), Decl(lib.d.ts, --, --), Decl(lib.d.ts, --, --), Decl(lib.d.ts, --, --), Decl(lib.d.ts, --, --), Decl(lib.d.ts, --, --), Decl(lib.d.ts, --, --), Decl(lib.d.ts, --, --), Decl(lib.d.ts, --, --))
>numNumNumNumNum : Symbol(numNumNumNumNum, Decl(mapOnTupleTypes01.ts, 32, 3))
>map : Symbol(Array.map, Decl(lib.d.ts, --, --), Decl(lib.d.ts, --, --), Decl(lib.d.ts, --, --), Decl(lib.d.ts, --, --), Decl(lib.d.ts, --, --), Decl(lib.d.ts, --, --), Decl(lib.d.ts, --, --), Decl(lib.d.ts, --, --), Decl(lib.d.ts, --, --), Decl(lib.d.ts, --, --), Decl(lib.d.ts, --, --), Decl(lib.d.ts, --, --), Decl(lib.d.ts, --, --), Decl(lib.d.ts, --, --), Decl(lib.d.ts, --, --))
>n : Symbol(n, Decl(mapOnTupleTypes01.ts, 41, 35))
>n : Symbol(n, Decl(mapOnTupleTypes01.ts, 41, 35))
>n : Symbol(n, Decl(mapOnTupleTypes01.ts, 41, 35))
>>>>>>> 363c5144

<|MERGE_RESOLUTION|>--- conflicted
+++ resolved
@@ -1,203 +1,118 @@
-=== tests/cases/compiler/mapOnTupleTypes01.ts ===
-export let mapOnLooseArrayLiteral = [1, 2, 3, 4].map(n => n * n);
-<<<<<<< HEAD
->mapOnLooseArrayLiteral : Symbol(mapOnLooseArrayLiteral, Decl(mapOnTupleTypes01.ts, 0, 10))
->[1, 2, 3, 4].map : Symbol(Array.map, Decl(lib.d.ts, --, --), Decl(lib.d.ts, --, --), Decl(lib.d.ts, --, --), Decl(lib.d.ts, --, --), Decl(lib.d.ts, --, --))
->map : Symbol(Array.map, Decl(lib.d.ts, --, --), Decl(lib.d.ts, --, --), Decl(lib.d.ts, --, --), Decl(lib.d.ts, --, --), Decl(lib.d.ts, --, --))
->n : Symbol(n, Decl(mapOnTupleTypes01.ts, 0, 53))
->n : Symbol(n, Decl(mapOnTupleTypes01.ts, 0, 53))
->n : Symbol(n, Decl(mapOnTupleTypes01.ts, 0, 53))
-=======
->mapOnLooseArrayLiteral : Symbol(mapOnLooseArrayLiteral, Decl(mapOnTupleTypes01.ts, 1, 10))
->[1, 2, 3, 4].map : Symbol(Array.map, Decl(lib.d.ts, --, --), Decl(lib.d.ts, --, --), Decl(lib.d.ts, --, --), Decl(lib.d.ts, --, --), Decl(lib.d.ts, --, --), Decl(lib.d.ts, --, --), Decl(lib.d.ts, --, --), Decl(lib.d.ts, --, --), Decl(lib.d.ts, --, --), Decl(lib.d.ts, --, --), Decl(lib.d.ts, --, --), Decl(lib.d.ts, --, --), Decl(lib.d.ts, --, --), Decl(lib.d.ts, --, --), Decl(lib.d.ts, --, --))
->map : Symbol(Array.map, Decl(lib.d.ts, --, --), Decl(lib.d.ts, --, --), Decl(lib.d.ts, --, --), Decl(lib.d.ts, --, --), Decl(lib.d.ts, --, --), Decl(lib.d.ts, --, --), Decl(lib.d.ts, --, --), Decl(lib.d.ts, --, --), Decl(lib.d.ts, --, --), Decl(lib.d.ts, --, --), Decl(lib.d.ts, --, --), Decl(lib.d.ts, --, --), Decl(lib.d.ts, --, --), Decl(lib.d.ts, --, --), Decl(lib.d.ts, --, --))
->n : Symbol(n, Decl(mapOnTupleTypes01.ts, 1, 53))
->n : Symbol(n, Decl(mapOnTupleTypes01.ts, 1, 53))
->n : Symbol(n, Decl(mapOnTupleTypes01.ts, 1, 53))
->>>>>>> 363c5144
-
-// Length 1
-
-let numTuple: [number] = [1];
->numTuple : Symbol(numTuple, Decl(mapOnTupleTypes01.ts, 4, 3))
-
-export let a = numTuple.map(x => x * x);
-<<<<<<< HEAD
->a : Symbol(a, Decl(mapOnTupleTypes01.ts, 5, 10))
->numTuple.map : Symbol(Array.map, Decl(lib.d.ts, --, --), Decl(lib.d.ts, --, --), Decl(lib.d.ts, --, --), Decl(lib.d.ts, --, --), Decl(lib.d.ts, --, --))
->numTuple : Symbol(numTuple, Decl(mapOnTupleTypes01.ts, 4, 3))
->map : Symbol(Array.map, Decl(lib.d.ts, --, --), Decl(lib.d.ts, --, --), Decl(lib.d.ts, --, --), Decl(lib.d.ts, --, --), Decl(lib.d.ts, --, --))
->x : Symbol(x, Decl(mapOnTupleTypes01.ts, 5, 28))
->x : Symbol(x, Decl(mapOnTupleTypes01.ts, 5, 28))
->x : Symbol(x, Decl(mapOnTupleTypes01.ts, 5, 28))
-=======
->a : Symbol(a, Decl(mapOnTupleTypes01.ts, 6, 10))
->numTuple.map : Symbol(Array.map, Decl(lib.d.ts, --, --), Decl(lib.d.ts, --, --), Decl(lib.d.ts, --, --), Decl(lib.d.ts, --, --), Decl(lib.d.ts, --, --), Decl(lib.d.ts, --, --), Decl(lib.d.ts, --, --), Decl(lib.d.ts, --, --), Decl(lib.d.ts, --, --), Decl(lib.d.ts, --, --), Decl(lib.d.ts, --, --), Decl(lib.d.ts, --, --), Decl(lib.d.ts, --, --), Decl(lib.d.ts, --, --), Decl(lib.d.ts, --, --))
->numTuple : Symbol(numTuple, Decl(mapOnTupleTypes01.ts, 5, 3))
->map : Symbol(Array.map, Decl(lib.d.ts, --, --), Decl(lib.d.ts, --, --), Decl(lib.d.ts, --, --), Decl(lib.d.ts, --, --), Decl(lib.d.ts, --, --), Decl(lib.d.ts, --, --), Decl(lib.d.ts, --, --), Decl(lib.d.ts, --, --), Decl(lib.d.ts, --, --), Decl(lib.d.ts, --, --), Decl(lib.d.ts, --, --), Decl(lib.d.ts, --, --), Decl(lib.d.ts, --, --), Decl(lib.d.ts, --, --), Decl(lib.d.ts, --, --))
->x : Symbol(x, Decl(mapOnTupleTypes01.ts, 6, 28))
->x : Symbol(x, Decl(mapOnTupleTypes01.ts, 6, 28))
->x : Symbol(x, Decl(mapOnTupleTypes01.ts, 6, 28))
->>>>>>> 363c5144
-
-// Length 2
-
-let numNum: [number, number] = [    100,     100];
->numNum : Symbol(numNum, Decl(mapOnTupleTypes01.ts, 9, 3))
-
-let strStr: [string, string] = ["hello", "hello"];
->strStr : Symbol(strStr, Decl(mapOnTupleTypes01.ts, 10, 3))
-
-let numStr: [number, string] = [    100, "hello"];
->numStr : Symbol(numStr, Decl(mapOnTupleTypes01.ts, 11, 3))
-
-export let b = numNum.map(n => n * n);
-<<<<<<< HEAD
->b : Symbol(b, Decl(mapOnTupleTypes01.ts, 13, 10))
->numNum.map : Symbol(Array.map, Decl(lib.d.ts, --, --), Decl(lib.d.ts, --, --), Decl(lib.d.ts, --, --), Decl(lib.d.ts, --, --), Decl(lib.d.ts, --, --))
->numNum : Symbol(numNum, Decl(mapOnTupleTypes01.ts, 9, 3))
->map : Symbol(Array.map, Decl(lib.d.ts, --, --), Decl(lib.d.ts, --, --), Decl(lib.d.ts, --, --), Decl(lib.d.ts, --, --), Decl(lib.d.ts, --, --))
->n : Symbol(n, Decl(mapOnTupleTypes01.ts, 13, 26))
->n : Symbol(n, Decl(mapOnTupleTypes01.ts, 13, 26))
->n : Symbol(n, Decl(mapOnTupleTypes01.ts, 13, 26))
-
-export let c = strStr.map(s => s.charCodeAt(0));
->c : Symbol(c, Decl(mapOnTupleTypes01.ts, 14, 10))
->strStr.map : Symbol(Array.map, Decl(lib.d.ts, --, --), Decl(lib.d.ts, --, --), Decl(lib.d.ts, --, --), Decl(lib.d.ts, --, --), Decl(lib.d.ts, --, --))
->strStr : Symbol(strStr, Decl(mapOnTupleTypes01.ts, 10, 3))
->map : Symbol(Array.map, Decl(lib.d.ts, --, --), Decl(lib.d.ts, --, --), Decl(lib.d.ts, --, --), Decl(lib.d.ts, --, --), Decl(lib.d.ts, --, --))
->s : Symbol(s, Decl(mapOnTupleTypes01.ts, 14, 26))
-=======
->b : Symbol(b, Decl(mapOnTupleTypes01.ts, 14, 10))
->numNum.map : Symbol(Array.map, Decl(lib.d.ts, --, --), Decl(lib.d.ts, --, --), Decl(lib.d.ts, --, --), Decl(lib.d.ts, --, --), Decl(lib.d.ts, --, --), Decl(lib.d.ts, --, --), Decl(lib.d.ts, --, --), Decl(lib.d.ts, --, --), Decl(lib.d.ts, --, --), Decl(lib.d.ts, --, --), Decl(lib.d.ts, --, --), Decl(lib.d.ts, --, --), Decl(lib.d.ts, --, --), Decl(lib.d.ts, --, --), Decl(lib.d.ts, --, --))
->numNum : Symbol(numNum, Decl(mapOnTupleTypes01.ts, 10, 3))
->map : Symbol(Array.map, Decl(lib.d.ts, --, --), Decl(lib.d.ts, --, --), Decl(lib.d.ts, --, --), Decl(lib.d.ts, --, --), Decl(lib.d.ts, --, --), Decl(lib.d.ts, --, --), Decl(lib.d.ts, --, --), Decl(lib.d.ts, --, --), Decl(lib.d.ts, --, --), Decl(lib.d.ts, --, --), Decl(lib.d.ts, --, --), Decl(lib.d.ts, --, --), Decl(lib.d.ts, --, --), Decl(lib.d.ts, --, --), Decl(lib.d.ts, --, --))
->n : Symbol(n, Decl(mapOnTupleTypes01.ts, 14, 26))
->n : Symbol(n, Decl(mapOnTupleTypes01.ts, 14, 26))
->n : Symbol(n, Decl(mapOnTupleTypes01.ts, 14, 26))
-
-export let c = strStr.map(s => s.charCodeAt(0));
->c : Symbol(c, Decl(mapOnTupleTypes01.ts, 15, 10))
->strStr.map : Symbol(Array.map, Decl(lib.d.ts, --, --), Decl(lib.d.ts, --, --), Decl(lib.d.ts, --, --), Decl(lib.d.ts, --, --), Decl(lib.d.ts, --, --), Decl(lib.d.ts, --, --), Decl(lib.d.ts, --, --), Decl(lib.d.ts, --, --), Decl(lib.d.ts, --, --), Decl(lib.d.ts, --, --), Decl(lib.d.ts, --, --), Decl(lib.d.ts, --, --), Decl(lib.d.ts, --, --), Decl(lib.d.ts, --, --), Decl(lib.d.ts, --, --))
->strStr : Symbol(strStr, Decl(mapOnTupleTypes01.ts, 11, 3))
->map : Symbol(Array.map, Decl(lib.d.ts, --, --), Decl(lib.d.ts, --, --), Decl(lib.d.ts, --, --), Decl(lib.d.ts, --, --), Decl(lib.d.ts, --, --), Decl(lib.d.ts, --, --), Decl(lib.d.ts, --, --), Decl(lib.d.ts, --, --), Decl(lib.d.ts, --, --), Decl(lib.d.ts, --, --), Decl(lib.d.ts, --, --), Decl(lib.d.ts, --, --), Decl(lib.d.ts, --, --), Decl(lib.d.ts, --, --), Decl(lib.d.ts, --, --))
->s : Symbol(s, Decl(mapOnTupleTypes01.ts, 15, 26))
->>>>>>> 363c5144
->s.charCodeAt : Symbol(String.charCodeAt, Decl(lib.d.ts, --, --))
->s : Symbol(s, Decl(mapOnTupleTypes01.ts, 14, 26))
->charCodeAt : Symbol(String.charCodeAt, Decl(lib.d.ts, --, --))
-
-export let d = numStr.map(x => x);
-<<<<<<< HEAD
->d : Symbol(d, Decl(mapOnTupleTypes01.ts, 15, 10))
->numStr.map : Symbol(Array.map, Decl(lib.d.ts, --, --), Decl(lib.d.ts, --, --), Decl(lib.d.ts, --, --), Decl(lib.d.ts, --, --), Decl(lib.d.ts, --, --))
->numStr : Symbol(numStr, Decl(mapOnTupleTypes01.ts, 11, 3))
->map : Symbol(Array.map, Decl(lib.d.ts, --, --), Decl(lib.d.ts, --, --), Decl(lib.d.ts, --, --), Decl(lib.d.ts, --, --), Decl(lib.d.ts, --, --))
->x : Symbol(x, Decl(mapOnTupleTypes01.ts, 15, 26))
->x : Symbol(x, Decl(mapOnTupleTypes01.ts, 15, 26))
-=======
->d : Symbol(d, Decl(mapOnTupleTypes01.ts, 16, 10))
->numStr.map : Symbol(Array.map, Decl(lib.d.ts, --, --), Decl(lib.d.ts, --, --), Decl(lib.d.ts, --, --), Decl(lib.d.ts, --, --), Decl(lib.d.ts, --, --), Decl(lib.d.ts, --, --), Decl(lib.d.ts, --, --), Decl(lib.d.ts, --, --), Decl(lib.d.ts, --, --), Decl(lib.d.ts, --, --), Decl(lib.d.ts, --, --), Decl(lib.d.ts, --, --), Decl(lib.d.ts, --, --), Decl(lib.d.ts, --, --), Decl(lib.d.ts, --, --))
->numStr : Symbol(numStr, Decl(mapOnTupleTypes01.ts, 12, 3))
->map : Symbol(Array.map, Decl(lib.d.ts, --, --), Decl(lib.d.ts, --, --), Decl(lib.d.ts, --, --), Decl(lib.d.ts, --, --), Decl(lib.d.ts, --, --), Decl(lib.d.ts, --, --), Decl(lib.d.ts, --, --), Decl(lib.d.ts, --, --), Decl(lib.d.ts, --, --), Decl(lib.d.ts, --, --), Decl(lib.d.ts, --, --), Decl(lib.d.ts, --, --), Decl(lib.d.ts, --, --), Decl(lib.d.ts, --, --), Decl(lib.d.ts, --, --))
->x : Symbol(x, Decl(mapOnTupleTypes01.ts, 16, 26))
->x : Symbol(x, Decl(mapOnTupleTypes01.ts, 16, 26))
->>>>>>> 363c5144
-
-// Length 3
-
-let numNumNum: [number, number, number] = [1, 2, 3];
->numNumNum : Symbol(numNumNum, Decl(mapOnTupleTypes01.ts, 19, 3))
-
-export let e = numNumNum.map(n => n * n);
-<<<<<<< HEAD
->e : Symbol(e, Decl(mapOnTupleTypes01.ts, 21, 10))
->numNumNum.map : Symbol(Array.map, Decl(lib.d.ts, --, --), Decl(lib.d.ts, --, --), Decl(lib.d.ts, --, --), Decl(lib.d.ts, --, --), Decl(lib.d.ts, --, --))
->numNumNum : Symbol(numNumNum, Decl(mapOnTupleTypes01.ts, 19, 3))
->map : Symbol(Array.map, Decl(lib.d.ts, --, --), Decl(lib.d.ts, --, --), Decl(lib.d.ts, --, --), Decl(lib.d.ts, --, --), Decl(lib.d.ts, --, --))
->n : Symbol(n, Decl(mapOnTupleTypes01.ts, 21, 29))
->n : Symbol(n, Decl(mapOnTupleTypes01.ts, 21, 29))
->n : Symbol(n, Decl(mapOnTupleTypes01.ts, 21, 29))
-=======
->e : Symbol(e, Decl(mapOnTupleTypes01.ts, 22, 10))
->numNumNum.map : Symbol(Array.map, Decl(lib.d.ts, --, --), Decl(lib.d.ts, --, --), Decl(lib.d.ts, --, --), Decl(lib.d.ts, --, --), Decl(lib.d.ts, --, --), Decl(lib.d.ts, --, --), Decl(lib.d.ts, --, --), Decl(lib.d.ts, --, --), Decl(lib.d.ts, --, --), Decl(lib.d.ts, --, --), Decl(lib.d.ts, --, --), Decl(lib.d.ts, --, --), Decl(lib.d.ts, --, --), Decl(lib.d.ts, --, --), Decl(lib.d.ts, --, --))
->numNumNum : Symbol(numNumNum, Decl(mapOnTupleTypes01.ts, 20, 3))
->map : Symbol(Array.map, Decl(lib.d.ts, --, --), Decl(lib.d.ts, --, --), Decl(lib.d.ts, --, --), Decl(lib.d.ts, --, --), Decl(lib.d.ts, --, --), Decl(lib.d.ts, --, --), Decl(lib.d.ts, --, --), Decl(lib.d.ts, --, --), Decl(lib.d.ts, --, --), Decl(lib.d.ts, --, --), Decl(lib.d.ts, --, --), Decl(lib.d.ts, --, --), Decl(lib.d.ts, --, --), Decl(lib.d.ts, --, --), Decl(lib.d.ts, --, --))
->n : Symbol(n, Decl(mapOnTupleTypes01.ts, 22, 29))
->n : Symbol(n, Decl(mapOnTupleTypes01.ts, 22, 29))
->n : Symbol(n, Decl(mapOnTupleTypes01.ts, 22, 29))
->>>>>>> 363c5144
-
-// Length 4
-
-let numNumNumNum: [number, number, number, number] = [1, 2, 3, 4];
->numNumNumNum : Symbol(numNumNumNum, Decl(mapOnTupleTypes01.ts, 25, 3))
-
-export let f = numNumNumNum.map(n => n * n);
-<<<<<<< HEAD
->f : Symbol(f, Decl(mapOnTupleTypes01.ts, 27, 10))
->numNumNumNum.map : Symbol(Array.map, Decl(lib.d.ts, --, --), Decl(lib.d.ts, --, --), Decl(lib.d.ts, --, --), Decl(lib.d.ts, --, --), Decl(lib.d.ts, --, --))
->numNumNumNum : Symbol(numNumNumNum, Decl(mapOnTupleTypes01.ts, 25, 3))
->map : Symbol(Array.map, Decl(lib.d.ts, --, --), Decl(lib.d.ts, --, --), Decl(lib.d.ts, --, --), Decl(lib.d.ts, --, --), Decl(lib.d.ts, --, --))
->n : Symbol(n, Decl(mapOnTupleTypes01.ts, 27, 32))
->n : Symbol(n, Decl(mapOnTupleTypes01.ts, 27, 32))
->n : Symbol(n, Decl(mapOnTupleTypes01.ts, 27, 32))
-=======
->f : Symbol(f, Decl(mapOnTupleTypes01.ts, 28, 10))
->numNumNumNum.map : Symbol(Array.map, Decl(lib.d.ts, --, --), Decl(lib.d.ts, --, --), Decl(lib.d.ts, --, --), Decl(lib.d.ts, --, --), Decl(lib.d.ts, --, --), Decl(lib.d.ts, --, --), Decl(lib.d.ts, --, --), Decl(lib.d.ts, --, --), Decl(lib.d.ts, --, --), Decl(lib.d.ts, --, --), Decl(lib.d.ts, --, --), Decl(lib.d.ts, --, --), Decl(lib.d.ts, --, --), Decl(lib.d.ts, --, --), Decl(lib.d.ts, --, --))
->numNumNumNum : Symbol(numNumNumNum, Decl(mapOnTupleTypes01.ts, 26, 3))
->map : Symbol(Array.map, Decl(lib.d.ts, --, --), Decl(lib.d.ts, --, --), Decl(lib.d.ts, --, --), Decl(lib.d.ts, --, --), Decl(lib.d.ts, --, --), Decl(lib.d.ts, --, --), Decl(lib.d.ts, --, --), Decl(lib.d.ts, --, --), Decl(lib.d.ts, --, --), Decl(lib.d.ts, --, --), Decl(lib.d.ts, --, --), Decl(lib.d.ts, --, --), Decl(lib.d.ts, --, --), Decl(lib.d.ts, --, --), Decl(lib.d.ts, --, --))
->n : Symbol(n, Decl(mapOnTupleTypes01.ts, 28, 32))
->n : Symbol(n, Decl(mapOnTupleTypes01.ts, 28, 32))
->n : Symbol(n, Decl(mapOnTupleTypes01.ts, 28, 32))
->>>>>>> 363c5144
-
-// Length 5
-
-let numNumNumNumNum: [number, number, number, number, number] = [1, 2, 3, 4, 5];
->numNumNumNumNum : Symbol(numNumNumNumNum, Decl(mapOnTupleTypes01.ts, 31, 3))
-
-export let g = numNumNumNumNum.map(n => n * n);
-<<<<<<< HEAD
->g : Symbol(g, Decl(mapOnTupleTypes01.ts, 33, 10))
->numNumNumNumNum.map : Symbol(Array.map, Decl(lib.d.ts, --, --), Decl(lib.d.ts, --, --), Decl(lib.d.ts, --, --), Decl(lib.d.ts, --, --), Decl(lib.d.ts, --, --))
->numNumNumNumNum : Symbol(numNumNumNumNum, Decl(mapOnTupleTypes01.ts, 31, 3))
->map : Symbol(Array.map, Decl(lib.d.ts, --, --), Decl(lib.d.ts, --, --), Decl(lib.d.ts, --, --), Decl(lib.d.ts, --, --), Decl(lib.d.ts, --, --))
->n : Symbol(n, Decl(mapOnTupleTypes01.ts, 33, 35))
->n : Symbol(n, Decl(mapOnTupleTypes01.ts, 33, 35))
->n : Symbol(n, Decl(mapOnTupleTypes01.ts, 33, 35))
-=======
->g : Symbol(g, Decl(mapOnTupleTypes01.ts, 34, 10))
->numNumNumNumNum.map : Symbol(Array.map, Decl(lib.d.ts, --, --), Decl(lib.d.ts, --, --), Decl(lib.d.ts, --, --), Decl(lib.d.ts, --, --), Decl(lib.d.ts, --, --), Decl(lib.d.ts, --, --), Decl(lib.d.ts, --, --), Decl(lib.d.ts, --, --), Decl(lib.d.ts, --, --), Decl(lib.d.ts, --, --), Decl(lib.d.ts, --, --), Decl(lib.d.ts, --, --), Decl(lib.d.ts, --, --), Decl(lib.d.ts, --, --), Decl(lib.d.ts, --, --))
->numNumNumNumNum : Symbol(numNumNumNumNum, Decl(mapOnTupleTypes01.ts, 32, 3))
->map : Symbol(Array.map, Decl(lib.d.ts, --, --), Decl(lib.d.ts, --, --), Decl(lib.d.ts, --, --), Decl(lib.d.ts, --, --), Decl(lib.d.ts, --, --), Decl(lib.d.ts, --, --), Decl(lib.d.ts, --, --), Decl(lib.d.ts, --, --), Decl(lib.d.ts, --, --), Decl(lib.d.ts, --, --), Decl(lib.d.ts, --, --), Decl(lib.d.ts, --, --), Decl(lib.d.ts, --, --), Decl(lib.d.ts, --, --), Decl(lib.d.ts, --, --))
->n : Symbol(n, Decl(mapOnTupleTypes01.ts, 34, 35))
->n : Symbol(n, Decl(mapOnTupleTypes01.ts, 34, 35))
->n : Symbol(n, Decl(mapOnTupleTypes01.ts, 34, 35))
->>>>>>> 363c5144
-
-
-// Length 6
-
-let numNumNumNumNumNum: [number, number, number, number, number, number] = [1, 2, 3, 4, 5, 6];
->numNumNumNumNumNum : Symbol(numNumNumNumNumNum, Decl(mapOnTupleTypes01.ts, 38, 3))
-
-export let h = numNumNumNumNum.map(n => n * n);
-<<<<<<< HEAD
->h : Symbol(h, Decl(mapOnTupleTypes01.ts, 40, 10))
->numNumNumNumNum.map : Symbol(Array.map, Decl(lib.d.ts, --, --), Decl(lib.d.ts, --, --), Decl(lib.d.ts, --, --), Decl(lib.d.ts, --, --), Decl(lib.d.ts, --, --))
->numNumNumNumNum : Symbol(numNumNumNumNum, Decl(mapOnTupleTypes01.ts, 31, 3))
->map : Symbol(Array.map, Decl(lib.d.ts, --, --), Decl(lib.d.ts, --, --), Decl(lib.d.ts, --, --), Decl(lib.d.ts, --, --), Decl(lib.d.ts, --, --))
->n : Symbol(n, Decl(mapOnTupleTypes01.ts, 40, 35))
->n : Symbol(n, Decl(mapOnTupleTypes01.ts, 40, 35))
->n : Symbol(n, Decl(mapOnTupleTypes01.ts, 40, 35))
-=======
->h : Symbol(h, Decl(mapOnTupleTypes01.ts, 41, 10))
->numNumNumNumNum.map : Symbol(Array.map, Decl(lib.d.ts, --, --), Decl(lib.d.ts, --, --), Decl(lib.d.ts, --, --), Decl(lib.d.ts, --, --), Decl(lib.d.ts, --, --), Decl(lib.d.ts, --, --), Decl(lib.d.ts, --, --), Decl(lib.d.ts, --, --), Decl(lib.d.ts, --, --), Decl(lib.d.ts, --, --), Decl(lib.d.ts, --, --), Decl(lib.d.ts, --, --), Decl(lib.d.ts, --, --), Decl(lib.d.ts, --, --), Decl(lib.d.ts, --, --))
->numNumNumNumNum : Symbol(numNumNumNumNum, Decl(mapOnTupleTypes01.ts, 32, 3))
->map : Symbol(Array.map, Decl(lib.d.ts, --, --), Decl(lib.d.ts, --, --), Decl(lib.d.ts, --, --), Decl(lib.d.ts, --, --), Decl(lib.d.ts, --, --), Decl(lib.d.ts, --, --), Decl(lib.d.ts, --, --), Decl(lib.d.ts, --, --), Decl(lib.d.ts, --, --), Decl(lib.d.ts, --, --), Decl(lib.d.ts, --, --), Decl(lib.d.ts, --, --), Decl(lib.d.ts, --, --), Decl(lib.d.ts, --, --), Decl(lib.d.ts, --, --))
->n : Symbol(n, Decl(mapOnTupleTypes01.ts, 41, 35))
->n : Symbol(n, Decl(mapOnTupleTypes01.ts, 41, 35))
->n : Symbol(n, Decl(mapOnTupleTypes01.ts, 41, 35))
->>>>>>> 363c5144
-
+=== tests/cases/compiler/mapOnTupleTypes01.ts ===
+export let mapOnLooseArrayLiteral = [1, 2, 3, 4].map(n => n * n);
+>mapOnLooseArrayLiteral : Symbol(mapOnLooseArrayLiteral, Decl(mapOnTupleTypes01.ts, 0, 10))
+>[1, 2, 3, 4].map : Symbol(Array.map, Decl(lib.d.ts, --, --), Decl(lib.d.ts, --, --), Decl(lib.d.ts, --, --), Decl(lib.d.ts, --, --), Decl(lib.d.ts, --, --), Decl(lib.d.ts, --, --), Decl(lib.d.ts, --, --), Decl(lib.d.ts, --, --), Decl(lib.d.ts, --, --), Decl(lib.d.ts, --, --), Decl(lib.d.ts, --, --), Decl(lib.d.ts, --, --), Decl(lib.d.ts, --, --), Decl(lib.d.ts, --, --), Decl(lib.d.ts, --, --))
+>map : Symbol(Array.map, Decl(lib.d.ts, --, --), Decl(lib.d.ts, --, --), Decl(lib.d.ts, --, --), Decl(lib.d.ts, --, --), Decl(lib.d.ts, --, --), Decl(lib.d.ts, --, --), Decl(lib.d.ts, --, --), Decl(lib.d.ts, --, --), Decl(lib.d.ts, --, --), Decl(lib.d.ts, --, --), Decl(lib.d.ts, --, --), Decl(lib.d.ts, --, --), Decl(lib.d.ts, --, --), Decl(lib.d.ts, --, --), Decl(lib.d.ts, --, --))
+>n : Symbol(n, Decl(mapOnTupleTypes01.ts, 0, 53))
+>n : Symbol(n, Decl(mapOnTupleTypes01.ts, 0, 53))
+>n : Symbol(n, Decl(mapOnTupleTypes01.ts, 0, 53))
+
+// Length 1
+
+let numTuple: [number] = [1];
+>numTuple : Symbol(numTuple, Decl(mapOnTupleTypes01.ts, 4, 3))
+
+export let a = numTuple.map(x => x * x);
+>a : Symbol(a, Decl(mapOnTupleTypes01.ts, 5, 10))
+>numTuple.map : Symbol(Array.map, Decl(lib.d.ts, --, --), Decl(lib.d.ts, --, --), Decl(lib.d.ts, --, --), Decl(lib.d.ts, --, --), Decl(lib.d.ts, --, --), Decl(lib.d.ts, --, --), Decl(lib.d.ts, --, --), Decl(lib.d.ts, --, --), Decl(lib.d.ts, --, --), Decl(lib.d.ts, --, --), Decl(lib.d.ts, --, --), Decl(lib.d.ts, --, --), Decl(lib.d.ts, --, --), Decl(lib.d.ts, --, --), Decl(lib.d.ts, --, --))
+>numTuple : Symbol(numTuple, Decl(mapOnTupleTypes01.ts, 4, 3))
+>map : Symbol(Array.map, Decl(lib.d.ts, --, --), Decl(lib.d.ts, --, --), Decl(lib.d.ts, --, --), Decl(lib.d.ts, --, --), Decl(lib.d.ts, --, --), Decl(lib.d.ts, --, --), Decl(lib.d.ts, --, --), Decl(lib.d.ts, --, --), Decl(lib.d.ts, --, --), Decl(lib.d.ts, --, --), Decl(lib.d.ts, --, --), Decl(lib.d.ts, --, --), Decl(lib.d.ts, --, --), Decl(lib.d.ts, --, --), Decl(lib.d.ts, --, --))
+>x : Symbol(x, Decl(mapOnTupleTypes01.ts, 5, 28))
+>x : Symbol(x, Decl(mapOnTupleTypes01.ts, 5, 28))
+>x : Symbol(x, Decl(mapOnTupleTypes01.ts, 5, 28))
+
+// Length 2
+
+let numNum: [number, number] = [    100,     100];
+>numNum : Symbol(numNum, Decl(mapOnTupleTypes01.ts, 9, 3))
+
+let strStr: [string, string] = ["hello", "hello"];
+>strStr : Symbol(strStr, Decl(mapOnTupleTypes01.ts, 10, 3))
+
+let numStr: [number, string] = [    100, "hello"];
+>numStr : Symbol(numStr, Decl(mapOnTupleTypes01.ts, 11, 3))
+
+export let b = numNum.map(n => n * n);
+>b : Symbol(b, Decl(mapOnTupleTypes01.ts, 13, 10))
+>numNum.map : Symbol(Array.map, Decl(lib.d.ts, --, --), Decl(lib.d.ts, --, --), Decl(lib.d.ts, --, --), Decl(lib.d.ts, --, --), Decl(lib.d.ts, --, --), Decl(lib.d.ts, --, --), Decl(lib.d.ts, --, --), Decl(lib.d.ts, --, --), Decl(lib.d.ts, --, --), Decl(lib.d.ts, --, --), Decl(lib.d.ts, --, --), Decl(lib.d.ts, --, --), Decl(lib.d.ts, --, --), Decl(lib.d.ts, --, --), Decl(lib.d.ts, --, --))
+>numNum : Symbol(numNum, Decl(mapOnTupleTypes01.ts, 9, 3))
+>map : Symbol(Array.map, Decl(lib.d.ts, --, --), Decl(lib.d.ts, --, --), Decl(lib.d.ts, --, --), Decl(lib.d.ts, --, --), Decl(lib.d.ts, --, --), Decl(lib.d.ts, --, --), Decl(lib.d.ts, --, --), Decl(lib.d.ts, --, --), Decl(lib.d.ts, --, --), Decl(lib.d.ts, --, --), Decl(lib.d.ts, --, --), Decl(lib.d.ts, --, --), Decl(lib.d.ts, --, --), Decl(lib.d.ts, --, --), Decl(lib.d.ts, --, --))
+>n : Symbol(n, Decl(mapOnTupleTypes01.ts, 13, 26))
+>n : Symbol(n, Decl(mapOnTupleTypes01.ts, 13, 26))
+>n : Symbol(n, Decl(mapOnTupleTypes01.ts, 13, 26))
+
+export let c = strStr.map(s => s.charCodeAt(0));
+>c : Symbol(c, Decl(mapOnTupleTypes01.ts, 14, 10))
+>strStr.map : Symbol(Array.map, Decl(lib.d.ts, --, --), Decl(lib.d.ts, --, --), Decl(lib.d.ts, --, --), Decl(lib.d.ts, --, --), Decl(lib.d.ts, --, --), Decl(lib.d.ts, --, --), Decl(lib.d.ts, --, --), Decl(lib.d.ts, --, --), Decl(lib.d.ts, --, --), Decl(lib.d.ts, --, --), Decl(lib.d.ts, --, --), Decl(lib.d.ts, --, --), Decl(lib.d.ts, --, --), Decl(lib.d.ts, --, --), Decl(lib.d.ts, --, --))
+>strStr : Symbol(strStr, Decl(mapOnTupleTypes01.ts, 10, 3))
+>map : Symbol(Array.map, Decl(lib.d.ts, --, --), Decl(lib.d.ts, --, --), Decl(lib.d.ts, --, --), Decl(lib.d.ts, --, --), Decl(lib.d.ts, --, --), Decl(lib.d.ts, --, --), Decl(lib.d.ts, --, --), Decl(lib.d.ts, --, --), Decl(lib.d.ts, --, --), Decl(lib.d.ts, --, --), Decl(lib.d.ts, --, --), Decl(lib.d.ts, --, --), Decl(lib.d.ts, --, --), Decl(lib.d.ts, --, --), Decl(lib.d.ts, --, --))
+>s : Symbol(s, Decl(mapOnTupleTypes01.ts, 14, 26))
+>s.charCodeAt : Symbol(String.charCodeAt, Decl(lib.d.ts, --, --))
+>s : Symbol(s, Decl(mapOnTupleTypes01.ts, 14, 26))
+>charCodeAt : Symbol(String.charCodeAt, Decl(lib.d.ts, --, --))
+
+export let d = numStr.map(x => x);
+>d : Symbol(d, Decl(mapOnTupleTypes01.ts, 15, 10))
+>numStr.map : Symbol(Array.map, Decl(lib.d.ts, --, --), Decl(lib.d.ts, --, --), Decl(lib.d.ts, --, --), Decl(lib.d.ts, --, --), Decl(lib.d.ts, --, --), Decl(lib.d.ts, --, --), Decl(lib.d.ts, --, --), Decl(lib.d.ts, --, --), Decl(lib.d.ts, --, --), Decl(lib.d.ts, --, --), Decl(lib.d.ts, --, --), Decl(lib.d.ts, --, --), Decl(lib.d.ts, --, --), Decl(lib.d.ts, --, --), Decl(lib.d.ts, --, --))
+>numStr : Symbol(numStr, Decl(mapOnTupleTypes01.ts, 11, 3))
+>map : Symbol(Array.map, Decl(lib.d.ts, --, --), Decl(lib.d.ts, --, --), Decl(lib.d.ts, --, --), Decl(lib.d.ts, --, --), Decl(lib.d.ts, --, --), Decl(lib.d.ts, --, --), Decl(lib.d.ts, --, --), Decl(lib.d.ts, --, --), Decl(lib.d.ts, --, --), Decl(lib.d.ts, --, --), Decl(lib.d.ts, --, --), Decl(lib.d.ts, --, --), Decl(lib.d.ts, --, --), Decl(lib.d.ts, --, --), Decl(lib.d.ts, --, --))
+>x : Symbol(x, Decl(mapOnTupleTypes01.ts, 15, 26))
+>x : Symbol(x, Decl(mapOnTupleTypes01.ts, 15, 26))
+
+// Length 3
+
+let numNumNum: [number, number, number] = [1, 2, 3];
+>numNumNum : Symbol(numNumNum, Decl(mapOnTupleTypes01.ts, 19, 3))
+
+export let e = numNumNum.map(n => n * n);
+>e : Symbol(e, Decl(mapOnTupleTypes01.ts, 21, 10))
+>numNumNum.map : Symbol(Array.map, Decl(lib.d.ts, --, --), Decl(lib.d.ts, --, --), Decl(lib.d.ts, --, --), Decl(lib.d.ts, --, --), Decl(lib.d.ts, --, --), Decl(lib.d.ts, --, --), Decl(lib.d.ts, --, --), Decl(lib.d.ts, --, --), Decl(lib.d.ts, --, --), Decl(lib.d.ts, --, --), Decl(lib.d.ts, --, --), Decl(lib.d.ts, --, --), Decl(lib.d.ts, --, --), Decl(lib.d.ts, --, --), Decl(lib.d.ts, --, --))
+>numNumNum : Symbol(numNumNum, Decl(mapOnTupleTypes01.ts, 19, 3))
+>map : Symbol(Array.map, Decl(lib.d.ts, --, --), Decl(lib.d.ts, --, --), Decl(lib.d.ts, --, --), Decl(lib.d.ts, --, --), Decl(lib.d.ts, --, --), Decl(lib.d.ts, --, --), Decl(lib.d.ts, --, --), Decl(lib.d.ts, --, --), Decl(lib.d.ts, --, --), Decl(lib.d.ts, --, --), Decl(lib.d.ts, --, --), Decl(lib.d.ts, --, --), Decl(lib.d.ts, --, --), Decl(lib.d.ts, --, --), Decl(lib.d.ts, --, --))
+>n : Symbol(n, Decl(mapOnTupleTypes01.ts, 21, 29))
+>n : Symbol(n, Decl(mapOnTupleTypes01.ts, 21, 29))
+>n : Symbol(n, Decl(mapOnTupleTypes01.ts, 21, 29))
+
+// Length 4
+
+let numNumNumNum: [number, number, number, number] = [1, 2, 3, 4];
+>numNumNumNum : Symbol(numNumNumNum, Decl(mapOnTupleTypes01.ts, 25, 3))
+
+export let f = numNumNumNum.map(n => n * n);
+>f : Symbol(f, Decl(mapOnTupleTypes01.ts, 27, 10))
+>numNumNumNum.map : Symbol(Array.map, Decl(lib.d.ts, --, --), Decl(lib.d.ts, --, --), Decl(lib.d.ts, --, --), Decl(lib.d.ts, --, --), Decl(lib.d.ts, --, --), Decl(lib.d.ts, --, --), Decl(lib.d.ts, --, --), Decl(lib.d.ts, --, --), Decl(lib.d.ts, --, --), Decl(lib.d.ts, --, --), Decl(lib.d.ts, --, --), Decl(lib.d.ts, --, --), Decl(lib.d.ts, --, --), Decl(lib.d.ts, --, --), Decl(lib.d.ts, --, --))
+>numNumNumNum : Symbol(numNumNumNum, Decl(mapOnTupleTypes01.ts, 25, 3))
+>map : Symbol(Array.map, Decl(lib.d.ts, --, --), Decl(lib.d.ts, --, --), Decl(lib.d.ts, --, --), Decl(lib.d.ts, --, --), Decl(lib.d.ts, --, --), Decl(lib.d.ts, --, --), Decl(lib.d.ts, --, --), Decl(lib.d.ts, --, --), Decl(lib.d.ts, --, --), Decl(lib.d.ts, --, --), Decl(lib.d.ts, --, --), Decl(lib.d.ts, --, --), Decl(lib.d.ts, --, --), Decl(lib.d.ts, --, --), Decl(lib.d.ts, --, --))
+>n : Symbol(n, Decl(mapOnTupleTypes01.ts, 27, 32))
+>n : Symbol(n, Decl(mapOnTupleTypes01.ts, 27, 32))
+>n : Symbol(n, Decl(mapOnTupleTypes01.ts, 27, 32))
+
+// Length 5
+
+let numNumNumNumNum: [number, number, number, number, number] = [1, 2, 3, 4, 5];
+>numNumNumNumNum : Symbol(numNumNumNumNum, Decl(mapOnTupleTypes01.ts, 31, 3))
+
+export let g = numNumNumNumNum.map(n => n * n);
+>g : Symbol(g, Decl(mapOnTupleTypes01.ts, 33, 10))
+>numNumNumNumNum.map : Symbol(Array.map, Decl(lib.d.ts, --, --), Decl(lib.d.ts, --, --), Decl(lib.d.ts, --, --), Decl(lib.d.ts, --, --), Decl(lib.d.ts, --, --), Decl(lib.d.ts, --, --), Decl(lib.d.ts, --, --), Decl(lib.d.ts, --, --), Decl(lib.d.ts, --, --), Decl(lib.d.ts, --, --), Decl(lib.d.ts, --, --), Decl(lib.d.ts, --, --), Decl(lib.d.ts, --, --), Decl(lib.d.ts, --, --), Decl(lib.d.ts, --, --))
+>numNumNumNumNum : Symbol(numNumNumNumNum, Decl(mapOnTupleTypes01.ts, 31, 3))
+>map : Symbol(Array.map, Decl(lib.d.ts, --, --), Decl(lib.d.ts, --, --), Decl(lib.d.ts, --, --), Decl(lib.d.ts, --, --), Decl(lib.d.ts, --, --), Decl(lib.d.ts, --, --), Decl(lib.d.ts, --, --), Decl(lib.d.ts, --, --), Decl(lib.d.ts, --, --), Decl(lib.d.ts, --, --), Decl(lib.d.ts, --, --), Decl(lib.d.ts, --, --), Decl(lib.d.ts, --, --), Decl(lib.d.ts, --, --), Decl(lib.d.ts, --, --))
+>n : Symbol(n, Decl(mapOnTupleTypes01.ts, 33, 35))
+>n : Symbol(n, Decl(mapOnTupleTypes01.ts, 33, 35))
+>n : Symbol(n, Decl(mapOnTupleTypes01.ts, 33, 35))
+
+
+// Length 6
+
+let numNumNumNumNumNum: [number, number, number, number, number, number] = [1, 2, 3, 4, 5, 6];
+>numNumNumNumNumNum : Symbol(numNumNumNumNumNum, Decl(mapOnTupleTypes01.ts, 38, 3))
+
+export let h = numNumNumNumNum.map(n => n * n);
+>h : Symbol(h, Decl(mapOnTupleTypes01.ts, 40, 10))
+>numNumNumNumNum.map : Symbol(Array.map, Decl(lib.d.ts, --, --), Decl(lib.d.ts, --, --), Decl(lib.d.ts, --, --), Decl(lib.d.ts, --, --), Decl(lib.d.ts, --, --), Decl(lib.d.ts, --, --), Decl(lib.d.ts, --, --), Decl(lib.d.ts, --, --), Decl(lib.d.ts, --, --), Decl(lib.d.ts, --, --), Decl(lib.d.ts, --, --), Decl(lib.d.ts, --, --), Decl(lib.d.ts, --, --), Decl(lib.d.ts, --, --), Decl(lib.d.ts, --, --))
+>numNumNumNumNum : Symbol(numNumNumNumNum, Decl(mapOnTupleTypes01.ts, 31, 3))
+>map : Symbol(Array.map, Decl(lib.d.ts, --, --), Decl(lib.d.ts, --, --), Decl(lib.d.ts, --, --), Decl(lib.d.ts, --, --), Decl(lib.d.ts, --, --), Decl(lib.d.ts, --, --), Decl(lib.d.ts, --, --), Decl(lib.d.ts, --, --), Decl(lib.d.ts, --, --), Decl(lib.d.ts, --, --), Decl(lib.d.ts, --, --), Decl(lib.d.ts, --, --), Decl(lib.d.ts, --, --), Decl(lib.d.ts, --, --), Decl(lib.d.ts, --, --))
+>n : Symbol(n, Decl(mapOnTupleTypes01.ts, 40, 35))
+>n : Symbol(n, Decl(mapOnTupleTypes01.ts, 40, 35))
+>n : Symbol(n, Decl(mapOnTupleTypes01.ts, 40, 35))
+