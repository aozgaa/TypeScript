/// <reference path="scriptVersionCache.ts"/>

namespace ts.server {

    /* @internal */
    export class TextStorage {
        private svc: ScriptVersionCache | undefined;
        private svcVersion = 0;

        private text: string;
        private lineMap: number[];
        private textVersion = 0;

        constructor(private readonly host: ServerHost, private readonly fileName: NormalizedPath) {
        }

        public getVersion() {
            return this.svc
                ? `SVC-${this.svcVersion}-${this.svc.getSnapshot().version}`
                : `Text-${this.textVersion}`;
        }

        public hasScriptVersionCache() {
            return this.svc !== undefined;
        }

        public useScriptVersionCache(newText?: string) {
            this.switchToScriptVersionCache(newText);
        }

        public useText(newText?: string) {
            this.svc = undefined;
            this.setText(newText);
        }

        public edit(start: number, end: number, newText: string) {
            this.switchToScriptVersionCache().edit(start, end - start, newText);
        }

        public reload(text: string) {
            if (this.svc) {
                this.svc.reload(text);
            }
            else {
                this.setText(text);
            }
        }

        public reloadFromFile(tempFileName?: string) {
            if (this.svc || (tempFileName !== this.fileName)) {
                this.reload(this.getFileText(tempFileName))
            }
            else {
                this.setText(undefined);
            }
        }

        public getSnapshot(): IScriptSnapshot {
            return this.svc
                ? this.svc.getSnapshot()
                : ScriptSnapshot.fromString(this.getOrLoadText());
        }

        public getLineInfo(line: number) {
            return this.switchToScriptVersionCache().getSnapshot().index.lineNumberToInfo(line);
        }
        /**
         *  @param line 0 based index
         */
        lineToTextSpan(line: number) {
            if (!this.svc) {
                const lineMap = this.getLineMap();
                const start = lineMap[line]; // -1 since line is 1-based
                const end = line + 1 < lineMap.length ? lineMap[line + 1] : this.text.length;
                return ts.createTextSpanFromBounds(start, end);
            }
            const index = this.svc.getSnapshot().index;
            const lineInfo = index.lineNumberToInfo(line + 1);
            let len: number;
            if (lineInfo.leaf) {
                len = lineInfo.leaf.text.length;
            }
            else {
                const nextLineInfo = index.lineNumberToInfo(line + 2);
                len = nextLineInfo.offset - lineInfo.offset;
            }
            return ts.createTextSpan(lineInfo.offset, len);
        }

        /**
         * @param line 1 based index
         * @param offset 1 based index
         */
        lineOffsetToPosition(line: number, offset: number): number {
            if (!this.svc) {
                return computePositionOfLineAndCharacter(this.getLineMap(), line - 1, offset - 1);
            }
            const index = this.svc.getSnapshot().index;

            const lineInfo = index.lineNumberToInfo(line);
            // TODO: assert this offset is actually on the line
            return (lineInfo.offset + offset - 1);
        }

        /**
         * @param line 1-based index
         * @param offset 1-based index
         */
        positionToLineOffset(position: number): ILineInfo {
            if (!this.svc) {
                const { line, character } = computeLineAndCharacterOfPosition(this.getLineMap(), position);
                return { line: line + 1, offset: character + 1 };
            }
            const index = this.svc.getSnapshot().index;
            const lineOffset = index.charOffsetToLineNumberAndPos(position);
            return { line: lineOffset.line, offset: lineOffset.offset + 1 };
        }

        private getFileText(tempFileName?: string) {
            return this.host.readFile(tempFileName || this.fileName) || "";
        }

        private ensureNoScriptVersionCache() {
            Debug.assert(!this.svc, "ScriptVersionCache should not be set");
        }

        private switchToScriptVersionCache(newText?: string): ScriptVersionCache {
            if (!this.svc) {
                this.svc = ScriptVersionCache.fromString(this.host, newText !== undefined ? newText : this.getOrLoadText());
                this.svcVersion++;
                this.text = undefined;
            }
            return this.svc;
        }

        private getOrLoadText() {
            this.ensureNoScriptVersionCache();
            if (this.text === undefined) {
                this.setText(this.getFileText());
            }
            return this.text;
        }

        private getLineMap() {
            this.ensureNoScriptVersionCache();
            return this.lineMap || (this.lineMap = computeLineStarts(this.getOrLoadText()));
        }

        private setText(newText: string) {
            this.ensureNoScriptVersionCache();
            if (newText === undefined || this.text !== newText) {
                this.text = newText;
                this.lineMap = undefined;
                this.textVersion++;
            }
        }
    }


    export class ScriptInfo {
        /**
         * All projects that include this file
         */
        readonly containingProjects: Project[] = [];
        private formatCodeSettings: ts.FormatCodeSettings;
        readonly path: Path;

        private fileWatcher: FileWatcher;
        private textStorage: TextStorage;

        private isOpen: boolean;

        constructor(
            private readonly host: ServerHost,
            readonly fileName: NormalizedPath,
            readonly scriptKind: ScriptKind,
            public hasMixedContent = false) {

            this.path = toPath(fileName, host.getCurrentDirectory(), createGetCanonicalFileName(host.useCaseSensitiveFileNames));
            this.textStorage = new TextStorage(host, fileName);
            if (hasMixedContent) {
                this.textStorage.reload("");
            }
            this.scriptKind = scriptKind
                ? scriptKind
                : getScriptKindFromFileName(fileName);
        }

        public isScriptOpen() {
            return this.isOpen;
        }

        public open(newText: string) {
            this.isOpen = true;
            this.textStorage.useScriptVersionCache(newText);
            this.markContainingProjectsAsDirty();
        }

        public close() {
            this.isOpen = false;
            this.textStorage.useText(this.hasMixedContent ? "" : undefined);
            this.markContainingProjectsAsDirty();
        }

        public getSnapshot() {
            return this.textStorage.getSnapshot();
        }

        getFormatCodeSettings() {
            return this.formatCodeSettings;
        }

        attachToProject(project: Project): boolean {
            const isNew = !this.isAttached(project);
            if (isNew) {
                this.containingProjects.push(project);
            }
            return isNew;
        }

        isAttached(project: Project) {
            // unrolled for common cases
            switch (this.containingProjects.length) {
                case 0: return false;
                case 1: return this.containingProjects[0] === project;
                case 2: return this.containingProjects[0] === project || this.containingProjects[1] === project;
                default: return contains(this.containingProjects, project);
            }
        }

        detachFromProject(project: Project) {
            // unrolled for common cases
            switch (this.containingProjects.length) {
                case 0:
                    return;
                case 1:
                    if (this.containingProjects[0] === project) {
                        this.containingProjects.pop();
                    }
                    break;
                case 2:
                    if (this.containingProjects[0] === project) {
                        this.containingProjects[0] = this.containingProjects.pop();
                    }
                    else if (this.containingProjects[1] === project) {
                        this.containingProjects.pop();
                    }
                    break;
                default:
                    removeItemFromSet(this.containingProjects, project);
                    break;
            }
        }

        detachAllProjects() {
            for (const p of this.containingProjects) {
                // detach is unnecessary since we'll clean the list of containing projects anyways
                p.removeFile(this, /*detachFromProjects*/ false);
            }
            this.containingProjects.length = 0;
        }

        getDefaultProject() {
            if (this.containingProjects.length === 0) {
                return Errors.ThrowNoProject();
            }
            return this.containingProjects[0];
        }

        registerFileUpdate(): void {
            for (const p of this.containingProjects) {
                p.registerFileUpdate(this.path);
            }
        }

        setFormatOptions(formatSettings: FormatCodeSettings): void {
            if (formatSettings) {
                if (!this.formatCodeSettings) {
                    this.formatCodeSettings = getDefaultFormatCodeSettings(this.host);
                }
                mergeMaps(this.formatCodeSettings, formatSettings);
            }
        }

        setWatcher(watcher: FileWatcher): void {
            this.stopWatcher();
            this.fileWatcher = watcher;
        }

        stopWatcher() {
            if (this.fileWatcher) {
                this.fileWatcher.close();
                this.fileWatcher = undefined;
            }
        }

        getLatestVersion() {
            return this.textStorage.getVersion();
        }

        reload(script: string) {
            this.textStorage.reload(script);
            this.markContainingProjectsAsDirty();
        }

        saveTo(fileName: string) {
            const snap = this.textStorage.getSnapshot();
            this.host.writeFile(fileName, snap.getText(0, snap.getLength()));
        }

        reloadFromFile(tempFileName?: NormalizedPath) {
            if (this.hasMixedContent) {
                this.reload("");
            }
            else {
                this.textStorage.reloadFromFile(tempFileName);
                this.markContainingProjectsAsDirty();
            }
        }

        getLineInfo(line: number) {
            return this.textStorage.getLineInfo(line);
        }

        editContent(start: number, end: number, newText: string): void {
            this.textStorage.edit(start, end, newText);
            this.markContainingProjectsAsDirty();
        }

        markContainingProjectsAsDirty() {
            for (const p of this.containingProjects) {
                p.markAsDirty();
            }
        }

        /**
         *  @param line 1 based index
         */
        lineToTextSpan(line: number) {
            return this.textStorage.lineToTextSpan(line);
        }

        /**
         * @param line 1 based index
         * @param offset 1 based index
         */
        lineOffsetToPosition(line: number, offset: number): number {
            return this.textStorage.lineOffsetToPosition(line, offset);
        }

        /**
         * @param position 0-based position index
         * @return ILineInfo with 1-based indexing for line numbers and offsets.
         */
<<<<<<< HEAD
        positionToOneIndexedLineOffset(position: number): ILineInfo {
            const index = this.snap().index;
            const lineOffset = index.charOffsetToLineNumberAndPos(position);
            return { line: lineOffset.line, offset: lineOffset.offset + 1 };
=======
        positionToLineOffset(position: number): ILineInfo {
            return this.textStorage.positionToLineOffset(position);
>>>>>>> d0506735
        }

        /**
         * @param position 0-based position index
         * @return ILineInfo with 0-based indexing for line numbers and offsets.
         */
        positionToZeroIndexedLineOffset(position: number): ILineInfo {
            const index = this.snap().index;
            const lineOffset = index.charOffsetToLineNumberAndPos(position);
            return { line: lineOffset.line - 1, offset: lineOffset.offset };
        }
    }
}<|MERGE_RESOLUTION|>--- conflicted
+++ resolved
@@ -1,376 +1,373 @@
-/// <reference path="scriptVersionCache.ts"/>
-
-namespace ts.server {
-
-    /* @internal */
-    export class TextStorage {
-        private svc: ScriptVersionCache | undefined;
-        private svcVersion = 0;
-
-        private text: string;
-        private lineMap: number[];
-        private textVersion = 0;
-
-        constructor(private readonly host: ServerHost, private readonly fileName: NormalizedPath) {
-        }
-
-        public getVersion() {
-            return this.svc
-                ? `SVC-${this.svcVersion}-${this.svc.getSnapshot().version}`
-                : `Text-${this.textVersion}`;
-        }
-
-        public hasScriptVersionCache() {
-            return this.svc !== undefined;
-        }
-
-        public useScriptVersionCache(newText?: string) {
-            this.switchToScriptVersionCache(newText);
-        }
-
-        public useText(newText?: string) {
-            this.svc = undefined;
-            this.setText(newText);
-        }
-
-        public edit(start: number, end: number, newText: string) {
-            this.switchToScriptVersionCache().edit(start, end - start, newText);
-        }
-
-        public reload(text: string) {
-            if (this.svc) {
-                this.svc.reload(text);
-            }
-            else {
-                this.setText(text);
-            }
-        }
-
-        public reloadFromFile(tempFileName?: string) {
-            if (this.svc || (tempFileName !== this.fileName)) {
-                this.reload(this.getFileText(tempFileName))
-            }
-            else {
-                this.setText(undefined);
-            }
-        }
-
-        public getSnapshot(): IScriptSnapshot {
-            return this.svc
-                ? this.svc.getSnapshot()
-                : ScriptSnapshot.fromString(this.getOrLoadText());
-        }
-
-        public getLineInfo(line: number) {
-            return this.switchToScriptVersionCache().getSnapshot().index.lineNumberToInfo(line);
-        }
-        /**
-         *  @param line 0 based index
-         */
-        lineToTextSpan(line: number) {
-            if (!this.svc) {
-                const lineMap = this.getLineMap();
-                const start = lineMap[line]; // -1 since line is 1-based
-                const end = line + 1 < lineMap.length ? lineMap[line + 1] : this.text.length;
-                return ts.createTextSpanFromBounds(start, end);
-            }
-            const index = this.svc.getSnapshot().index;
-            const lineInfo = index.lineNumberToInfo(line + 1);
-            let len: number;
-            if (lineInfo.leaf) {
-                len = lineInfo.leaf.text.length;
-            }
-            else {
-                const nextLineInfo = index.lineNumberToInfo(line + 2);
-                len = nextLineInfo.offset - lineInfo.offset;
-            }
-            return ts.createTextSpan(lineInfo.offset, len);
-        }
-
-        /**
-         * @param line 1 based index
-         * @param offset 1 based index
-         */
-        lineOffsetToPosition(line: number, offset: number): number {
-            if (!this.svc) {
-                return computePositionOfLineAndCharacter(this.getLineMap(), line - 1, offset - 1);
-            }
-            const index = this.svc.getSnapshot().index;
-
-            const lineInfo = index.lineNumberToInfo(line);
-            // TODO: assert this offset is actually on the line
-            return (lineInfo.offset + offset - 1);
-        }
-
-        /**
-         * @param line 1-based index
-         * @param offset 1-based index
-         */
-        positionToLineOffset(position: number): ILineInfo {
-            if (!this.svc) {
-                const { line, character } = computeLineAndCharacterOfPosition(this.getLineMap(), position);
-                return { line: line + 1, offset: character + 1 };
-            }
-            const index = this.svc.getSnapshot().index;
-            const lineOffset = index.charOffsetToLineNumberAndPos(position);
-            return { line: lineOffset.line, offset: lineOffset.offset + 1 };
-        }
-
-        private getFileText(tempFileName?: string) {
-            return this.host.readFile(tempFileName || this.fileName) || "";
-        }
-
-        private ensureNoScriptVersionCache() {
-            Debug.assert(!this.svc, "ScriptVersionCache should not be set");
-        }
-
-        private switchToScriptVersionCache(newText?: string): ScriptVersionCache {
-            if (!this.svc) {
-                this.svc = ScriptVersionCache.fromString(this.host, newText !== undefined ? newText : this.getOrLoadText());
-                this.svcVersion++;
-                this.text = undefined;
-            }
-            return this.svc;
-        }
-
-        private getOrLoadText() {
-            this.ensureNoScriptVersionCache();
-            if (this.text === undefined) {
-                this.setText(this.getFileText());
-            }
-            return this.text;
-        }
-
-        private getLineMap() {
-            this.ensureNoScriptVersionCache();
-            return this.lineMap || (this.lineMap = computeLineStarts(this.getOrLoadText()));
-        }
-
-        private setText(newText: string) {
-            this.ensureNoScriptVersionCache();
-            if (newText === undefined || this.text !== newText) {
-                this.text = newText;
-                this.lineMap = undefined;
-                this.textVersion++;
-            }
-        }
-    }
-
-
-    export class ScriptInfo {
-        /**
-         * All projects that include this file
-         */
-        readonly containingProjects: Project[] = [];
-        private formatCodeSettings: ts.FormatCodeSettings;
-        readonly path: Path;
-
-        private fileWatcher: FileWatcher;
-        private textStorage: TextStorage;
-
-        private isOpen: boolean;
-
-        constructor(
-            private readonly host: ServerHost,
-            readonly fileName: NormalizedPath,
-            readonly scriptKind: ScriptKind,
-            public hasMixedContent = false) {
-
-            this.path = toPath(fileName, host.getCurrentDirectory(), createGetCanonicalFileName(host.useCaseSensitiveFileNames));
-            this.textStorage = new TextStorage(host, fileName);
-            if (hasMixedContent) {
-                this.textStorage.reload("");
-            }
-            this.scriptKind = scriptKind
-                ? scriptKind
-                : getScriptKindFromFileName(fileName);
-        }
-
-        public isScriptOpen() {
-            return this.isOpen;
-        }
-
-        public open(newText: string) {
-            this.isOpen = true;
-            this.textStorage.useScriptVersionCache(newText);
-            this.markContainingProjectsAsDirty();
-        }
-
-        public close() {
-            this.isOpen = false;
-            this.textStorage.useText(this.hasMixedContent ? "" : undefined);
-            this.markContainingProjectsAsDirty();
-        }
-
-        public getSnapshot() {
-            return this.textStorage.getSnapshot();
-        }
-
-        getFormatCodeSettings() {
-            return this.formatCodeSettings;
-        }
-
-        attachToProject(project: Project): boolean {
-            const isNew = !this.isAttached(project);
-            if (isNew) {
-                this.containingProjects.push(project);
-            }
-            return isNew;
-        }
-
-        isAttached(project: Project) {
-            // unrolled for common cases
-            switch (this.containingProjects.length) {
-                case 0: return false;
-                case 1: return this.containingProjects[0] === project;
-                case 2: return this.containingProjects[0] === project || this.containingProjects[1] === project;
-                default: return contains(this.containingProjects, project);
-            }
-        }
-
-        detachFromProject(project: Project) {
-            // unrolled for common cases
-            switch (this.containingProjects.length) {
-                case 0:
-                    return;
-                case 1:
-                    if (this.containingProjects[0] === project) {
-                        this.containingProjects.pop();
-                    }
-                    break;
-                case 2:
-                    if (this.containingProjects[0] === project) {
-                        this.containingProjects[0] = this.containingProjects.pop();
-                    }
-                    else if (this.containingProjects[1] === project) {
-                        this.containingProjects.pop();
-                    }
-                    break;
-                default:
-                    removeItemFromSet(this.containingProjects, project);
-                    break;
-            }
-        }
-
-        detachAllProjects() {
-            for (const p of this.containingProjects) {
-                // detach is unnecessary since we'll clean the list of containing projects anyways
-                p.removeFile(this, /*detachFromProjects*/ false);
-            }
-            this.containingProjects.length = 0;
-        }
-
-        getDefaultProject() {
-            if (this.containingProjects.length === 0) {
-                return Errors.ThrowNoProject();
-            }
-            return this.containingProjects[0];
-        }
-
-        registerFileUpdate(): void {
-            for (const p of this.containingProjects) {
-                p.registerFileUpdate(this.path);
-            }
-        }
-
-        setFormatOptions(formatSettings: FormatCodeSettings): void {
-            if (formatSettings) {
-                if (!this.formatCodeSettings) {
-                    this.formatCodeSettings = getDefaultFormatCodeSettings(this.host);
-                }
-                mergeMaps(this.formatCodeSettings, formatSettings);
-            }
-        }
-
-        setWatcher(watcher: FileWatcher): void {
-            this.stopWatcher();
-            this.fileWatcher = watcher;
-        }
-
-        stopWatcher() {
-            if (this.fileWatcher) {
-                this.fileWatcher.close();
-                this.fileWatcher = undefined;
-            }
-        }
-
-        getLatestVersion() {
-            return this.textStorage.getVersion();
-        }
-
-        reload(script: string) {
-            this.textStorage.reload(script);
-            this.markContainingProjectsAsDirty();
-        }
-
-        saveTo(fileName: string) {
-            const snap = this.textStorage.getSnapshot();
-            this.host.writeFile(fileName, snap.getText(0, snap.getLength()));
-        }
-
-        reloadFromFile(tempFileName?: NormalizedPath) {
-            if (this.hasMixedContent) {
-                this.reload("");
-            }
-            else {
-                this.textStorage.reloadFromFile(tempFileName);
-                this.markContainingProjectsAsDirty();
-            }
-        }
-
-        getLineInfo(line: number) {
-            return this.textStorage.getLineInfo(line);
-        }
-
-        editContent(start: number, end: number, newText: string): void {
-            this.textStorage.edit(start, end, newText);
-            this.markContainingProjectsAsDirty();
-        }
-
-        markContainingProjectsAsDirty() {
-            for (const p of this.containingProjects) {
-                p.markAsDirty();
-            }
-        }
-
-        /**
-         *  @param line 1 based index
-         */
-        lineToTextSpan(line: number) {
-            return this.textStorage.lineToTextSpan(line);
-        }
-
-        /**
-         * @param line 1 based index
-         * @param offset 1 based index
-         */
-        lineOffsetToPosition(line: number, offset: number): number {
-            return this.textStorage.lineOffsetToPosition(line, offset);
-        }
-
-        /**
-         * @param position 0-based position index
-         * @return ILineInfo with 1-based indexing for line numbers and offsets.
-         */
-<<<<<<< HEAD
-        positionToOneIndexedLineOffset(position: number): ILineInfo {
-            const index = this.snap().index;
-            const lineOffset = index.charOffsetToLineNumberAndPos(position);
-            return { line: lineOffset.line, offset: lineOffset.offset + 1 };
-=======
-        positionToLineOffset(position: number): ILineInfo {
-            return this.textStorage.positionToLineOffset(position);
->>>>>>> d0506735
-        }
-
-        /**
-         * @param position 0-based position index
-         * @return ILineInfo with 0-based indexing for line numbers and offsets.
-         */
-        positionToZeroIndexedLineOffset(position: number): ILineInfo {
-            const index = this.snap().index;
-            const lineOffset = index.charOffsetToLineNumberAndPos(position);
-            return { line: lineOffset.line - 1, offset: lineOffset.offset };
-        }
-    }
+/// <reference path="scriptVersionCache.ts"/>
+
+namespace ts.server {
+
+    /* @internal */
+    export class TextStorage {
+        private svc: ScriptVersionCache | undefined;
+        private svcVersion = 0;
+
+        private text: string;
+        private lineMap: number[];
+        private textVersion = 0;
+
+        constructor(private readonly host: ServerHost, private readonly fileName: NormalizedPath) {
+        }
+
+        public getVersion() {
+            return this.svc
+                ? `SVC-${this.svcVersion}-${this.svc.getSnapshot().version}`
+                : `Text-${this.textVersion}`;
+        }
+
+        public hasScriptVersionCache() {
+            return this.svc !== undefined;
+        }
+
+        public useScriptVersionCache(newText?: string) {
+            this.switchToScriptVersionCache(newText);
+        }
+
+        public useText(newText?: string) {
+            this.svc = undefined;
+            this.setText(newText);
+        }
+
+        public edit(start: number, end: number, newText: string) {
+            this.switchToScriptVersionCache().edit(start, end - start, newText);
+        }
+
+        public reload(text: string) {
+            if (this.svc) {
+                this.svc.reload(text);
+            }
+            else {
+                this.setText(text);
+            }
+        }
+
+        public reloadFromFile(tempFileName?: string) {
+            if (this.svc || (tempFileName !== this.fileName)) {
+                this.reload(this.getFileText(tempFileName))
+            }
+            else {
+                this.setText(undefined);
+            }
+        }
+
+        public getSnapshot(): IScriptSnapshot {
+            return this.svc
+                ? this.svc.getSnapshot()
+                : ScriptSnapshot.fromString(this.getOrLoadText());
+        }
+
+        public getLineInfo(line: number) {
+            return this.switchToScriptVersionCache().getSnapshot().index.lineNumberToInfo(line);
+        }
+        /**
+         *  @param line 0 based index
+         */
+        lineToTextSpan(line: number) {
+            if (!this.svc) {
+                const lineMap = this.getLineMap();
+                const start = lineMap[line]; // -1 since line is 1-based
+                const end = line + 1 < lineMap.length ? lineMap[line + 1] : this.text.length;
+                return ts.createTextSpanFromBounds(start, end);
+            }
+            const index = this.svc.getSnapshot().index;
+            const lineInfo = index.lineNumberToInfo(line + 1);
+            let len: number;
+            if (lineInfo.leaf) {
+                len = lineInfo.leaf.text.length;
+            }
+            else {
+                const nextLineInfo = index.lineNumberToInfo(line + 2);
+                len = nextLineInfo.offset - lineInfo.offset;
+            }
+            return ts.createTextSpan(lineInfo.offset, len);
+        }
+
+        /**
+         * @param line 1 based index
+         * @param offset 1 based index
+         */
+        lineOffsetToPosition(line: number, offset: number): number {
+            if (!this.svc) {
+                return computePositionOfLineAndCharacter(this.getLineMap(), line - 1, offset - 1);
+            }
+            const index = this.svc.getSnapshot().index;
+
+            const lineInfo = index.lineNumberToInfo(line);
+            // TODO: assert this offset is actually on the line
+            return (lineInfo.offset + offset - 1);
+        }
+
+        /**
+         * @param line 1-based index
+         * @param offset 1-based index
+         */
+        positionToLineOffset(position: number): ILineInfo {
+            if (!this.svc) {
+                const { line, character } = computeLineAndCharacterOfPosition(this.getLineMap(), position);
+                return { line: line + 1, offset: character + 1 };
+            }
+            const index = this.svc.getSnapshot().index;
+            const lineOffset = index.charOffsetToLineNumberAndPos(position);
+            return { line: lineOffset.line, offset: lineOffset.offset + 1 };
+        }
+
+        private getFileText(tempFileName?: string) {
+            return this.host.readFile(tempFileName || this.fileName) || "";
+        }
+
+        private ensureNoScriptVersionCache() {
+            Debug.assert(!this.svc, "ScriptVersionCache should not be set");
+        }
+
+        private switchToScriptVersionCache(newText?: string): ScriptVersionCache {
+            if (!this.svc) {
+                this.svc = ScriptVersionCache.fromString(this.host, newText !== undefined ? newText : this.getOrLoadText());
+                this.svcVersion++;
+                this.text = undefined;
+            }
+            return this.svc;
+        }
+
+        private getOrLoadText() {
+            this.ensureNoScriptVersionCache();
+            if (this.text === undefined) {
+                this.setText(this.getFileText());
+            }
+            return this.text;
+        }
+
+        private getLineMap() {
+            this.ensureNoScriptVersionCache();
+            return this.lineMap || (this.lineMap = computeLineStarts(this.getOrLoadText()));
+        }
+
+        private setText(newText: string) {
+            this.ensureNoScriptVersionCache();
+            if (newText === undefined || this.text !== newText) {
+                this.text = newText;
+                this.lineMap = undefined;
+                this.textVersion++;
+            }
+        }
+    }
+
+
+    export class ScriptInfo {
+        /**
+         * All projects that include this file
+         */
+        readonly containingProjects: Project[] = [];
+        private formatCodeSettings: ts.FormatCodeSettings;
+        readonly path: Path;
+
+        private fileWatcher: FileWatcher;
+        private textStorage: TextStorage;
+
+        private isOpen: boolean;
+
+        constructor(
+            private readonly host: ServerHost,
+            readonly fileName: NormalizedPath,
+            readonly scriptKind: ScriptKind,
+            public hasMixedContent = false) {
+
+            this.path = toPath(fileName, host.getCurrentDirectory(), createGetCanonicalFileName(host.useCaseSensitiveFileNames));
+            this.textStorage = new TextStorage(host, fileName);
+            if (hasMixedContent) {
+                this.textStorage.reload("");
+            }
+            this.scriptKind = scriptKind
+                ? scriptKind
+                : getScriptKindFromFileName(fileName);
+        }
+
+        public isScriptOpen() {
+            return this.isOpen;
+        }
+
+        public open(newText: string) {
+            this.isOpen = true;
+            this.textStorage.useScriptVersionCache(newText);
+            this.markContainingProjectsAsDirty();
+        }
+
+        public close() {
+            this.isOpen = false;
+            this.textStorage.useText(this.hasMixedContent ? "" : undefined);
+            this.markContainingProjectsAsDirty();
+        }
+
+        public getSnapshot() {
+            return this.textStorage.getSnapshot();
+        }
+
+        getFormatCodeSettings() {
+            return this.formatCodeSettings;
+        }
+
+        attachToProject(project: Project): boolean {
+            const isNew = !this.isAttached(project);
+            if (isNew) {
+                this.containingProjects.push(project);
+            }
+            return isNew;
+        }
+
+        isAttached(project: Project) {
+            // unrolled for common cases
+            switch (this.containingProjects.length) {
+                case 0: return false;
+                case 1: return this.containingProjects[0] === project;
+                case 2: return this.containingProjects[0] === project || this.containingProjects[1] === project;
+                default: return contains(this.containingProjects, project);
+            }
+        }
+
+        detachFromProject(project: Project) {
+            // unrolled for common cases
+            switch (this.containingProjects.length) {
+                case 0:
+                    return;
+                case 1:
+                    if (this.containingProjects[0] === project) {
+                        this.containingProjects.pop();
+                    }
+                    break;
+                case 2:
+                    if (this.containingProjects[0] === project) {
+                        this.containingProjects[0] = this.containingProjects.pop();
+                    }
+                    else if (this.containingProjects[1] === project) {
+                        this.containingProjects.pop();
+                    }
+                    break;
+                default:
+                    removeItemFromSet(this.containingProjects, project);
+                    break;
+            }
+        }
+
+        detachAllProjects() {
+            for (const p of this.containingProjects) {
+                // detach is unnecessary since we'll clean the list of containing projects anyways
+                p.removeFile(this, /*detachFromProjects*/ false);
+            }
+            this.containingProjects.length = 0;
+        }
+
+        getDefaultProject() {
+            if (this.containingProjects.length === 0) {
+                return Errors.ThrowNoProject();
+            }
+            return this.containingProjects[0];
+        }
+
+        registerFileUpdate(): void {
+            for (const p of this.containingProjects) {
+                p.registerFileUpdate(this.path);
+            }
+        }
+
+        setFormatOptions(formatSettings: FormatCodeSettings): void {
+            if (formatSettings) {
+                if (!this.formatCodeSettings) {
+                    this.formatCodeSettings = getDefaultFormatCodeSettings(this.host);
+                }
+                mergeMaps(this.formatCodeSettings, formatSettings);
+            }
+        }
+
+        setWatcher(watcher: FileWatcher): void {
+            this.stopWatcher();
+            this.fileWatcher = watcher;
+        }
+
+        stopWatcher() {
+            if (this.fileWatcher) {
+                this.fileWatcher.close();
+                this.fileWatcher = undefined;
+            }
+        }
+
+        getLatestVersion() {
+            return this.textStorage.getVersion();
+        }
+
+        reload(script: string) {
+            this.textStorage.reload(script);
+            this.markContainingProjectsAsDirty();
+        }
+
+        saveTo(fileName: string) {
+            const snap = this.textStorage.getSnapshot();
+            this.host.writeFile(fileName, snap.getText(0, snap.getLength()));
+        }
+
+        reloadFromFile(tempFileName?: NormalizedPath) {
+            if (this.hasMixedContent) {
+                this.reload("");
+            }
+            else {
+                this.textStorage.reloadFromFile(tempFileName);
+                this.markContainingProjectsAsDirty();
+            }
+        }
+
+        getLineInfo(line: number) {
+            return this.textStorage.getLineInfo(line);
+        }
+
+        editContent(start: number, end: number, newText: string): void {
+            this.textStorage.edit(start, end, newText);
+            this.markContainingProjectsAsDirty();
+        }
+
+        markContainingProjectsAsDirty() {
+            for (const p of this.containingProjects) {
+                p.markAsDirty();
+            }
+        }
+
+        /**
+         *  @param line 1 based index
+         */
+        lineToTextSpan(line: number) {
+            return this.textStorage.lineToTextSpan(line);
+        }
+
+        /**
+         * @param line 1 based index
+         * @param offset 1 based index
+         */
+        lineOffsetToPosition(line: number, offset: number): number {
+            return this.textStorage.lineOffsetToPosition(line, offset);
+        }
+
+        /**
+         * @param position 0-based position index
+         * @return ILineInfo with 1-based indexing for line numbers and offsets.
+         */
+        positionToLineOffset(position: number): ILineInfo {
+            return this.textStorage.positionToLineOffset(position);
+        }
+
+        /**
+         * @param position 0-based position index
+         * @return ILineInfo with 0-based indexing for line numbers and offsets.
+         */
+        positionToZeroIndexedLineOffset(position: number): ILineInfo {
+            const oneBasedLineInfo = this.positionToLineOffset(position);
+            return {
+                line: oneBasedLineInfo.line - 1,
+                offset: oneBasedLineInfo.offset - 1,
+                text: oneBasedLineInfo.text,
+                leaf: oneBasedLineInfo.leaf
+            }
+        }
+    }
 }