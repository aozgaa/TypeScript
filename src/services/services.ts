/// <reference path="..\compiler\types.ts"/>
/// <reference path="..\compiler\core.ts"/>
/// <reference path="..\compiler\scanner.ts"/>
/// <reference path="..\compiler\parser.ts"/>
/// <reference path="..\compiler\checker.ts"/>

/// <reference path='syntax\incrementalParser.ts' />
/// <reference path='outliningElementsCollector.ts' />
/// <reference path='getScriptLexicalStructureWalker.ts' />
/// <reference path='braceMatcher.ts' />
/// <reference path='breakpoints.ts' />
/// <reference path='indentation.ts' />
/// <reference path='formatting\formatting.ts' />
/// <reference path='compiler\bloomFilter.ts' />

/// <reference path='core\references.ts' />
/// <reference path='resources\references.ts' />
/// <reference path='text\references.ts' />
/// <reference path='syntax\references.ts' />
/// <reference path='compiler\diagnostics.ts' />
/// <reference path='compiler\hashTable.ts' />
/// <reference path='compiler\ast.ts' />
/// <reference path='compiler\astWalker.ts' />
/// <reference path='compiler\astHelpers.ts' />
/// <reference path='compiler\types.ts' />
/// <reference path='compiler\pathUtils.ts' />

module ts {
    export interface Node {
        getSourceFile(): SourceFile;
        getChildCount(): number;
        getChildAt(index: number): Node;
        getChildren(): Node[];
        getStart(): number;
        getFullStart(): number;
        getEnd(): number;
        getWidth(): number;
        getFullWidth(): number;
        getLeadingTriviaWidth(): number;
        getFullText(): string;
        getFirstToken(): Node;
        getLastToken(): Node;
    }

    export interface Symbol {
        getFlags(): SymbolFlags;
        getName(): string;
        getDeclarations(): Declaration[];
    }

    export interface Type {
        getFlags(): TypeFlags;
        getSymbol(): Symbol;
        getProperties(): Symbol[];
        getProperty(propertyName: string): Symbol;
        getApparentProperties(): Symbol[];
        getCallSignatures(): Signature[];
        getConstructSignatures(): Signature[];
        getStringIndexType(): Type;
        getNumberIndexType(): Type;
    }

    export interface Signature {
        getDeclaration(): SignatureDeclaration;
        getTypeParameters(): Type[];
        getParameters(): Symbol[];
        getReturnType(): Type;
    }

    export interface SourceFile {
        getSourceUnit(): TypeScript.SourceUnitSyntax;
        getSyntaxTree(): TypeScript.SyntaxTree;
        getBloomFilter(): TypeScript.BloomFilter;
        getScriptSnapshot(): TypeScript.IScriptSnapshot;
        update(scriptSnapshot: TypeScript.IScriptSnapshot, version: string, isOpen: boolean, textChangeRange: TypeScript.TextChangeRange): SourceFile;
    }

    var scanner: Scanner = createScanner(ScriptTarget.ES5);

    var emptyArray: any [] = [];

    function createNode(kind: SyntaxKind, pos: number, end: number, flags: NodeFlags, parent?: Node): NodeObject {
        var node = <NodeObject> new (getNodeConstructor(kind))();
        node.pos = pos;
        node.end = end;
        node.flags = flags;
        node.parent = parent;
        return node;
    }

    class NodeObject implements Node {
        public kind: SyntaxKind;
        public pos: number;
        public end: number;
        public flags: NodeFlags;
        public parent: Node;
        private _children: Node[];

        public getSourceFile(): SourceFile {
            var node: Node = this;
            while (node.kind !== SyntaxKind.SourceFile) node = node.parent;
            return <SourceFile>node;
        }

        public getStart(): number {
            return getTokenPosOfNode(this);
        }

        public getFullStart(): number {
            return this.pos;
        }

        public getEnd(): number {
            return this.end;
        }

        public getWidth(): number {
            return this.getEnd() - this.getStart();
        }

        public getFullWidth(): number {
            return this.end - this.getFullStart();
        }

        public getLeadingTriviaWidth(): number {
            return this.getStart() - this.pos;
        }

        public getFullText(): string {
            return this.getSourceFile().text.substring(this.pos, this.end);
        }

        private addSyntheticNodes(nodes: Node[], pos: number, end: number): number {
            scanner.setTextPos(pos);
            while (pos < end) {
                var token = scanner.scan();
                var textPos = scanner.getTextPos();
                var node = nodes.push(createNode(token, pos, textPos, NodeFlags.Synthetic, this));
                pos = textPos;
            }
            return pos;
        }

        private createSyntaxList(nodes: NodeArray<Node>): Node {
            var list = createNode(SyntaxKind.SyntaxList, nodes.pos, nodes.end, NodeFlags.Synthetic, this);
            list._children = [];
            var pos = nodes.pos;
            for (var i = 0, len = nodes.length; i < len; i++) {
                var node = nodes[i];
                if (pos < node.pos) {
                    pos = this.addSyntheticNodes(list._children, pos, node.pos);
                }
                list._children.push(node);
                pos = node.end;
            }
            if (pos < nodes.end) {
                this.addSyntheticNodes(list._children, pos, nodes.end);
            }
            return list;
        }

        private createChildren() {
            if (this.kind > SyntaxKind.Missing) {
                scanner.setText(this.getSourceFile().text);
                var children: Node[] = [];
                var pos = this.pos;
                var processNode = (node: Node) => {
                    if (pos < node.pos) {
                        pos = this.addSyntheticNodes(children, pos, node.pos);
                    }
                    children.push(node);
                    pos = node.end;
                };
                var processNodes = (nodes: NodeArray<Node>) => {
                    if (pos < nodes.pos) {
                        pos = this.addSyntheticNodes(children, pos, nodes.pos);
                    }
                    children.push(this.createSyntaxList(<NodeArray<Node>>nodes));
                    pos = nodes.end;
                };
                forEachChild(this, processNode, processNodes);
                if (pos < this.end) {
                    this.addSyntheticNodes(children, pos, this.end);
                }
                scanner.setText(undefined);
            }
            this._children = children || emptyArray;
        }

        public getChildCount(): number {
            if (!this._children) this.createChildren();
            return this._children.length;
        }

        public getChildAt(index: number): Node {
            if (!this._children) this.createChildren();
            return this._children[index];
        }

        public getChildren(): Node[] {
            if (!this._children) this.createChildren();
            return this._children;
        }

        public getFirstToken(): Node {
            var children = this.getChildren();
            for (var i = 0; i < children.length; i++) {
                var child = children[i];
                if (child.kind < SyntaxKind.Missing) return child;
                if (child.kind > SyntaxKind.Missing) return child.getFirstToken();
            }
        }

        public getLastToken(): Node {
            var children = this.getChildren();
            for (var i = children.length - 1; i >= 0; i--) {
                var child = children[i];
                if (child.kind < SyntaxKind.Missing) return child;
                if (child.kind > SyntaxKind.Missing) return child.getLastToken();
            }
        }
    }

    class SymbolObject implements Symbol {
        flags: SymbolFlags;
        name: string;
        declarations: Declaration[];
        constructor(flags: SymbolFlags, name: string) {
            this.flags = flags;
            this.name = name;
        }
        getFlags(): SymbolFlags {
            return this.flags;
        }
        getName(): string {
            return this.name;
        }
        getDeclarations(): Declaration[] {
            return this.declarations;
        }
    }

    class TypeObject implements Type {
        checker: TypeChecker;
        flags: TypeFlags;
        id: number;
        symbol: Symbol;
        constructor(checker: TypeChecker, flags: TypeFlags) {
            this.checker = checker;
            this.flags = flags;
        }
        getFlags(): TypeFlags {
            return this.flags;
        }
        getSymbol(): Symbol {
            return this.symbol;
        }
        getProperties(): Symbol[] {
            return this.checker.getPropertiesOfType(this);
        }
        getProperty(propertyName: string): Symbol {
            return this.checker.getPropertyOfType(this, propertyName);
        }
        getApparentProperties(): Symbol[]{
            return this.checker.getAugmentedPropertiesOfApparentType(this);
        }
        getCallSignatures(): Signature[] {
            return this.checker.getSignaturesOfType(this, SignatureKind.Call);
        }
        getConstructSignatures(): Signature[] {
            return this.checker.getSignaturesOfType(this, SignatureKind.Construct);
        }
        getStringIndexType(): Type {
            return this.checker.getIndexTypeOfType(this, IndexKind.String);
        }
        getNumberIndexType(): Type {
            return this.checker.getIndexTypeOfType(this, IndexKind.Number);
        }
    }

    class SignatureObject implements Signature {
        checker: TypeChecker;
        declaration: SignatureDeclaration;
        typeParameters: TypeParameter[];
        parameters: Symbol[];
        resolvedReturnType: Type;
        minArgumentCount: number;
        hasRestParameter: boolean;
        hasStringLiterals: boolean;
        constructor(checker: TypeChecker) {
            this.checker = checker;
        }
        getDeclaration(): SignatureDeclaration {
            return this.declaration;
        }
        getTypeParameters(): Type[] {
            return this.typeParameters;
        }
        getParameters(): Symbol[] {
            return this.parameters;
        }
        getReturnType(): Type {
            return this.checker.getReturnTypeOfSignature(this);
        }
    }

     var incrementalParse: IncrementalParse = TypeScript.IncrementalParser.parse;

    class SourceFileObject extends NodeObject implements SourceFile {
        public filename: string;
        public text: string;
        public getLineAndCharacterFromPosition(position: number): { line: number; character: number } { return null; }
        public amdDependencies: string[];
        public referencedFiles: FileReference[];
        public syntacticErrors: Diagnostic[];
        public semanticErrors: Diagnostic[];
        public hasNoDefaultLib: boolean;
        public externalModuleIndicator: Node; // The first node that causes this file to be an external module
        public nodeCount: number;
        public identifierCount: number;
        public symbolCount: number;
        public statements: NodeArray<Statement>;
        public version: string;
        public isOpen: boolean;
        public languageVersion: ScriptTarget;

        private bloomFilter: TypeScript.BloomFilter;
        private syntaxTree: TypeScript.SyntaxTree;
        private scriptSnapshot: TypeScript.IScriptSnapshot;

        public getSourceUnit(): TypeScript.SourceUnitSyntax {
            // If we don't have a script, create one from our parse tree.
            return this.getSyntaxTree().sourceUnit();
        }

        public getScriptSnapshot(): TypeScript.IScriptSnapshot {
            return this.scriptSnapshot;
        }

        public getLineMap(): TypeScript.LineMap {
            return this.getSyntaxTree().lineMap();
        }

        public getSyntaxTree(): TypeScript.SyntaxTree {
            if (!this.syntaxTree) {
                var start = new Date().getTime();

                this.syntaxTree = TypeScript.Parser.parse(
                    this.filename, TypeScript.SimpleText.fromScriptSnapshot(this.scriptSnapshot), this.languageVersion, this.isDeclareFile());

                var time = new Date().getTime() - start;

                //TypeScript.syntaxTreeParseTime += time;
            }

            return this.syntaxTree;
        }

        private isDeclareFile(): boolean {
            return TypeScript.isDTSFile(this.filename);
        }

        public getBloomFilter(): TypeScript.BloomFilter {
            if (!this.bloomFilter) {
                var identifiers = TypeScript.createIntrinsicsObject<boolean>();
                var pre = function (cur: TypeScript.ISyntaxElement) {
                    if (TypeScript.ASTHelpers.isValidAstNode(cur)) {
                        if (cur.kind() === TypeScript.SyntaxKind.IdentifierName) {
                            var nodeText = TypeScript.tokenValueText((<TypeScript.ISyntaxToken>cur));

                            identifiers[nodeText] = true;
                        }
                    }
                };

                TypeScript.getAstWalkerFactory().simpleWalk(this.getSourceUnit(), pre, null, identifiers);

                var identifierCount = 0;
                for (var name in identifiers) {
                    if (identifiers[name]) {
                        identifierCount++;
                    }
                }

                this.bloomFilter = new TypeScript.BloomFilter(identifierCount);
                this.bloomFilter.addKeys(identifiers);
            }
            return this.bloomFilter;
        }

        public update(scriptSnapshot: TypeScript.IScriptSnapshot, version: string, isOpen: boolean, textChangeRange: TypeScript.TextChangeRange): SourceFile {
            // See if we are currently holding onto a syntax tree.  We may not be because we're 
            // either a closed file, or we've just been lazy and haven't had to create the syntax
            // tree yet.  Access the field instead of the method so we don't accidently realize
            // the old syntax tree.
            var oldSyntaxTree = this.syntaxTree;

            if (textChangeRange && Debug.shouldAssert(AssertionLevel.Normal)) {
                var oldText = this.scriptSnapshot;
                var newText = scriptSnapshot;

                TypeScript.Debug.assert((oldText.getLength() - textChangeRange.span().length() + textChangeRange.newLength()) === newText.getLength());

                if (Debug.shouldAssert(AssertionLevel.VeryAggressive)) {
                    var oldTextPrefix = oldText.getText(0, textChangeRange.span().start());
                    var newTextPrefix = newText.getText(0, textChangeRange.span().start());
                    TypeScript.Debug.assert(oldTextPrefix === newTextPrefix);

                    var oldTextSuffix = oldText.getText(textChangeRange.span().end(), oldText.getLength());
                    var newTextSuffix = newText.getText(textChangeRange.newSpan().end(), newText.getLength());
                    TypeScript.Debug.assert(oldTextSuffix === newTextSuffix);
                }
            }

            var text = TypeScript.SimpleText.fromScriptSnapshot(scriptSnapshot);

            // If we don't have a text change, or we don't have an old syntax tree, then do a full
            // parse.  Otherwise, do an incremental parse.
            var newSyntaxTree = !textChangeRange || !oldSyntaxTree
                ? TypeScript.Parser.parse(this.filename, text, this.languageVersion, TypeScript.isDTSFile(this.filename))
                : TypeScript.IncrementalParser.parse(oldSyntaxTree, textChangeRange, text);

            return SourceFileObject.createSourceFileObject(this.filename, scriptSnapshot, this.languageVersion, version, isOpen, newSyntaxTree);
        }

<<<<<<< HEAD
        public static createSourceFileObject(languageVersion: ScriptTarget, filename: string, scriptSnapshot: TypeScript.IScriptSnapshot, version: string, isOpen: boolean, syntaxTree: TypeScript.SyntaxTree) {
=======
        public static createSourceFileObject(filename: string, scriptSnapshot: TypeScript.IScriptSnapshot, languageVersion: ScriptTarget, version: number, isOpen: boolean, syntaxTree?: TypeScript.SyntaxTree) {
>>>>>>> 2f963743
            var newSourceFile = <SourceFileObject><any>createSourceFile(filename, scriptSnapshot.getText(0, scriptSnapshot.getLength()), languageVersion, version, isOpen);
            newSourceFile.scriptSnapshot = scriptSnapshot;
            newSourceFile.syntaxTree = syntaxTree;
            return newSourceFile;
        }
    }

    export interface Logger {
        information(): boolean;
        debug(): boolean;
        warning(): boolean;
        error(): boolean;
        fatal(): boolean;
        log(s: string): void;
    }

    //
    // Public interface of the host of a language service instance.
    //
    export interface LanguageServiceHost extends Logger {
        getCompilationSettings(): CompilerOptions;
        getScriptFileNames(): string[];
        getScriptVersion(fileName: string): string;
        getScriptIsOpen(fileName: string): boolean;
        getScriptSnapshot(fileName: string): TypeScript.IScriptSnapshot;
        getLocalizedDiagnosticMessages(): any;
        getCancellationToken(): CancellationToken;
    }

    //
    // Public services of a language service instance associated
    // with a language service host instance
    //
    export interface LanguageService {
        // Note: refresh is a no-op now.  It is only around for back compat purposes.
        refresh(): void;

        cleanupSemanticCache(): void;

        getSyntacticDiagnostics(fileName: string): Diagnostic[];
        getSemanticDiagnostics(fileName: string): Diagnostic[];
        getCompilerOptionsDiagnostics(): Diagnostic[];

        getCompletionsAtPosition(fileName: string, position: number, isMemberCompletion: boolean): CompletionInfo;
        getCompletionEntryDetails(fileName: string, position: number, entryName: string): CompletionEntryDetails;

        getTypeAtPosition(fileName: string, position: number): TypeInfo;

        getNameOrDottedNameSpan(fileName: string, startPos: number, endPos: number): SpanInfo;

        getBreakpointStatementAtPosition(fileName: string, position: number): SpanInfo;

        getSignatureAtPosition(fileName: string, position: number): SignatureInfo;

        getDefinitionAtPosition(fileName: string, position: number): DefinitionInfo[];
        getReferencesAtPosition(fileName: string, position: number): ReferenceEntry[];
        getOccurrencesAtPosition(fileName: string, position: number): ReferenceEntry[];
        getImplementorsAtPosition(fileName: string, position: number): ReferenceEntry[];

        getNavigateToItems(searchValue: string): NavigateToItem[];
        getScriptLexicalStructure(fileName: string): NavigateToItem[];

        getOutliningRegions(fileName: string): OutliningSpan[];
        getBraceMatchingAtPosition(fileName: string, position: number): TypeScript.TextSpan[];
        getIndentationAtPosition(fileName: string, position: number, options: EditorOptions): number;

        getFormattingEditsForRange(fileName: string, minChar: number, limChar: number, options: FormatCodeOptions): TextEdit[];
        getFormattingEditsForDocument(fileName: string, minChar: number, limChar: number, options: FormatCodeOptions): TextEdit[];
        getFormattingEditsOnPaste(fileName: string, minChar: number, limChar: number, options: FormatCodeOptions): TextEdit[];
        getFormattingEditsAfterKeystroke(fileName: string, position: number, key: string, options: FormatCodeOptions): TextEdit[];

        getEmitOutput(fileName: string): EmitOutput;

        //getSyntaxTree(fileName: string): TypeScript.SyntaxTree;

        dispose(): void;
    }

    export interface ReferenceEntry {
        fileName: string;
        minChar: number;
        limChar: number;
        isWriteAccess: boolean;
    }

    export interface NavigateToItem {
        name: string;
        kind: string;            // see ScriptElementKind
        kindModifiers: string;   // see ScriptElementKindModifier, comma separated
        matchKind: string;
        fileName: string;
        minChar: number;
        limChar: number;
        additionalSpans?: SpanInfo[];
        containerName: string;
        containerKind: string;  // see ScriptElementKind
    }

    export interface TextEdit {
        minChar: number;
        limChar: number;
        text: string;
    }

    export interface EditorOptions {
        IndentSize: number;
        TabSize: number;
        NewLineCharacter: string;
        ConvertTabsToSpaces: boolean;
    }

    export interface FormatCodeOptions extends EditorOptions {
        InsertSpaceAfterCommaDelimiter: boolean;
        InsertSpaceAfterSemicolonInForStatements: boolean;
        InsertSpaceBeforeAndAfterBinaryOperators: boolean;
        InsertSpaceAfterKeywordsInControlFlowStatements: boolean;
        InsertSpaceAfterFunctionKeywordForAnonymousFunctions: boolean;
        InsertSpaceAfterOpeningAndBeforeClosingNonemptyParenthesis: boolean;
        PlaceOpenBraceOnNewLineForFunctions: boolean;
        PlaceOpenBraceOnNewLineForControlBlocks: boolean;
    }

    export interface DefinitionInfo {
        fileName: string;
        minChar: number;
        limChar: number;
        kind: string;
        name: string;
        containerKind: string;
        containerName: string;
    }

    export interface MemberName {
        prefix: string;
        suffix: string;
        text: string;
    }

    export interface TypeInfo {
        memberName: MemberName;
        docComment: string;
        fullSymbolName: string;
        kind: string;
        minChar: number;
        limChar: number;
    }

    export interface SpanInfo {
        minChar: number;
        limChar: number;
        // text?: string;
    }

    export interface SignatureInfo {
        actual: ActualSignatureInfo;
        formal: FormalSignatureItemInfo[]; // Formal signatures
        activeFormal: number; // Index of the "best match" formal signature
    }

    export interface FormalSignatureItemInfo {
        signatureInfo: string;
        typeParameters: FormalTypeParameterInfo[];
        parameters: FormalParameterInfo[];   // Array of parameters
        docComment: string; // Help for the signature
    }

    export interface FormalTypeParameterInfo {
        name: string;        // Type parameter name
        docComment: string;  // Comments that contain help for the parameter
        minChar: number;     // minChar for parameter info in the formal signature info string
        limChar: number;     // lim char for parameter info in the formal signature info string
    }

    export interface FormalParameterInfo {
        name: string;        // Parameter name
        isVariable: boolean; // true if parameter is var args
        docComment: string;  // Comments that contain help for the parameter
        minChar: number;     // minChar for parameter info in the formal signature info string
        limChar: number;     // lim char for parameter info in the formal signature info string
    }

    export interface ActualSignatureInfo {
        parameterMinChar: number;
        parameterLimChar: number;
        currentParameterIsTypeParameter: boolean; // current parameter is a type argument or a normal argument
        currentParameter: number;        // Index of active parameter in "parameters" or "typeParamters" array
    }

    export interface CompletionInfo {
        isMemberCompletion: boolean;
        entries: CompletionEntry[];
    }

    export interface CompletionEntry {
        name: string;
        kind: string;            // see ScriptElementKind
        kindModifiers: string;   // see ScriptElementKindModifier, comma separated
    }

    export interface CompletionEntryDetails {
        name: string;
        kind: string;            // see ScriptElementKind
        kindModifiers: string;   // see ScriptElementKindModifier, comma separated
        type: string;
        fullSymbolName: string;
        docComment: string;
    }

    export enum EmitOutputResult {
        Succeeded,
        FailedBecauseOfSyntaxErrors,
        FailedBecauseOfCompilerOptionsErrors,
        FailedToGenerateDeclarationsBecauseOfSemanticErrors
    }

    export interface EmitOutput {
        outputFiles: OutputFile[];
        emitOutputResult: EmitOutputResult;
    }

    export enum OutputFileType {
        JavaScript,
        SourceMap,
        Declaration
    }

    export interface OutputFile {
        name: string;
        writeByteOrderMark: boolean;
        text: string;
        fileType: OutputFileType;
        sourceMapOutput: any;
    }

    export enum EndOfLineState {
        Start,
        InMultiLineCommentTrivia,
        InSingleQuoteStringLiteral,
        InDoubleQuoteStringLiteral,
    }

    export enum TokenClass {
        Punctuation,
        Keyword,
        Operator,
        Comment,
        Whitespace,
        Identifier,
        NumberLiteral,
        StringLiteral,
        RegExpLiteral,
    }

    export interface ClassificationResult {
        finalLexState: EndOfLineState;
        entries: ClassificationInfo[];
    }

    export interface ClassificationInfo {
        length: number;
        classification: TokenClass;
    }

    export interface Classifier {
        getClassificationsForLine(text: string, lexState: EndOfLineState): ClassificationResult;
    }

    export interface DocumentRegistry {
        acquireDocument(
            filename: string,
            compilationSettings: CompilerOptions,
            scriptSnapshot: TypeScript.IScriptSnapshot,
            version: string,
            isOpen: boolean,
            referencedFiles: string[]): SourceFile;

        updateDocument(
            sourceFile: SourceFile,
            filename: string,
            compilationSettings: CompilerOptions,
            scriptSnapshot: TypeScript.IScriptSnapshot,
            version: string,
            isOpen: boolean,
            textChangeRange: TypeScript.TextChangeRange
            ): SourceFile;

        releaseDocument(filename: string, compilationSettings: CompilerOptions): void
    }

    // TODO: move these to enums
    export class ScriptElementKind {
        static unknown = "";

        // predefined type (void) or keyword (class)
        static keyword = "keyword";

        // top level script node
        static scriptElement = "script";

        // module foo {}
        static moduleElement = "module";

        // class X {}
        static classElement = "class";

        // interface Y {}
        static interfaceElement = "interface";

        // enum E
        static enumElement = "enum";

        // Inside module and script only
        // var v = ..
        static variableElement = "var";

        // Inside function
        static localVariableElement = "local var";

        // Inside module and script only
        // function f() { }
        static functionElement = "function";

        // Inside function
        static localFunctionElement = "local function";

        // class X { [public|private]* foo() {} }
        static memberFunctionElement = "method";

        // class X { [public|private]* [get|set] foo:number; }
        static memberGetAccessorElement = "getter";
        static memberSetAccessorElement = "setter";

        // class X { [public|private]* foo:number; }
        // interface Y { foo:number; }
        static memberVariableElement = "property";

        // class X { constructor() { } }
        static constructorImplementationElement = "constructor";

        // interface Y { ():number; }
        static callSignatureElement = "call";

        // interface Y { []:number; }
        static indexSignatureElement = "index";

        // interface Y { new():Y; }
        static constructSignatureElement = "construct";

        // function foo(*Y*: string)
        static parameterElement = "parameter";

        static typeParameterElement = "type parameter";

        static primitiveType = "primitive type";

        static label = "label";
    }

    export class ScriptElementKindModifier {
        static none = "";
        static publicMemberModifier = "public";
        static privateMemberModifier = "private";
        static exportedModifier = "export";
        static ambientModifier = "declare";
        static staticModifier = "static";
    }

    export class MatchKind {
        static none: string = null;
        static exact = "exact";
        static subString = "substring";
        static prefix = "prefix";
    }

    interface IncrementalParse {
        (oldSyntaxTree: TypeScript.SyntaxTree, textChangeRange: TypeScript.TextChangeRange, newText: TypeScript.ISimpleText): TypeScript.SyntaxTree
    }

    /// Language Service

    interface CompletionSession {
        filename: string;           // the file where the completion was requested
        position: number;           // position in the file where the completion was requested
        entries: CompletionEntry[]; // entries for this completion
        symbols: Map<Symbol>; // symbols by entry name map
        location: Node;          // the node where the completion was requested
        typeChecker: TypeChecker;// the typeChecker used to generate this completion
    }

    interface FormattingOptions {
        useTabs: boolean;
        spacesPerTab: number;
        indentSpaces: number;
        newLineCharacter: string;
    }

    // Information about a specific host file.
    interface HostFileInformation {
        filename: string;
        version: string;
        isOpen: boolean;
        sourceText?: TypeScript.IScriptSnapshot;
    }

    interface DocumentRegistryEntry {
        sourceFile: SourceFile;
        refCount: number;
        owners: string[];
    }

    export function getDefaultCompilerOptions(): CompilerOptions {
        // Set "ES5" target by default for language service
        return {
            target: ScriptTarget.ES5,
            module: ModuleKind.None,
        };
    }

    export function compareDataObjects(dst: any, src: any): boolean {
        for (var e in dst) {
            if (typeof dst[e] === "object") {
                if (!compareDataObjects(dst[e], src[e]))
                    return false;
            }
            else if (typeof dst[e] !== "function") {
                if (dst[e] !== src[e])
                    return false;
            }
        }
        return true;
    }

    export class OperationCanceledException { }

    class CancellationTokenObject {

        public static None: CancellationTokenObject = new CancellationTokenObject(null)

        constructor(private cancellationToken: CancellationToken) {
        }

        public isCancellationRequested() {
            return this.cancellationToken && this.cancellationToken.isCancellationRequested();
        }

        public throwIfCancellationRequested(): void {
            if (this.isCancellationRequested()) {
                throw new OperationCanceledException();
            }
        }
    }

    // Cache host information about scrip Should be refreshed 
    // at each language service public entry point, since we don't know when 
    // set of scripts handled by the host changes.
    class HostCache {
        private filenameToEntry: Map<HostFileInformation>;
        private _compilationSettings: CompilerOptions;

        constructor(private host: LanguageServiceHost) {
            // script id => script index
            this.filenameToEntry = {};

            var filenames = host.getScriptFileNames();
            for (var i = 0, n = filenames.length; i < n; i++) {
                var filename = filenames[i];
                this.filenameToEntry[TypeScript.switchToForwardSlashes(filename)] = {
                    filename: filename,
                    version: host.getScriptVersion(filename),
                    isOpen: host.getScriptIsOpen(filename)
                };
            }

            this._compilationSettings = host.getCompilationSettings() || getDefaultCompilerOptions();
        }

        public compilationSettings() {
            return this._compilationSettings;
        }

        public getEntry(filename: string): HostFileInformation {
            filename = TypeScript.switchToForwardSlashes(filename);
            return lookUp(this.filenameToEntry, filename);
        }

        public contains(filename: string): boolean {
            return !!this.getEntry(filename);
        }

        public getHostfilename(filename: string) {
            var hostCacheEntry = this.getEntry(filename);
            if (hostCacheEntry) {
                return hostCacheEntry.filename;
            }
            return filename;
        }

        public getFilenames(): string[] {
            var fileNames: string[] = [];

            forEachKey(this.filenameToEntry, key => {
                if (hasProperty(this.filenameToEntry, key))
                    fileNames.push(key);
            });

            return fileNames;
        }

        public getVersion(filename: string): string {
            return this.getEntry(filename).version;
        }

        public isOpen(filename: string): boolean {
            return this.getEntry(filename).isOpen;
        }

        public getScriptSnapshot(filename: string): TypeScript.IScriptSnapshot {
            var file = this.getEntry(filename);
            if (!file.sourceText) {
                file.sourceText = this.host.getScriptSnapshot(file.filename);
            }
            return file.sourceText;
        }

        public getChangeRange(filename: string, lastKnownVersion: string, oldScriptSnapshot: TypeScript.IScriptSnapshot): TypeScript.TextChangeRange {
            var currentVersion = this.getVersion(filename);
            if (lastKnownVersion === currentVersion) {
                return TypeScript.TextChangeRange.unchanged; // "No changes"
            }

            var scriptSnapshot = this.getScriptSnapshot(filename);
            return scriptSnapshot.getChangeRange(oldScriptSnapshot);
        }
    }

    class SyntaxTreeCache {
        private hostCache: HostCache;

        // For our syntactic only features, we also keep a cache of the syntax tree for the 
        // currently edited file.  
        private currentFilename: string = "";
        private currentFileVersion: string = null;
        private currentSourceFile: SourceFile = null;
        private currentFileSyntaxTree: TypeScript.SyntaxTree = null;

        constructor(private host: LanguageServiceHost) {
            this.hostCache = new HostCache(host);
        }

        private initialize(filename: string) {
            // ensure that both source file and syntax tree are either initialized or not initialized
            Debug.assert(!!this.currentFileSyntaxTree === !!this.currentSourceFile);
            this.hostCache = new HostCache(this.host);

            var version = this.hostCache.getVersion(filename);
            var syntaxTree: TypeScript.SyntaxTree = null;
            var sourceFile: SourceFile;

            if (this.currentFileSyntaxTree === null || this.currentFilename !== filename) {
                var scriptSnapshot = this.hostCache.getScriptSnapshot(filename);
                syntaxTree = this.createSyntaxTree(filename, scriptSnapshot);
                sourceFile = createSourceFileFromScriptSnapshot(filename, scriptSnapshot, getDefaultCompilerOptions(), version, /*isOpen*/ true);

                fixupParentReferences(sourceFile);
            }
            else if (this.currentFileVersion !== version) {
                var scriptSnapshot = this.hostCache.getScriptSnapshot(filename);
                syntaxTree = this.updateSyntaxTree(filename, scriptSnapshot,
                    this.currentSourceFile.getScriptSnapshot(), this.currentFileSyntaxTree, this.currentFileVersion);

                var editRange = this.hostCache.getChangeRange(filename, this.currentFileVersion, this.currentSourceFile.getScriptSnapshot());
                sourceFile = !editRange 
                    ? createSourceFileFromScriptSnapshot(filename, scriptSnapshot, getDefaultCompilerOptions(), version, /*isOpen*/ true)
                    : this.currentSourceFile.update(scriptSnapshot, version, /*isOpen*/ true, editRange);

                fixupParentReferences(sourceFile);
            }

            if (syntaxTree !== null) {
                Debug.assert(sourceFile);
                // All done, ensure state is up to date
                this.currentFileVersion = version;
                this.currentFilename = filename;
                this.currentFileSyntaxTree = syntaxTree;
                this.currentSourceFile = sourceFile;
            }

            function fixupParentReferences(sourceFile: SourceFile) {
                // normally parent references are set during binding.
                // however here SourceFile data is used only for syntactic features so running the whole binding process is an overhead.
                // walk over the nodes and set parent references
                var parent: Node = sourceFile;
                function walk(n: Node): void {
                    n.parent = parent;

                    var saveParent = parent;
                    parent = n;
                    forEachChild(n, walk);
                    parent = saveParent;
                }
                forEachChild(sourceFile, walk);
            }
        }

        public getCurrentFileSyntaxTree(filename: string): TypeScript.SyntaxTree {
            this.initialize(filename);
            return this.currentFileSyntaxTree;
        }

        public getCurrentSourceFile(filename: string): SourceFile {
            this.initialize(filename);
            return this.currentSourceFile;
        }

        public getCurrentScriptSnapshot(filename: string): TypeScript.IScriptSnapshot {
            // update currentFileScriptSnapshot as a part of 'getCurrentFileSyntaxTree' call
            this.getCurrentFileSyntaxTree(filename);
            return this.getCurrentSourceFile(filename).getScriptSnapshot();
        }

        private createSyntaxTree(filename: string, scriptSnapshot: TypeScript.IScriptSnapshot): TypeScript.SyntaxTree {
            var text = TypeScript.SimpleText.fromScriptSnapshot(scriptSnapshot);

            // For the purposes of features that use this syntax tree, we can just use the default
            // compilation settings.  The features only use the syntax (and not the diagnostics),
            // and the syntax isn't affected by the compilation settings.
            var syntaxTree = TypeScript.Parser.parse(filename, text, getDefaultCompilerOptions().target, TypeScript.isDTSFile(filename));

            return syntaxTree;
        }

        private updateSyntaxTree(filename: string, scriptSnapshot: TypeScript.IScriptSnapshot, previousScriptSnapshot: TypeScript.IScriptSnapshot, previousSyntaxTree: TypeScript.SyntaxTree, previousFileVersion: string): TypeScript.SyntaxTree {
            var editRange = this.hostCache.getChangeRange(filename, previousFileVersion, previousScriptSnapshot);

            // Debug.assert(newLength >= 0);

            // The host considers the entire buffer changed.  So parse a completely new tree.
            if (editRange === null) {
                return this.createSyntaxTree(filename, scriptSnapshot);
            }

            var nextSyntaxTree = TypeScript.IncrementalParser.parse(
                previousSyntaxTree, editRange, TypeScript.SimpleText.fromScriptSnapshot(scriptSnapshot));

            this.ensureInvariants(filename, editRange, nextSyntaxTree, this.getCurrentScriptSnapshot(filename), scriptSnapshot);

            return nextSyntaxTree;
        }

        private ensureInvariants(filename: string, editRange: TypeScript.TextChangeRange, incrementalTree: TypeScript.SyntaxTree, oldScriptSnapshot: TypeScript.IScriptSnapshot, newScriptSnapshot: TypeScript.IScriptSnapshot) {
            // First, verify that the edit range and the script snapshots make sense.

            // If this fires, then the edit range is completely bogus.  Somehow the lengths of the
            // old snapshot, the change range and the new snapshot aren't in sync.  This is very
            // bad.
            var expectedNewLength = oldScriptSnapshot.getLength() - editRange.span().length() + editRange.newLength();
            var actualNewLength = newScriptSnapshot.getLength();

            function provideMoreDebugInfo() {

                var debugInformation = ["expected length:", expectedNewLength, "and actual length:", actualNewLength, "are not equal\r\n"];

                var oldSpan = editRange.span();

                function prettyPrintString(s: string): string {
                    return '"' + s.replace(/\r/g, '\\r').replace(/\n/g, '\\n') + '"';
                }

                debugInformation.push('Edit range (old text) (start: ' + oldSpan.start() + ', end: ' + oldSpan.end() + ') \r\n');
                debugInformation.push('Old text edit range contents: ' + prettyPrintString(oldScriptSnapshot.getText(oldSpan.start(), oldSpan.end())));

                var newSpan = editRange.newSpan();

                debugInformation.push('Edit range (new text) (start: ' + newSpan.start() + ', end: ' + newSpan.end() + ') \r\n');
                debugInformation.push('New text edit range contents: ' + prettyPrintString(newScriptSnapshot.getText(newSpan.start(), newSpan.end())));

                return debugInformation.join(' ');
            }

            Debug.assert(
                expectedNewLength === actualNewLength,
                "Expected length is different from actual!",
                provideMoreDebugInfo);

            if (Debug.shouldAssert(AssertionLevel.VeryAggressive)) {
                // If this fires, the text change range is bogus.  It says the change starts at point 
                // 'X', but we can see a text difference *before* that point.
                var oldPrefixText = oldScriptSnapshot.getText(0, editRange.span().start());
                var newPrefixText = newScriptSnapshot.getText(0, editRange.span().start());
                Debug.assert(oldPrefixText === newPrefixText, 'Expected equal prefix texts!');

                // If this fires, the text change range is bogus.  It says the change goes only up to
                // point 'X', but we can see a text difference *after* that point.
                var oldSuffixText = oldScriptSnapshot.getText(editRange.span().end(), oldScriptSnapshot.getLength());
                var newSuffixText = newScriptSnapshot.getText(editRange.newSpan().end(), newScriptSnapshot.getLength());
                Debug.assert(oldSuffixText === newSuffixText, 'Expected equal suffix texts!');

                // Ok, text change range and script snapshots look ok.  Let's verify that our 
                // incremental parsing worked properly.
                //var normalTree = this.createSyntaxTree(filename, newScriptSnapshot);
                //Debug.assert(normalTree.structuralEquals(incrementalTree), 'Expected equal incremental and normal trees');

                // Ok, the trees looked good.  So at least our incremental parser agrees with the 
                // normal parser.  Now, verify that the incremental tree matches the contents of the 
                // script snapshot.
                var incrementalTreeText = TypeScript.fullText(incrementalTree.sourceUnit());
                var actualSnapshotText = newScriptSnapshot.getText(0, newScriptSnapshot.getLength());
                Debug.assert(incrementalTreeText === actualSnapshotText, 'Expected full texts to be equal');
            }
        }
    }

<<<<<<< HEAD
    function createSourceFileFromScriptSnapshot(filename: string, scriptSnapshot: TypeScript.IScriptSnapshot, settings: CompilerOptions, version: string, isOpen: boolean) {
        return createSourceFile(filename, scriptSnapshot.getText(0, scriptSnapshot.getLength()), settings.target, version, isOpen);
=======
    function createSourceFileFromScriptSnapshot(filename: string, scriptSnapshot: TypeScript.IScriptSnapshot, settings: CompilerOptions, version: number, isOpen: boolean) {
        return SourceFileObject.createSourceFileObject(filename, scriptSnapshot, settings.target, version, isOpen);
>>>>>>> 2f963743
    }

    export function createDocumentRegistry(): DocumentRegistry {
        var buckets: Map<Map<DocumentRegistryEntry>> = {};

        function getKeyFromCompilationSettings(settings: CompilerOptions): string {
            return "_" + ScriptTarget[settings.target]; //  + "|" + settings.propagateEnumConstantoString()
        }

        function getBucketForCompilationSettings(settings: CompilerOptions, createIfMissing: boolean): Map<DocumentRegistryEntry> {
            var key = getKeyFromCompilationSettings(settings);
            var bucket = lookUp(buckets, key);
            if (!bucket && createIfMissing) {
                buckets[key] = bucket = {};
            }
            return bucket;
        }

        function reportStats() {
            var bucketInfoArray = Object.keys(buckets).filter(name => name && name.charAt(0) === '_').map(name => {
                var entries = lookUp(buckets, name);
                var sourceFiles: { name: string; refCount: number; references: string[]; }[] = [];
                for (var i in entries) {
                    var entry = entries[i];
                    sourceFiles.push({
                        name: i,
                        refCount: entry.refCount,
                        references: entry.owners.slice(0)
                    });
                }
                sourceFiles.sort((x, y) => y.refCount - x.refCount);
                return {
                    bucket: name,
                    sourceFiles: sourceFiles
                };
            });
            return JSON.stringify(bucketInfoArray, null, 2);
        }

        function acquireDocument(
            filename: string,
            compilationSettings: CompilerOptions,
            scriptSnapshot: TypeScript.IScriptSnapshot,
            version: string,
            isOpen: boolean): SourceFile {

            var bucket = getBucketForCompilationSettings(compilationSettings, /*createIfMissing*/ true);
            var entry = lookUp(bucket, filename);
            if (!entry) {
                var sourceFile = createSourceFileFromScriptSnapshot(filename, scriptSnapshot, compilationSettings, version, isOpen);

                bucket[filename] = entry = {
                    sourceFile: sourceFile,
                    refCount: 0,
                    owners: []
                };
            }
            entry.refCount++;

            return entry.sourceFile;
        }

        function updateDocument(
            sourceFile: SourceFile,
            filename: string,
            compilationSettings: CompilerOptions,
            scriptSnapshot: TypeScript.IScriptSnapshot,
            version: string,
            isOpen: boolean,
            textChangeRange: TypeScript.TextChangeRange
            ): SourceFile {

            var bucket = getBucketForCompilationSettings(compilationSettings, /*createIfMissing*/ false);
            Debug.assert(bucket);
            var entry = lookUp(bucket, filename);
            Debug.assert(entry);

            if (entry.sourceFile.isOpen === isOpen && entry.sourceFile.version === version) {
                return entry.sourceFile;
            }

            entry.sourceFile = entry.sourceFile.update(scriptSnapshot, version, isOpen, textChangeRange);
            return entry.sourceFile;
        }

        function releaseDocument(filename: string, compilationSettings: CompilerOptions): void {
            var bucket = getBucketForCompilationSettings(compilationSettings, false);
            Debug.assert(bucket);

            var entry = lookUp(bucket, filename);
            entry.refCount--;

            Debug.assert(entry.refCount >= 0);
            if (entry.refCount === 0) {
                delete bucket[filename];
            }
        }

        return {
            acquireDocument: acquireDocument,
            updateDocument: updateDocument,
            releaseDocument: releaseDocument,
            reportStats: reportStats
        };
    }

    // A cache of completion entries for keywords, these do not change between sessions
    var keywordCompletions:CompletionEntry[] = [];
    for (var i = SyntaxKind.FirstKeyword; i <= SyntaxKind.LastKeyword; i++) {
        keywordCompletions.push({
            name: tokenToString(i),
            kind: ScriptElementKind.keyword,
            kindModifiers: ScriptElementKindModifier.none
        });
    }

    export function createLanguageService(host: LanguageServiceHost, documentRegistry: DocumentRegistry): LanguageService {
        var syntaxTreeCache: SyntaxTreeCache = new SyntaxTreeCache(host);
        var formattingRulesProvider: TypeScript.Services.Formatting.RulesProvider;
        var hostCache: HostCache; // A cache of all the information about the files on the host side.
        var program: Program;
        var typeChecker: TypeChecker;
        var useCaseSensitivefilenames = false;
        var sourceFilesByName: Map<SourceFile> = {};
        var documentRegistry = documentRegistry;
        var cancellationToken = new CancellationTokenObject(host.getCancellationToken());
        var activeCompletionSession: CompletionSession;         // The current active completion session, used to get the completion entry details

        // Check if the localized messages json is set, otherwise query the host for it
        if (!TypeScript.LocalizedDiagnosticMessages) {
            TypeScript.LocalizedDiagnosticMessages = host.getLocalizedDiagnosticMessages();
        }

        function getSourceFile(filename: string): SourceFile {
            return lookUp(sourceFilesByName, filename);
        }

        function createCompilerHost(): CompilerHost {
            return {
                getSourceFile: (filename, languageVersion) => {
                    var sourceFile = getSourceFile(filename);

                    Debug.assert(!!sourceFile, "sourceFile can not be undefined");

                    return sourceFile.getSourceFile();
                },
                getCancellationToken: () => cancellationToken,
                getCanonicalFileName: (filename) => useCaseSensitivefilenames ? filename : filename.toLowerCase(),
                useCaseSensitiveFileNames: () => useCaseSensitivefilenames,
                getNewLine: () => "\r\n",
                // Need something that doesn't depend on sys.ts here
                getDefaultLibFilename: (): string => {
                    throw Error("TOD:: getDefaultLibfilename");
                },
                writeFile: (filename, data, writeByteOrderMark) => {
                    throw Error("TODO: write file");
                },
                getCurrentDirectory: (): string => {
                    throw Error("TODO: getCurrentDirectory");
                }
            };
        }

        function sourceFileUpToDate(sourceFile: SourceFile): boolean {
            return sourceFile && sourceFile.version === hostCache.getVersion(sourceFile.filename) && sourceFile.isOpen === hostCache.isOpen(sourceFile.filename);
        }

        function programUpToDate(): boolean {
            // If we haven't create a program yet, then it is not up-to-date
            if (!program) {
                return false;
            }

            // If number of files in the program do not match, it is not up-to-date
            var hostFilenames = hostCache.getFilenames();
            if (program.getSourceFiles().length !== hostFilenames.length) {
                return false;
            }

            // If any file is not up-to-date, then the whole program is not up-to-date
            for (var i = 0, n = hostFilenames.length; i < n; i++) {
                if (!sourceFileUpToDate(program.getSourceFile(hostFilenames[i]))) {
                    return false;
                }
            }

            // If the compilation settings do no match, then the program is not up-to-date
            return compareDataObjects(program.getCompilerOptions(), hostCache.compilationSettings());
        }

        function synchronizeHostData(): void {
            // Reset the cache at start of every refresh
            hostCache = new HostCache(host);

            // If the program is already up-to-date, we can reuse it
            if (programUpToDate()) {
                return;
            }

            var compilationSettings = hostCache.compilationSettings();

            // Now, remove any files from the compiler that are no longer in the host.
            var oldProgram = program;
            if (oldProgram) {
                var oldSettings = program.getCompilerOptions();
                // If the language version changed, then that affects what types of things we parse. So
                // we have to dump all syntax trees.
                // TODO: handle propagateEnumConstants
                // TODO: is module still needed
                var settingsChangeAffectsSyntax = oldSettings.target !== compilationSettings.target || oldSettings.module !== compilationSettings.module;

                var changesInCompilationSettingsAffectSyntax =
                    oldSettings && compilationSettings && !compareDataObjects(oldSettings, compilationSettings) && settingsChangeAffectsSyntax;
                var oldSourceFiles = program.getSourceFiles();

                for (var i = 0, n = oldSourceFiles.length; i < n; i++) {
                    cancellationToken.throwIfCancellationRequested();
                    var filename = oldSourceFiles[i].filename;
                    if (!hostCache.contains(filename) || changesInCompilationSettingsAffectSyntax) {
                        documentRegistry.releaseDocument(filename, oldSettings);
                        delete sourceFilesByName[filename];
                    }
                }
            }

            // Now, for every file the host knows about, either add the file (if the compiler
            // doesn't know about it.).  Or notify the compiler about any changes (if it does
            // know about it.)
            var hostfilenames = hostCache.getFilenames();
            for (var i = 0, n = hostfilenames.length; i < n; i++) {
                var filename = hostfilenames[i];

                var version = hostCache.getVersion(filename);
                var isOpen = hostCache.isOpen(filename);
                var scriptSnapshot = hostCache.getScriptSnapshot(filename);

                var sourceFile: SourceFile = getSourceFile(filename);
                if (sourceFile) {
                    //
                    // If the sourceFile is the same, assume no update
                    //
                    if (sourceFileUpToDate(sourceFile)) {
                        continue;
                    }

                    // Only perform incremental parsing on open files that are being edited.  If a file was
                    // open, but is now closed, we want to reparse entirely so we don't have any tokens that
                    // are holding onto expensive script snapshot instances on the host.  Similarly, if a 
                    // file was closed, then we always want to reparse.  This is so our tree doesn't keep 
                    // the old buffer alive that represented the file on disk (as the host has moved to a 
                    // new text buffer).
                    var textChangeRange: TypeScript.TextChangeRange = null;
                    if (sourceFile.isOpen && isOpen) {
                        textChangeRange = hostCache.getChangeRange(filename, sourceFile.version, sourceFile.getScriptSnapshot());
                    }

                    sourceFile = documentRegistry.updateDocument(sourceFile, filename, compilationSettings, scriptSnapshot, version, isOpen, textChangeRange);
                }
                else {
                    sourceFile = documentRegistry.acquireDocument(filename, compilationSettings, scriptSnapshot, version, isOpen, []);
                }

                // Remeber the new sourceFile
                sourceFilesByName[filename] = sourceFile;
            }

            // Now create a new compiler
            program = createProgram(hostfilenames, compilationSettings, createCompilerHost());
            typeChecker = program.getTypeChecker();
        }

        /// Clean up any semantic caches that are not needed. 
        /// The host can call this method if it wants to jettison unused memory.
        /// We will just dump the typeChecker and recreate a new one. this should have the effect of destroying all the semantic caches.
        function cleanupSemanticCache(): void {
            if (program) {
                typeChecker = program.getTypeChecker();
            }
        }

        function dispose(): void {
            if (program) {
                forEach(program.getSourceFiles(),
                    (f) => { documentRegistry.releaseDocument(f.filename, program.getCompilerOptions()); });
            }
        }

        /// Diagnostics
        function getSyntacticDiagnostics(filename: string) {
            synchronizeHostData();

            filename = TypeScript.switchToForwardSlashes(filename);

            return program.getDiagnostics(getSourceFile(filename).getSourceFile());
        }

        function getSemanticDiagnostics(filename: string) {
            synchronizeHostData();

            filename = TypeScript.switchToForwardSlashes(filename)

            return typeChecker.getDiagnostics(getSourceFile(filename).getSourceFile());
        }

        function getCompilerOptionsDiagnostics() {
            synchronizeHostData();
            return program.getGlobalDiagnostics();
        }

        /// Completion
        function getValidCompletionEntryDisplayName(displayName: string, target: ScriptTarget): string {
            if (displayName && displayName.length > 0) {
                var firstChar = displayName.charCodeAt(0);
                if (firstChar === TypeScript.CharacterCodes.singleQuote || firstChar === TypeScript.CharacterCodes.doubleQuote) {
                    // If the user entered name for the symbol was quoted, removing the quotes is not enough, as the name could be an
                    // invalid identifer name. We need to check if whatever was inside the quotes is actually a valid identifier name.
                    displayName = TypeScript.stripStartAndEndQuotes(displayName);
                }

                if (TypeScript.Scanner.isValidIdentifier(TypeScript.SimpleText.fromString(displayName), target)) {
                    return displayName;
                }
            }

            return undefined;
        }

        function createCompletionEntry(symbol: Symbol): CompletionEntry {
            // Try to get a valid display name for this symbol, if we could not find one, then ignore it. 
            // We would like to only show things that can be added after a dot, so for instance numeric properties can
            // not be accessed with a dot (a.1 <- invalid)
            var displayName = getValidCompletionEntryDisplayName(symbol.getName(), program.getCompilerOptions().target);
            if (!displayName) {
                return undefined;
            }

            var declarations = symbol.getDeclarations();
            var firstDeclaration = [0];
            return {
                name: displayName,
                kind: getSymbolKind(symbol),
                kindModifiers: declarations ? getNodeModifiers(declarations[0]) : ScriptElementKindModifier.none
            };
        }

        function getCompletionsAtPosition(filename: string, position: number, isMemberCompletion: boolean) {
            function getCompletionEntriesFromSymbols(symbols: Symbol[], session: CompletionSession): void {
                forEach(symbols, (symbol) => {
                    var entry = createCompletionEntry(symbol);
                    if (entry) {
                        session.entries.push(entry);
                        session.symbols[entry.name] = symbol;
                    }
                });
            }

            function isCompletionListBlocker(sourceUnit: TypeScript.SourceUnitSyntax, position: number): boolean {
                // We shouldn't be getting a possition that is outside the file because
                // isEntirelyInsideComment can't handle when the position is out of bounds, 
                // callers should be fixed, however we should be resiliant to bad inputs
                // so we return true (this position is a blocker for getting completions)
                if (position < 0 || position > TypeScript.fullWidth(sourceUnit)) {
                    return true;
                }

                // This method uses Fidelity completely. Some information can be reached using the AST, but not everything.
                return TypeScript.Syntax.isEntirelyInsideComment(sourceUnit, position) ||
                    TypeScript.Syntax.isEntirelyInStringOrRegularExpressionLiteral(sourceUnit, position) ||
                    isIdentifierDefinitionLocation(sourceUnit, position) ||
                    isRightOfIllegalDot(sourceUnit, position);
            }

            function getContainingObjectLiteralApplicableForCompletion(sourceUnit: TypeScript.SourceUnitSyntax, position: number): TypeScript.ISyntaxElement {
                // The locations in an object literal expression that are applicable for completion are property name definition locations.
                var previousToken = getNonIdentifierCompleteTokenOnLeft(sourceUnit, position);

                if (previousToken) {
                    var parent = previousToken.parent;

                    switch (previousToken.kind()) {
                        case TypeScript.SyntaxKind.OpenBraceToken:  // var x = { |
                        case TypeScript.SyntaxKind.CommaToken:      // var x = { a: 0, |
                            if (parent && parent.kind() === TypeScript.SyntaxKind.SeparatedList) {
                                parent = parent.parent;
                            }

                            if (parent && parent.kind() === TypeScript.SyntaxKind.ObjectLiteralExpression) {
                                return parent;
                            }

                            break;
                    }
                }

                return undefined;
            }

            function isIdentifierDefinitionLocation(sourceUnit: TypeScript.SourceUnitSyntax, position: number): boolean {
                var positionedToken = getNonIdentifierCompleteTokenOnLeft(sourceUnit, position);

                if (positionedToken) {
                    var containingNodeKind = TypeScript.Syntax.containingNode(positionedToken) && TypeScript.Syntax.containingNode(positionedToken).kind();
                    switch (positionedToken.kind()) {
                        case TypeScript.SyntaxKind.CommaToken:
                            return containingNodeKind === TypeScript.SyntaxKind.ParameterList ||
                                containingNodeKind === TypeScript.SyntaxKind.VariableDeclaration ||
                                containingNodeKind === TypeScript.SyntaxKind.EnumDeclaration;           // enum { foo, |

                        case TypeScript.SyntaxKind.OpenParenToken:
                            return containingNodeKind === TypeScript.SyntaxKind.ParameterList ||
                                containingNodeKind === TypeScript.SyntaxKind.CatchClause;

                        case TypeScript.SyntaxKind.OpenBraceToken:
                            return containingNodeKind === TypeScript.SyntaxKind.EnumDeclaration;        // enum { |

                        case TypeScript.SyntaxKind.PublicKeyword:
                        case TypeScript.SyntaxKind.PrivateKeyword:
                        case TypeScript.SyntaxKind.StaticKeyword:
                        case TypeScript.SyntaxKind.DotDotDotToken:
                            return containingNodeKind === TypeScript.SyntaxKind.Parameter;

                        case TypeScript.SyntaxKind.ClassKeyword:
                        case TypeScript.SyntaxKind.ModuleKeyword:
                        case TypeScript.SyntaxKind.EnumKeyword:
                        case TypeScript.SyntaxKind.InterfaceKeyword:
                        case TypeScript.SyntaxKind.FunctionKeyword:
                        case TypeScript.SyntaxKind.VarKeyword:
                        case TypeScript.SyntaxKind.GetKeyword:
                        case TypeScript.SyntaxKind.SetKeyword:
                            return true;
                    }

                    // Previous token may have been a keyword that was converted to an identifier.
                    switch (positionedToken.text()) {
                        case "class":
                        case "interface":
                        case "enum":
                        case "module":
                            return true;
                    }
                }

                return false;
            }

            function getNonIdentifierCompleteTokenOnLeft(sourceUnit: TypeScript.SourceUnitSyntax, position: number): TypeScript.ISyntaxToken {
                var positionedToken = TypeScript.Syntax.findCompleteTokenOnLeft(sourceUnit, position, /*includeSkippedTokens*/true);

                if (positionedToken && position === TypeScript.end(positionedToken) && positionedToken.kind() == TypeScript.SyntaxKind.EndOfFileToken) {
                    // EndOfFile token is not intresting, get the one before it
                    positionedToken = TypeScript. previousToken(positionedToken, /*includeSkippedTokens*/true);
                }

                if (positionedToken && position === TypeScript.end(positionedToken) && positionedToken.kind() === TypeScript.SyntaxKind.IdentifierName) {
                    // The caret is at the end of an identifier, the decession to provide completion depends on the previous token
                    positionedToken = TypeScript.previousToken(positionedToken, /*includeSkippedTokens*/true);
                }

                return positionedToken;
            }

            function isRightOfIllegalDot(sourceUnit: TypeScript.SourceUnitSyntax, position: number): boolean {
                var positionedToken = getNonIdentifierCompleteTokenOnLeft(sourceUnit, position);

                if (positionedToken) {
                    switch (positionedToken.kind()) {
                        case TypeScript.SyntaxKind.DotToken:
                            var leftOfDotPositionedToken = TypeScript.previousToken(positionedToken, /*includeSkippedTokens*/true);
                            return leftOfDotPositionedToken && leftOfDotPositionedToken.kind() === TypeScript.SyntaxKind.NumericLiteral;

                        case TypeScript.SyntaxKind.NumericLiteral:
                            var text = positionedToken.text();
                            return text.charAt(text.length - 1) === ".";
                    }
                }

                return false;
            }

            synchronizeHostData();

            filename = TypeScript.switchToForwardSlashes(filename);

            var sourceFile = getSourceFile(filename);
            var sourceUnit = sourceFile.getSourceUnit();

            if (isCompletionListBlocker(sourceFile.getSyntaxTree().sourceUnit(), position)) {
                host.log("Returning an empty list because completion was blocked.");
                return null;
            }

            var node = TypeScript.ASTHelpers.getAstAtPosition(sourceUnit, position, /*useTrailingTriviaAsLimChar*/ true, /*forceInclusive*/ true);

            if (node && node.kind() === TypeScript.SyntaxKind.IdentifierName &&
                TypeScript.start(node) === TypeScript.end(node)) {
                // Ignore missing name nodes
                node = node.parent;
            }

            var isRightOfDot = false;
            if (node &&
                node.kind() === TypeScript.SyntaxKind.MemberAccessExpression &&
                TypeScript.end((<TypeScript.MemberAccessExpressionSyntax>node).expression) < position) {

                isRightOfDot = true;
                node = (<TypeScript.MemberAccessExpressionSyntax>node).expression;
            }
            else if (node &&
                node.kind() === TypeScript.SyntaxKind.QualifiedName &&
                TypeScript.end((<TypeScript.QualifiedNameSyntax>node).left) < position) {

                isRightOfDot = true;
                node = (<TypeScript.QualifiedNameSyntax>node).left;
            }
            else if (node && node.parent &&
                node.kind() === TypeScript.SyntaxKind.IdentifierName &&
                node.parent.kind() === TypeScript.SyntaxKind.MemberAccessExpression &&
                (<TypeScript.MemberAccessExpressionSyntax>node.parent).name === node) {

                isRightOfDot = true;
                node = (<TypeScript.MemberAccessExpressionSyntax>node.parent).expression;
            }
            else if (node && node.parent &&
                node.kind() === TypeScript.SyntaxKind.IdentifierName &&
                node.parent.kind() === TypeScript.SyntaxKind.QualifiedName &&
                (<TypeScript.QualifiedNameSyntax>node.parent).right === node) {

                isRightOfDot = true;
                node = (<TypeScript.QualifiedNameSyntax>node.parent).left;
            }

            // TODO: this is a hack for now, we need a proper walking mechanism to verify that we have the correct node
            var mappedNode = getNodeAtPosition(sourceFile.getSourceFile(), TypeScript.end(node) - 1);

            Debug.assert(mappedNode, "Could not map a Fidelity node to an AST node");

            // Get the completions
            activeCompletionSession = {
                filename: filename,
                position: position,
                entries: [],
                symbols: {},
                location: mappedNode,
                typeChecker: typeChecker
            };

            // Right of dot member completion list
            if (isRightOfDot) {
                var type: Type = typeChecker.getTypeOfExpression(mappedNode);
                if (!type) {
                    return undefined;
                }

                var symbols = type.getApparentProperties();
                isMemberCompletion = true;
                getCompletionEntriesFromSymbols(symbols, activeCompletionSession);
            }
            else {
                var containingObjectLiteral = getContainingObjectLiteralApplicableForCompletion(sourceFile.getSyntaxTree().sourceUnit(), position);

                // Object literal expression, look up possible property names from contextual type
                if (containingObjectLiteral) {
                    var searchPosition = Math.min(position, TypeScript.end(containingObjectLiteral));
                    var path = TypeScript.ASTHelpers.getAstAtPosition(sourceUnit, searchPosition);
                    // Get the object literal node

                    while (node && node.kind() !== TypeScript.SyntaxKind.ObjectLiteralExpression) {
                        node = node.parent;
                    }

                    if (!node || node.kind() !== TypeScript.SyntaxKind.ObjectLiteralExpression) {
                        // AST Path look up did not result in the same node as Fidelity Syntax Tree look up.
                        // Once we remove AST this will no longer be a problem.
                        return null;
                    }

                    isMemberCompletion = true;

                    //// Try to get the object members form contextual typing
                    //var contextualMembers = compiler.getContextualMembersFromAST(node, document);
                    //if (contextualMembers && contextualMembers.symbols && contextualMembers.symbols.length > 0) {
                    //    // get existing members
                    //    var existingMembers = compiler.getVisibleMemberSymbolsFromAST(node, document);

                    //    // Add filtterd items to the completion list
                    //    getCompletionEntriesFromSymbols({
                    //        symbols: filterContextualMembersList(contextualMembers.symbols, existingMembers, filename, position),
                    //        enclosingScopeSymbol: contextualMembers.enclosingScopeSymbol
                    //    }, entries);
                    //}
                }
                // Get scope memebers
                else {
                    isMemberCompletion = false;
                    /// TODO filter meaning based on the current context
                    var symbolMeanings = SymbolFlags.Type | SymbolFlags.Value | SymbolFlags.Namespace;
                    var symbols = typeChecker.getSymbolsInScope(mappedNode, symbolMeanings);

                    getCompletionEntriesFromSymbols(symbols, activeCompletionSession);
                }
            }

            // Add keywords if this is not a member completion list
            if (!isMemberCompletion) {
                Array.prototype.push.apply(activeCompletionSession.entries, keywordCompletions);
            }

            return {
                isMemberCompletion: isMemberCompletion,
                entries: activeCompletionSession.entries
            };
        }

        function getCompletionEntryDetails(filename: string, position: number, entryName: string) {
            // Note: No need to call synchronizeHostData, as we have captured all the data we need
            //       in the getCompletionsAtPosition erlier
            filename = TypeScript.switchToForwardSlashes(filename);

            var session = activeCompletionSession;

            // Ensure that the current active completion session is still valid for this request
            if (!session || session.filename !== filename || session.position !== position) {
                return undefined;
            }

            var symbol = lookUp(activeCompletionSession.symbols, entryName);
            if (symbol) {
                var type = session.typeChecker.getTypeOfSymbol(symbol);
                Debug.assert(type, "Could not find type for symbol");
                var completionEntry = createCompletionEntry(symbol);
                return {
                    name: entryName,
                    kind: completionEntry.kind,
                    kindModifiers: completionEntry.kindModifiers,
                    type: session.typeChecker.typeToString(type, session.location),
                    fullSymbolName: typeChecker.symbolToString(symbol, session.location),
                    docComment: ""
                };
            }
            else {
                // No symbol, it is a keyword
                return {
                    name: entryName,
                    kind: ScriptElementKind.keyword,
                    kindModifiers: ScriptElementKindModifier.none,
                    type: undefined,
                    fullSymbolName: entryName,
                    docComment: undefined
                };
            }
        }

        function getNodeAtPosition(sourceFile: SourceFile, position: number) {
            var current: Node = sourceFile;
            outer: while (true) {
                // find the child that has this
                for (var i = 0, n = current.getChildCount(); i < n; i++) {
                    var child = current.getChildAt(i);
                    if (child.getStart() <= position && position < child.getEnd()) {
                        current = child;
                        continue outer;
                    }
                    if (child.end > position) break;
                }
                return current;
            }
        }

        function getContainerNode(node: Node): Node {
            while (true) {
                node = node.parent;
                if (!node) {
                    return node;
                }
                switch (node.kind) {
                    case SyntaxKind.Method:
                    case SyntaxKind.FunctionDeclaration:
                    case SyntaxKind.FunctionExpression:
                    case SyntaxKind.GetAccessor:
                    case SyntaxKind.SetAccessor:
                    case SyntaxKind.ClassDeclaration:
                    case SyntaxKind.InterfaceDeclaration:
                    case SyntaxKind.EnumDeclaration:
                    case SyntaxKind.ModuleDeclaration:
                        return node;
                }
            }
        }

        function getSymbolKind(symbol: Symbol): string {
            var flags = symbol.getFlags();

            if (flags & SymbolFlags.Module) return ScriptElementKind.moduleElement;
            if (flags & SymbolFlags.Class) return ScriptElementKind.classElement;
            if (flags & SymbolFlags.Interface) return ScriptElementKind.interfaceElement;
            if (flags & SymbolFlags.Enum) return ScriptElementKind.enumElement;
            if (flags & SymbolFlags.Variable) return ScriptElementKind.variableElement;
            if (flags & SymbolFlags.Function) return ScriptElementKind.functionElement;
            if (flags & SymbolFlags.GetAccessor) return ScriptElementKind.memberGetAccessorElement;
            if (flags & SymbolFlags.SetAccessor) return ScriptElementKind.memberSetAccessorElement;
            if (flags & SymbolFlags.Method) return ScriptElementKind.memberFunctionElement;
            if (flags & SymbolFlags.Property) return ScriptElementKind.memberVariableElement;
            if (flags & SymbolFlags.IndexSignature) return ScriptElementKind.indexSignatureElement;
            if (flags & SymbolFlags.ConstructSignature) return ScriptElementKind.constructSignatureElement;
            if (flags & SymbolFlags.CallSignature) return ScriptElementKind.callSignatureElement;
            if (flags & SymbolFlags.Constructor) return ScriptElementKind.constructorImplementationElement;
            if (flags & SymbolFlags.TypeParameter) return ScriptElementKind.typeParameterElement;
            if (flags & SymbolFlags.EnumMember) return ScriptElementKind.variableElement;

            return ScriptElementKind.unknown;
        }

        function getTypeKind(type: Type): string {
            var flags = type.getFlags();

            if (flags & TypeFlags.Enum) return ScriptElementKind.enumElement;
            if (flags & TypeFlags.Class) return ScriptElementKind.classElement;
            if (flags & TypeFlags.Interface) return ScriptElementKind.interfaceElement;
            if (flags & TypeFlags.TypeParameter) return ScriptElementKind.typeParameterElement;
            if (flags & TypeFlags.Intrinsic) return ScriptElementKind.primitiveType;
            if (flags & TypeFlags.StringLiteral) return ScriptElementKind.primitiveType;

            return ScriptElementKind.unknown;
        }

        function getNodeModifiers(node: Node): string {
            var flags = node.flags;
            var result: string[] = [];

            if (flags & NodeFlags.Private) result.push(ScriptElementKindModifier.privateMemberModifier);
            if (flags & NodeFlags.Public) result.push(ScriptElementKindModifier.publicMemberModifier);
            if (flags & NodeFlags.Static) result.push(ScriptElementKindModifier.staticModifier);
            if (flags & NodeFlags.Export) result.push(ScriptElementKindModifier.exportedModifier);
            if (isInAmbientContext(node)) result.push(ScriptElementKindModifier.ambientModifier);

            return result.length > 0 ? result.join(',') : ScriptElementKindModifier.none;
        }

        /// QuickInfo
        function getTypeAtPosition(filename: string, position: number): TypeInfo {
            synchronizeHostData();

            filename = TypeScript.switchToForwardSlashes(filename);
            var sourceFile = getSourceFile(filename);
            var node = getNodeAtPosition(sourceFile.getSourceFile(), position);
            if (!node) return undefined;

            var symbol = typeChecker.getSymbolInfo(node);
            var type = symbol && typeChecker.getTypeOfSymbol(symbol);
            if (type) {
                return {
                    memberName: new TypeScript.MemberNameString(typeChecker.typeToString(type)),
                    docComment: "",
                    fullSymbolName: typeChecker.symbolToString(symbol, getContainerNode(node)),
                    kind: getSymbolKind(symbol),
                    minChar: node.pos,
                    limChar: node.end
                };
            }

            return undefined;
        }

        /// Goto definition
        function getDefinitionAtPosition(filename: string, position: number): DefinitionInfo[]{
            function getTargetLabel(node: Node, labelName: string): Identifier {
                while (node) {
                    if (node.kind === SyntaxKind.LabelledStatement && (<LabelledStatement>node).label.text === labelName) {
                        return (<LabelledStatement>node).label;
                    }
                    node = node.parent;
                }
                return undefined;
            }

            function isJumpStatementTarget(node: Node): boolean {
                return node.kind === SyntaxKind.Identifier &&
                    (node.parent.kind === SyntaxKind.BreakStatement || node.parent.kind === SyntaxKind.ContinueStatement) &&
                    (<BreakOrContinueStatement>node.parent).label === node;
            }

            function isCallExpressionTarget(node: Node): boolean {
                if (node.parent.kind === SyntaxKind.PropertyAccess && (<PropertyAccess>node.parent).right === node)
                    node = node.parent;
                return node.parent.kind === SyntaxKind.CallExpression && (<CallExpression>node.parent).func === node;
            }

            function isNewExpressionTarget(node: Node): boolean {
                if (node.parent.kind === SyntaxKind.PropertyAccess && (<PropertyAccess>node.parent).right === node)
                    node = node.parent;
                return node.parent.kind === SyntaxKind.NewExpression && (<CallExpression>node.parent).func === node;
            }

            function isFunctionDeclaration(node: Node): boolean {
                switch (node.kind) {
                    case SyntaxKind.FunctionDeclaration:
                    case SyntaxKind.Method:
                    case SyntaxKind.FunctionExpression:
                    case SyntaxKind.GetAccessor:
                    case SyntaxKind.SetAccessor:
                    case SyntaxKind.ArrowFunction:
                        return true;
                }
                return false;
            }

            function isNameOfFunctionDeclaration(node: Node): boolean {
                return node.kind === SyntaxKind.Identifier &&
                    isFunctionDeclaration(node.parent) && (<FunctionDeclaration>node.parent).name === node;
            }

            function getDefinitionInfo(node: Node, symbolKind: string, symbolName: string, containerName: string): DefinitionInfo {
                return {
                    fileName: node.getSourceFile().filename,
                    minChar: node.getStart(),
                    limChar: node.getEnd(),
                    kind: symbolKind,
                    name: symbolName,
                    containerName: containerName,
                    containerKind: undefined
                };
            }

            function tryAddSignature(signatureDeclarations: Declaration[], selectConstructors: boolean, symbolKind: string, symbolName: string, containerName: string, result: DefinitionInfo[]) {
                var declarations: Declaration[] = [];
                var definition: Declaration;

                forEach(signatureDeclarations, d => {
                    if ((selectConstructors && d.kind === SyntaxKind.Constructor) ||
                        (!selectConstructors && (d.kind === SyntaxKind.FunctionDeclaration || d.kind === SyntaxKind.Method))) {
                        declarations.push(d);
                        if ((<FunctionDeclaration>d).body) definition = d;
                    }
                });

                if (definition) {
                    result.push(getDefinitionInfo(definition, symbolKind, symbolName, containerName));
                    return true;
                }
                else if (declarations.length) {
                    result.push(getDefinitionInfo(declarations[declarations.length - 1], symbolKind, symbolName, containerName));
                    return true;
                }

                return false;
            }

            function tryAddConstructSignature(symbol: Symbol, location: Node, symbolKind: string, symbolName: string, containerName: string, result: DefinitionInfo[]) {
                // Applicable only if we are in a new expression, or we are on a constructor declaration
                // and in either case the symbol has a construct signature definition, i.e. class
                if (isNewExpressionTarget(location) || location.kind === SyntaxKind.ConstructorKeyword) {
                    if (symbol.flags & SymbolFlags.Class) {
                        var classDeclaration = <ClassDeclaration>symbol.getDeclarations()[0];
                        Debug.assert(classDeclaration && classDeclaration.kind === SyntaxKind.ClassDeclaration);

                        return tryAddSignature(classDeclaration.members, /*selectConstructors*/ true, symbolKind, symbolName, containerName, result);
                    }
                }
                return false;
            }

            function tryAddCallSignature(symbol: Symbol, location: Node, symbolKind: string, symbolName: string, containerName: string, result: DefinitionInfo[]) {
                if (isCallExpressionTarget(location) || isNewExpressionTarget(location) || isNameOfFunctionDeclaration(location)) {
                    return tryAddSignature(symbol.declarations, /*selectConstructors*/ false, symbolKind, symbolName, containerName, result);
                }
                return false;
            }

            synchronizeHostData();

            filename = TypeScript.switchToForwardSlashes(filename);
            var sourceFile = getSourceFile(filename);

            var node = getNodeAtPosition(sourceFile.getSourceFile(), position);
            if (!node) {
                return undefined;
            }

            // Labels
            if (isJumpStatementTarget(node)) {
                var labelName = (<Identifier>node).text;
                var label = getTargetLabel((<BreakOrContinueStatement>node.parent), (<Identifier>node).text);
                return label ? [getDefinitionInfo(label, ScriptElementKind.label, labelName, /*containerName*/ undefined)] : undefined;
            }

            /// Triple slash reference comments
            var comment = forEach(sourceFile.getSourceFile().referencedFiles, r => (r.pos <= position && position < r.end) ? r : undefined);
            if (comment) {
                var targetFilename = normalizePath(combinePaths(getDirectoryPath(filename), comment.filename));
                if (program.getSourceFile(targetFilename)) {
                    return [{
                        fileName: targetFilename, minChar: 0, limChar: 0,
                        kind: ScriptElementKind.scriptElement,
                        name: comment.filename, containerName: undefined, containerKind: undefined
                    }];
                }
                return undefined;
            }

            var symbol = typeChecker.getSymbolInfo(node);

            // Could not find a symbol e.g. node is string or number keyword,
            // or the symbol was an internal symbol and does not have a declaration e.g. undefined symbol
            if (!symbol || !(symbol.getDeclarations())) {
                return undefined;
            }

            var result: DefinitionInfo[] = [];

            var declarations = symbol.getDeclarations();
            var symbolName = typeChecker.symbolToString(symbol, node);
            var symbolKind = getSymbolKind(symbol);
            var containerSymbol = symbol.parent;
            var containerName = containerSymbol ? typeChecker.symbolToString(containerSymbol, node) : "";
            var containerKind = containerSymbol ? getSymbolKind(symbol) : "";

            if (!tryAddConstructSignature(symbol, node, symbolKind, symbolName, containerName, result) &&
                !tryAddCallSignature(symbol, node, symbolKind, symbolName, containerName, result)) {
                // Just add all the declarations. 
                forEach(declarations, declaration => {
                    result.push(getDefinitionInfo(declaration, symbolKind, symbolName, containerName));
                });
            }

            return result;
        }

        /// Syntactic features
        function getSyntaxTree(filename: string): TypeScript.SyntaxTree {
            filename = TypeScript.switchToForwardSlashes(filename);
            return syntaxTreeCache.getCurrentFileSyntaxTree(filename);
        }

        function getCurrentSourceFile(filename: string): SourceFile {
            filename = TypeScript.switchToForwardSlashes(filename);
            var currentSourceFile = syntaxTreeCache.getCurrentSourceFile(filename);
            return currentSourceFile;
        }

        function getNameOrDottedNameSpan(filename: string, startPos: number, endPos: number): SpanInfo {
            function getTypeInfoEligiblePath(filename: string, position: number, isConstructorValidPosition: boolean) {
                var sourceUnit = syntaxTreeCache.getCurrentFileSyntaxTree(filename).sourceUnit();

                var ast = TypeScript.ASTHelpers.getAstAtPosition(sourceUnit, position, /*useTrailingTriviaAsLimChar*/ false, /*forceInclusive*/ true);
                if (ast === null) {
                    return null;
                }

                if (ast.kind() === TypeScript.SyntaxKind.ParameterList && ast.parent.kind() === TypeScript.SyntaxKind.CallSignature && ast.parent.parent.kind() === TypeScript.SyntaxKind.ConstructorDeclaration) {
                    ast = ast.parent.parent;
                }

                switch (ast.kind()) {
                    default:
                        return null;
                    case TypeScript.SyntaxKind.ConstructorDeclaration:
                        var constructorAST = <TypeScript.ConstructorDeclarationSyntax>ast;
                        if (!isConstructorValidPosition || !(position >= TypeScript.start(constructorAST) && position <= TypeScript.start(constructorAST) + "constructor".length)) {
                            return null;
                        }
                        else {
                            return ast;
                        }
                    case TypeScript.SyntaxKind.FunctionDeclaration:
                        return null;
                    case TypeScript.SyntaxKind.MemberAccessExpression:
                    case TypeScript.SyntaxKind.QualifiedName:
                    case TypeScript.SyntaxKind.SuperKeyword:
                    case TypeScript.SyntaxKind.StringLiteral:
                    case TypeScript.SyntaxKind.ThisKeyword:
                    case TypeScript.SyntaxKind.IdentifierName:
                        return ast;
                }
            }

            filename = TypeScript.switchToForwardSlashes(filename);

            var node = getTypeInfoEligiblePath(filename, startPos, false);
            if (!node) return null;

            while (node) {
                if (TypeScript.ASTHelpers.isNameOfMemberAccessExpression(node) ||
                    TypeScript.ASTHelpers.isRightSideOfQualifiedName(node)) {
                    node = node.parent;
                }
                else {
                    break;
                }
            }

            return {
                minChar: TypeScript.start(node),
                limChar: TypeScript.end(node)
            };
        }

        function getBreakpointStatementAtPosition(filename: string, position: number) {
            // doesn't use compiler - no need to synchronize with host
            filename = TypeScript.switchToForwardSlashes(filename);

            var syntaxtree = getSyntaxTree(filename);
            return TypeScript.Services.Breakpoints.getBreakpointLocation(syntaxtree, position);
        }

        function getScriptLexicalStructure(filename: string) {
            filename = TypeScript.switchToForwardSlashes(filename);
            var syntaxTree = getSyntaxTree(filename);
            var items: NavigateToItem[] = [];
            TypeScript.Services.GetScriptLexicalStructureWalker.getListsOfAllScriptLexicalStructure(items, filename, syntaxTree.sourceUnit());
            return items;
        }

        function getOutliningRegions(filename: string): OutliningSpan[] {
            // doesn't use compiler - no need to synchronize with host
            filename = TypeScript.switchToForwardSlashes(filename);
            var sourceFile = getCurrentSourceFile(filename);
            return OutliningElementsCollector.collectElements(sourceFile);
        }

        function getBraceMatchingAtPosition(filename: string, position: number) {
            filename = TypeScript.switchToForwardSlashes(filename);
            var syntaxTree = getSyntaxTree(filename);
            return TypeScript.Services.BraceMatcher.getMatchSpans(syntaxTree, position);
        }

        function getIndentationAtPosition(filename: string, position: number, editorOptions: EditorOptions) {
            filename = TypeScript.switchToForwardSlashes(filename);

            var syntaxTree = getSyntaxTree(filename);

            var scriptSnapshot = syntaxTreeCache.getCurrentScriptSnapshot(filename);
            var scriptText = TypeScript.SimpleText.fromScriptSnapshot(scriptSnapshot);
            var textSnapshot = new TypeScript.Services.Formatting.TextSnapshot(scriptText);
            var options = new TypeScript.FormattingOptions(!editorOptions.ConvertTabsToSpaces, editorOptions.TabSize, editorOptions.IndentSize, editorOptions.NewLineCharacter)

            return TypeScript.Services.Formatting.SingleTokenIndenter.getIndentationAmount(position, syntaxTree.sourceUnit(), textSnapshot, options);
        }

        function getFormattingManager(filename: string, options: FormatCodeOptions) {
            // Ensure rules are initialized and up to date wrt to formatting options
            if (formattingRulesProvider == null) {
                formattingRulesProvider = new TypeScript.Services.Formatting.RulesProvider(host);
            }

            formattingRulesProvider.ensureUpToDate(options);

            // Get the Syntax Tree
            var syntaxTree = getSyntaxTree(filename);

            // Convert IScriptSnapshot to ITextSnapshot
            var scriptSnapshot = syntaxTreeCache.getCurrentScriptSnapshot(filename);
            var scriptText = TypeScript.SimpleText.fromScriptSnapshot(scriptSnapshot);
            var textSnapshot = new TypeScript.Services.Formatting.TextSnapshot(scriptText);

            var manager = new TypeScript.Services.Formatting.FormattingManager(syntaxTree, textSnapshot, formattingRulesProvider, options);

            return manager;
        }

        function getFormattingEditsForRange(filename: string, minChar: number, limChar: number, options: FormatCodeOptions): TextEdit[] {
            filename = TypeScript.switchToForwardSlashes(filename);

            var manager = getFormattingManager(filename, options);
            return manager.formatSelection(minChar, limChar);
        }

        function getFormattingEditsForDocument(filename: string, minChar: number, limChar: number, options: FormatCodeOptions): TextEdit[] {
            filename = TypeScript.switchToForwardSlashes(filename);

            var manager = getFormattingManager(filename, options);
            return manager.formatDocument(minChar, limChar);
        }

        function getFormattingEditsOnPaste(filename: string, minChar: number, limChar: number, options: FormatCodeOptions): TextEdit[] {
            filename = TypeScript.switchToForwardSlashes(filename);

            var manager = getFormattingManager(filename, options);
            return manager.formatOnPaste(minChar, limChar);
        }

        function getFormattingEditsAfterKeystroke(filename: string, position: number, key: string, options: FormatCodeOptions): TextEdit[] {
            filename = TypeScript.switchToForwardSlashes(filename);

            var manager = getFormattingManager(filename, options);
            if (key === "}") return manager.formatOnClosingCurlyBrace(position);
            else if (key === ";") return manager.formatOnSemicolon(position);
            else if (key === "\n") return manager.formatOnEnter(position);
            else return [];
        }


        return {
            dispose: dispose,
            refresh: () => { },
            cleanupSemanticCache: cleanupSemanticCache,
            getSyntacticDiagnostics: getSyntacticDiagnostics,
            getSemanticDiagnostics: getSemanticDiagnostics,
            getCompilerOptionsDiagnostics: getCompilerOptionsDiagnostics,
            getCompletionsAtPosition: getCompletionsAtPosition,
            getCompletionEntryDetails: getCompletionEntryDetails,
            getTypeAtPosition: getTypeAtPosition,
            getSignatureAtPosition: (filename, position): SignatureInfo => undefined,
            getDefinitionAtPosition: getDefinitionAtPosition,
            getReferencesAtPosition: (filename, position) => [],
            getOccurrencesAtPosition: (filename, position) => [],
            getImplementorsAtPosition: (filename, position) => [],
            getNameOrDottedNameSpan: getNameOrDottedNameSpan,
            getBreakpointStatementAtPosition: getBreakpointStatementAtPosition,
            getNavigateToItems: (searchValue) => [],
            getScriptLexicalStructure: getScriptLexicalStructure,
            getOutliningRegions: getOutliningRegions,
            getBraceMatchingAtPosition: getBraceMatchingAtPosition,
            getIndentationAtPosition: getIndentationAtPosition,
            getFormattingEditsForRange: getFormattingEditsForRange,
            getFormattingEditsForDocument: getFormattingEditsForDocument,
            getFormattingEditsOnPaste: getFormattingEditsOnPaste,
            getFormattingEditsAfterKeystroke: getFormattingEditsAfterKeystroke,
            getEmitOutput: (filename): EmitOutput => undefined,
        };
    }

    /// Classifier

    export function createClassifier(host: Logger): Classifier {
        var scanner: TypeScript.Scanner.IScanner;
        var lastDiagnosticKey: string = null;
        var noRegexTable: boolean[];
        var reportDiagnostic = (position: number, fullWidth: number, key: string, args: any[]) => {
            lastDiagnosticKey = key;
        };

        if (!noRegexTable) {
            noRegexTable = [];
            noRegexTable[TypeScript.SyntaxKind.IdentifierName] = true;
            noRegexTable[TypeScript.SyntaxKind.StringLiteral] = true;
            noRegexTable[TypeScript.SyntaxKind.NumericLiteral] = true;
            noRegexTable[TypeScript.SyntaxKind.RegularExpressionLiteral] = true;
            noRegexTable[TypeScript.SyntaxKind.ThisKeyword] = true;
            noRegexTable[TypeScript.SyntaxKind.PlusPlusToken] = true;
            noRegexTable[TypeScript.SyntaxKind.MinusMinusToken] = true;
            noRegexTable[TypeScript.SyntaxKind.CloseParenToken] = true;
            noRegexTable[TypeScript.SyntaxKind.CloseBracketToken] = true;
            noRegexTable[TypeScript.SyntaxKind.CloseBraceToken] = true;
            noRegexTable[TypeScript.SyntaxKind.TrueKeyword] = true;
            noRegexTable[TypeScript.SyntaxKind.FalseKeyword] = true;
        }

        function getClassificationsForLine(text: string, lexState: EndOfLineState): ClassificationResult {
            var offset = 0;
            if (lexState !== EndOfLineState.Start) {
                // If we're in a string literal, then prepend: "\
                // (and a newline).  That way when we lex we'll think we're still in a string literal.
                //
                // If we're in a multiline comment, then prepend: /*
                // (and a newline).  That way when we lex we'll think we're still in a multiline comment.
                if (lexState === EndOfLineState.InDoubleQuoteStringLiteral) {
                    text = '"\\\n' + text;
                }
                else if (lexState === EndOfLineState.InSingleQuoteStringLiteral) {
                    text = "'\\\n" + text;
                }
                else if (lexState === EndOfLineState.InMultiLineCommentTrivia) {
                    text = "/*\n" + text;
                }

                offset = 3;
            }

            var result: ClassificationResult = {
                finalLexState: EndOfLineState.Start,
                entries: []
            };

            var simpleText = TypeScript.SimpleText.fromString(text);
            scanner = TypeScript.Scanner.createScanner(ScriptTarget.ES5, simpleText, reportDiagnostic);

            var lastTokenKind = TypeScript.SyntaxKind.None;
            var token: TypeScript.ISyntaxToken = null;
            do {
                lastDiagnosticKey = null;

                token = scanner.scan(!noRegexTable[lastTokenKind]);
                lastTokenKind = token.kind();

                processToken(text, simpleText, offset, token, result);
            }
            while (token.kind() !== TypeScript.SyntaxKind.EndOfFileToken);

            lastDiagnosticKey = null;
            return result;
        }

        function processToken(text: string, simpleText: TypeScript.ISimpleText, offset: number, token: TypeScript.ISyntaxToken, result: ClassificationResult): void {
            processTriviaList(text, offset, token.leadingTrivia(simpleText), result);
            addResult(text, offset, result, TypeScript.width(token), token.kind());
            processTriviaList(text, offset, token.trailingTrivia(simpleText), result);

            if (TypeScript.fullEnd(token) >= text.length) {
                // We're at the end.
                if (lastDiagnosticKey === TypeScript.DiagnosticCode.AsteriskSlash_expected) {
                    result.finalLexState = EndOfLineState.InMultiLineCommentTrivia;
                    return;
                }

                if (token.kind() === TypeScript.SyntaxKind.StringLiteral) {
                    var tokenText = token.text();
                    if (tokenText.length > 0 && tokenText.charCodeAt(tokenText.length - 1) === TypeScript.CharacterCodes.backslash) {
                        var quoteChar = tokenText.charCodeAt(0);
                        result.finalLexState = quoteChar === TypeScript.CharacterCodes.doubleQuote
                        ? EndOfLineState.InDoubleQuoteStringLiteral
                        : EndOfLineState.InSingleQuoteStringLiteral;
                        return;
                    }
                }
            }
        }

        function processTriviaList(text: string, offset: number, triviaList: TypeScript.ISyntaxTriviaList, result: ClassificationResult): void {
            for (var i = 0, n = triviaList.count(); i < n; i++) {
                var trivia = triviaList.syntaxTriviaAt(i);
                addResult(text, offset, result, trivia.fullWidth(), trivia.kind());
            }
        }

        function addResult(text: string, offset: number, result: ClassificationResult, length: number, kind: TypeScript.SyntaxKind): void {
            if (length > 0) {
                // If this is the first classification we're adding to the list, then remove any 
                // offset we have if we were continuing a construct from the previous line.
                if (result.entries.length === 0) {
                    length -= offset;
                }

                result.entries.push({ length: length, classification: classFromKind(kind) });
            }
        }

        function classFromKind(kind: TypeScript.SyntaxKind) {
            if (TypeScript.SyntaxFacts.isAnyKeyword(kind)) {
                return TokenClass.Keyword;
            }
            else if (TypeScript.SyntaxFacts.isBinaryExpressionOperatorToken(kind) ||
                TypeScript.SyntaxFacts.isPrefixUnaryExpressionOperatorToken(kind)) {
                return TokenClass.Operator;
            }
            else if (TypeScript.SyntaxFacts.isAnyPunctuation(kind)) {
                return TokenClass.Punctuation;
            }

            switch (kind) {
                case TypeScript.SyntaxKind.WhitespaceTrivia:
                    return TokenClass.Whitespace;
                case TypeScript.SyntaxKind.MultiLineCommentTrivia:
                case TypeScript.SyntaxKind.SingleLineCommentTrivia:
                    return TokenClass.Comment;
                case TypeScript.SyntaxKind.NumericLiteral:
                    return TokenClass.NumberLiteral;
                case TypeScript.SyntaxKind.StringLiteral:
                    return TokenClass.StringLiteral;
                case TypeScript.SyntaxKind.RegularExpressionLiteral:
                    return TokenClass.RegExpLiteral;
                case TypeScript.SyntaxKind.IdentifierName:
                default:
                    return TokenClass.Identifier;
            }
        }

        return {
            getClassificationsForLine: getClassificationsForLine
        };
    }

    function initializeServices() {
        objectAllocator = {
            getNodeConstructor: kind => {
                function Node() {
                }
                var proto = kind === SyntaxKind.SourceFile ? new SourceFileObject() : new NodeObject();
                proto.kind = kind;
                proto.pos = 0;
                proto.end = 0;
                proto.flags = 0;
                proto.parent = undefined;
                Node.prototype = proto;
                return <any>Node;
            },
            getSymbolConstructor: () => SymbolObject,
            getTypeConstructor: () => TypeObject,
            getSignatureConstructor: () => SignatureObject,
        };
    }

    initializeServices();
}
<|MERGE_RESOLUTION|>--- conflicted
+++ resolved
@@ -1,2442 +1,2433 @@
-/// <reference path="..\compiler\types.ts"/>
-/// <reference path="..\compiler\core.ts"/>
-/// <reference path="..\compiler\scanner.ts"/>
-/// <reference path="..\compiler\parser.ts"/>
-/// <reference path="..\compiler\checker.ts"/>
-
-/// <reference path='syntax\incrementalParser.ts' />
-/// <reference path='outliningElementsCollector.ts' />
-/// <reference path='getScriptLexicalStructureWalker.ts' />
-/// <reference path='braceMatcher.ts' />
-/// <reference path='breakpoints.ts' />
-/// <reference path='indentation.ts' />
-/// <reference path='formatting\formatting.ts' />
-/// <reference path='compiler\bloomFilter.ts' />
-
-/// <reference path='core\references.ts' />
-/// <reference path='resources\references.ts' />
-/// <reference path='text\references.ts' />
-/// <reference path='syntax\references.ts' />
-/// <reference path='compiler\diagnostics.ts' />
-/// <reference path='compiler\hashTable.ts' />
-/// <reference path='compiler\ast.ts' />
-/// <reference path='compiler\astWalker.ts' />
-/// <reference path='compiler\astHelpers.ts' />
-/// <reference path='compiler\types.ts' />
-/// <reference path='compiler\pathUtils.ts' />
-
-module ts {
-    export interface Node {
-        getSourceFile(): SourceFile;
-        getChildCount(): number;
-        getChildAt(index: number): Node;
-        getChildren(): Node[];
-        getStart(): number;
-        getFullStart(): number;
-        getEnd(): number;
-        getWidth(): number;
-        getFullWidth(): number;
-        getLeadingTriviaWidth(): number;
-        getFullText(): string;
-        getFirstToken(): Node;
-        getLastToken(): Node;
-    }
-
-    export interface Symbol {
-        getFlags(): SymbolFlags;
-        getName(): string;
-        getDeclarations(): Declaration[];
-    }
-
-    export interface Type {
-        getFlags(): TypeFlags;
-        getSymbol(): Symbol;
-        getProperties(): Symbol[];
-        getProperty(propertyName: string): Symbol;
-        getApparentProperties(): Symbol[];
-        getCallSignatures(): Signature[];
-        getConstructSignatures(): Signature[];
-        getStringIndexType(): Type;
-        getNumberIndexType(): Type;
-    }
-
-    export interface Signature {
-        getDeclaration(): SignatureDeclaration;
-        getTypeParameters(): Type[];
-        getParameters(): Symbol[];
-        getReturnType(): Type;
-    }
-
-    export interface SourceFile {
-        getSourceUnit(): TypeScript.SourceUnitSyntax;
-        getSyntaxTree(): TypeScript.SyntaxTree;
-        getBloomFilter(): TypeScript.BloomFilter;
-        getScriptSnapshot(): TypeScript.IScriptSnapshot;
-        update(scriptSnapshot: TypeScript.IScriptSnapshot, version: string, isOpen: boolean, textChangeRange: TypeScript.TextChangeRange): SourceFile;
-    }
-
-    var scanner: Scanner = createScanner(ScriptTarget.ES5);
-
-    var emptyArray: any [] = [];
-
-    function createNode(kind: SyntaxKind, pos: number, end: number, flags: NodeFlags, parent?: Node): NodeObject {
-        var node = <NodeObject> new (getNodeConstructor(kind))();
-        node.pos = pos;
-        node.end = end;
-        node.flags = flags;
-        node.parent = parent;
-        return node;
-    }
-
-    class NodeObject implements Node {
-        public kind: SyntaxKind;
-        public pos: number;
-        public end: number;
-        public flags: NodeFlags;
-        public parent: Node;
-        private _children: Node[];
-
-        public getSourceFile(): SourceFile {
-            var node: Node = this;
-            while (node.kind !== SyntaxKind.SourceFile) node = node.parent;
-            return <SourceFile>node;
-        }
-
-        public getStart(): number {
-            return getTokenPosOfNode(this);
-        }
-
-        public getFullStart(): number {
-            return this.pos;
-        }
-
-        public getEnd(): number {
-            return this.end;
-        }
-
-        public getWidth(): number {
-            return this.getEnd() - this.getStart();
-        }
-
-        public getFullWidth(): number {
-            return this.end - this.getFullStart();
-        }
-
-        public getLeadingTriviaWidth(): number {
-            return this.getStart() - this.pos;
-        }
-
-        public getFullText(): string {
-            return this.getSourceFile().text.substring(this.pos, this.end);
-        }
-
-        private addSyntheticNodes(nodes: Node[], pos: number, end: number): number {
-            scanner.setTextPos(pos);
-            while (pos < end) {
-                var token = scanner.scan();
-                var textPos = scanner.getTextPos();
-                var node = nodes.push(createNode(token, pos, textPos, NodeFlags.Synthetic, this));
-                pos = textPos;
-            }
-            return pos;
-        }
-
-        private createSyntaxList(nodes: NodeArray<Node>): Node {
-            var list = createNode(SyntaxKind.SyntaxList, nodes.pos, nodes.end, NodeFlags.Synthetic, this);
-            list._children = [];
-            var pos = nodes.pos;
-            for (var i = 0, len = nodes.length; i < len; i++) {
-                var node = nodes[i];
-                if (pos < node.pos) {
-                    pos = this.addSyntheticNodes(list._children, pos, node.pos);
-                }
-                list._children.push(node);
-                pos = node.end;
-            }
-            if (pos < nodes.end) {
-                this.addSyntheticNodes(list._children, pos, nodes.end);
-            }
-            return list;
-        }
-
-        private createChildren() {
-            if (this.kind > SyntaxKind.Missing) {
-                scanner.setText(this.getSourceFile().text);
-                var children: Node[] = [];
-                var pos = this.pos;
-                var processNode = (node: Node) => {
-                    if (pos < node.pos) {
-                        pos = this.addSyntheticNodes(children, pos, node.pos);
-                    }
-                    children.push(node);
-                    pos = node.end;
-                };
-                var processNodes = (nodes: NodeArray<Node>) => {
-                    if (pos < nodes.pos) {
-                        pos = this.addSyntheticNodes(children, pos, nodes.pos);
-                    }
-                    children.push(this.createSyntaxList(<NodeArray<Node>>nodes));
-                    pos = nodes.end;
-                };
-                forEachChild(this, processNode, processNodes);
-                if (pos < this.end) {
-                    this.addSyntheticNodes(children, pos, this.end);
-                }
-                scanner.setText(undefined);
-            }
-            this._children = children || emptyArray;
-        }
-
-        public getChildCount(): number {
-            if (!this._children) this.createChildren();
-            return this._children.length;
-        }
-
-        public getChildAt(index: number): Node {
-            if (!this._children) this.createChildren();
-            return this._children[index];
-        }
-
-        public getChildren(): Node[] {
-            if (!this._children) this.createChildren();
-            return this._children;
-        }
-
-        public getFirstToken(): Node {
-            var children = this.getChildren();
-            for (var i = 0; i < children.length; i++) {
-                var child = children[i];
-                if (child.kind < SyntaxKind.Missing) return child;
-                if (child.kind > SyntaxKind.Missing) return child.getFirstToken();
-            }
-        }
-
-        public getLastToken(): Node {
-            var children = this.getChildren();
-            for (var i = children.length - 1; i >= 0; i--) {
-                var child = children[i];
-                if (child.kind < SyntaxKind.Missing) return child;
-                if (child.kind > SyntaxKind.Missing) return child.getLastToken();
-            }
-        }
-    }
-
-    class SymbolObject implements Symbol {
-        flags: SymbolFlags;
-        name: string;
-        declarations: Declaration[];
-        constructor(flags: SymbolFlags, name: string) {
-            this.flags = flags;
-            this.name = name;
-        }
-        getFlags(): SymbolFlags {
-            return this.flags;
-        }
-        getName(): string {
-            return this.name;
-        }
-        getDeclarations(): Declaration[] {
-            return this.declarations;
-        }
-    }
-
-    class TypeObject implements Type {
-        checker: TypeChecker;
-        flags: TypeFlags;
-        id: number;
-        symbol: Symbol;
-        constructor(checker: TypeChecker, flags: TypeFlags) {
-            this.checker = checker;
-            this.flags = flags;
-        }
-        getFlags(): TypeFlags {
-            return this.flags;
-        }
-        getSymbol(): Symbol {
-            return this.symbol;
-        }
-        getProperties(): Symbol[] {
-            return this.checker.getPropertiesOfType(this);
-        }
-        getProperty(propertyName: string): Symbol {
-            return this.checker.getPropertyOfType(this, propertyName);
-        }
-        getApparentProperties(): Symbol[]{
-            return this.checker.getAugmentedPropertiesOfApparentType(this);
-        }
-        getCallSignatures(): Signature[] {
-            return this.checker.getSignaturesOfType(this, SignatureKind.Call);
-        }
-        getConstructSignatures(): Signature[] {
-            return this.checker.getSignaturesOfType(this, SignatureKind.Construct);
-        }
-        getStringIndexType(): Type {
-            return this.checker.getIndexTypeOfType(this, IndexKind.String);
-        }
-        getNumberIndexType(): Type {
-            return this.checker.getIndexTypeOfType(this, IndexKind.Number);
-        }
-    }
-
-    class SignatureObject implements Signature {
-        checker: TypeChecker;
-        declaration: SignatureDeclaration;
-        typeParameters: TypeParameter[];
-        parameters: Symbol[];
-        resolvedReturnType: Type;
-        minArgumentCount: number;
-        hasRestParameter: boolean;
-        hasStringLiterals: boolean;
-        constructor(checker: TypeChecker) {
-            this.checker = checker;
-        }
-        getDeclaration(): SignatureDeclaration {
-            return this.declaration;
-        }
-        getTypeParameters(): Type[] {
-            return this.typeParameters;
-        }
-        getParameters(): Symbol[] {
-            return this.parameters;
-        }
-        getReturnType(): Type {
-            return this.checker.getReturnTypeOfSignature(this);
-        }
-    }
-
-     var incrementalParse: IncrementalParse = TypeScript.IncrementalParser.parse;
-
-    class SourceFileObject extends NodeObject implements SourceFile {
-        public filename: string;
-        public text: string;
-        public getLineAndCharacterFromPosition(position: number): { line: number; character: number } { return null; }
-        public amdDependencies: string[];
-        public referencedFiles: FileReference[];
-        public syntacticErrors: Diagnostic[];
-        public semanticErrors: Diagnostic[];
-        public hasNoDefaultLib: boolean;
-        public externalModuleIndicator: Node; // The first node that causes this file to be an external module
-        public nodeCount: number;
-        public identifierCount: number;
-        public symbolCount: number;
-        public statements: NodeArray<Statement>;
-        public version: string;
-        public isOpen: boolean;
-        public languageVersion: ScriptTarget;
-
-        private bloomFilter: TypeScript.BloomFilter;
-        private syntaxTree: TypeScript.SyntaxTree;
-        private scriptSnapshot: TypeScript.IScriptSnapshot;
-
-        public getSourceUnit(): TypeScript.SourceUnitSyntax {
-            // If we don't have a script, create one from our parse tree.
-            return this.getSyntaxTree().sourceUnit();
-        }
-
-        public getScriptSnapshot(): TypeScript.IScriptSnapshot {
-            return this.scriptSnapshot;
-        }
-
-        public getLineMap(): TypeScript.LineMap {
-            return this.getSyntaxTree().lineMap();
-        }
-
-        public getSyntaxTree(): TypeScript.SyntaxTree {
-            if (!this.syntaxTree) {
-                var start = new Date().getTime();
-
-                this.syntaxTree = TypeScript.Parser.parse(
-                    this.filename, TypeScript.SimpleText.fromScriptSnapshot(this.scriptSnapshot), this.languageVersion, this.isDeclareFile());
-
-                var time = new Date().getTime() - start;
-
-                //TypeScript.syntaxTreeParseTime += time;
-            }
-
-            return this.syntaxTree;
-        }
-
-        private isDeclareFile(): boolean {
-            return TypeScript.isDTSFile(this.filename);
-        }
-
-        public getBloomFilter(): TypeScript.BloomFilter {
-            if (!this.bloomFilter) {
-                var identifiers = TypeScript.createIntrinsicsObject<boolean>();
-                var pre = function (cur: TypeScript.ISyntaxElement) {
-                    if (TypeScript.ASTHelpers.isValidAstNode(cur)) {
-                        if (cur.kind() === TypeScript.SyntaxKind.IdentifierName) {
-                            var nodeText = TypeScript.tokenValueText((<TypeScript.ISyntaxToken>cur));
-
-                            identifiers[nodeText] = true;
-                        }
-                    }
-                };
-
-                TypeScript.getAstWalkerFactory().simpleWalk(this.getSourceUnit(), pre, null, identifiers);
-
-                var identifierCount = 0;
-                for (var name in identifiers) {
-                    if (identifiers[name]) {
-                        identifierCount++;
-                    }
-                }
-
-                this.bloomFilter = new TypeScript.BloomFilter(identifierCount);
-                this.bloomFilter.addKeys(identifiers);
-            }
-            return this.bloomFilter;
-        }
-
-        public update(scriptSnapshot: TypeScript.IScriptSnapshot, version: string, isOpen: boolean, textChangeRange: TypeScript.TextChangeRange): SourceFile {
-            // See if we are currently holding onto a syntax tree.  We may not be because we're 
-            // either a closed file, or we've just been lazy and haven't had to create the syntax
-            // tree yet.  Access the field instead of the method so we don't accidently realize
-            // the old syntax tree.
-            var oldSyntaxTree = this.syntaxTree;
-
-            if (textChangeRange && Debug.shouldAssert(AssertionLevel.Normal)) {
-                var oldText = this.scriptSnapshot;
-                var newText = scriptSnapshot;
-
-                TypeScript.Debug.assert((oldText.getLength() - textChangeRange.span().length() + textChangeRange.newLength()) === newText.getLength());
-
-                if (Debug.shouldAssert(AssertionLevel.VeryAggressive)) {
-                    var oldTextPrefix = oldText.getText(0, textChangeRange.span().start());
-                    var newTextPrefix = newText.getText(0, textChangeRange.span().start());
-                    TypeScript.Debug.assert(oldTextPrefix === newTextPrefix);
-
-                    var oldTextSuffix = oldText.getText(textChangeRange.span().end(), oldText.getLength());
-                    var newTextSuffix = newText.getText(textChangeRange.newSpan().end(), newText.getLength());
-                    TypeScript.Debug.assert(oldTextSuffix === newTextSuffix);
-                }
-            }
-
-            var text = TypeScript.SimpleText.fromScriptSnapshot(scriptSnapshot);
-
-            // If we don't have a text change, or we don't have an old syntax tree, then do a full
-            // parse.  Otherwise, do an incremental parse.
-            var newSyntaxTree = !textChangeRange || !oldSyntaxTree
-                ? TypeScript.Parser.parse(this.filename, text, this.languageVersion, TypeScript.isDTSFile(this.filename))
-                : TypeScript.IncrementalParser.parse(oldSyntaxTree, textChangeRange, text);
-
-            return SourceFileObject.createSourceFileObject(this.filename, scriptSnapshot, this.languageVersion, version, isOpen, newSyntaxTree);
-        }
-
-<<<<<<< HEAD
-        public static createSourceFileObject(languageVersion: ScriptTarget, filename: string, scriptSnapshot: TypeScript.IScriptSnapshot, version: string, isOpen: boolean, syntaxTree: TypeScript.SyntaxTree) {
-=======
-        public static createSourceFileObject(filename: string, scriptSnapshot: TypeScript.IScriptSnapshot, languageVersion: ScriptTarget, version: number, isOpen: boolean, syntaxTree?: TypeScript.SyntaxTree) {
->>>>>>> 2f963743
-            var newSourceFile = <SourceFileObject><any>createSourceFile(filename, scriptSnapshot.getText(0, scriptSnapshot.getLength()), languageVersion, version, isOpen);
-            newSourceFile.scriptSnapshot = scriptSnapshot;
-            newSourceFile.syntaxTree = syntaxTree;
-            return newSourceFile;
-        }
-    }
-
-    export interface Logger {
-        information(): boolean;
-        debug(): boolean;
-        warning(): boolean;
-        error(): boolean;
-        fatal(): boolean;
-        log(s: string): void;
-    }
-
-    //
-    // Public interface of the host of a language service instance.
-    //
-    export interface LanguageServiceHost extends Logger {
-        getCompilationSettings(): CompilerOptions;
-        getScriptFileNames(): string[];
-        getScriptVersion(fileName: string): string;
-        getScriptIsOpen(fileName: string): boolean;
-        getScriptSnapshot(fileName: string): TypeScript.IScriptSnapshot;
-        getLocalizedDiagnosticMessages(): any;
-        getCancellationToken(): CancellationToken;
-    }
-
-    //
-    // Public services of a language service instance associated
-    // with a language service host instance
-    //
-    export interface LanguageService {
-        // Note: refresh is a no-op now.  It is only around for back compat purposes.
-        refresh(): void;
-
-        cleanupSemanticCache(): void;
-
-        getSyntacticDiagnostics(fileName: string): Diagnostic[];
-        getSemanticDiagnostics(fileName: string): Diagnostic[];
-        getCompilerOptionsDiagnostics(): Diagnostic[];
-
-        getCompletionsAtPosition(fileName: string, position: number, isMemberCompletion: boolean): CompletionInfo;
-        getCompletionEntryDetails(fileName: string, position: number, entryName: string): CompletionEntryDetails;
-
-        getTypeAtPosition(fileName: string, position: number): TypeInfo;
-
-        getNameOrDottedNameSpan(fileName: string, startPos: number, endPos: number): SpanInfo;
-
-        getBreakpointStatementAtPosition(fileName: string, position: number): SpanInfo;
-
-        getSignatureAtPosition(fileName: string, position: number): SignatureInfo;
-
-        getDefinitionAtPosition(fileName: string, position: number): DefinitionInfo[];
-        getReferencesAtPosition(fileName: string, position: number): ReferenceEntry[];
-        getOccurrencesAtPosition(fileName: string, position: number): ReferenceEntry[];
-        getImplementorsAtPosition(fileName: string, position: number): ReferenceEntry[];
-
-        getNavigateToItems(searchValue: string): NavigateToItem[];
-        getScriptLexicalStructure(fileName: string): NavigateToItem[];
-
-        getOutliningRegions(fileName: string): OutliningSpan[];
-        getBraceMatchingAtPosition(fileName: string, position: number): TypeScript.TextSpan[];
-        getIndentationAtPosition(fileName: string, position: number, options: EditorOptions): number;
-
-        getFormattingEditsForRange(fileName: string, minChar: number, limChar: number, options: FormatCodeOptions): TextEdit[];
-        getFormattingEditsForDocument(fileName: string, minChar: number, limChar: number, options: FormatCodeOptions): TextEdit[];
-        getFormattingEditsOnPaste(fileName: string, minChar: number, limChar: number, options: FormatCodeOptions): TextEdit[];
-        getFormattingEditsAfterKeystroke(fileName: string, position: number, key: string, options: FormatCodeOptions): TextEdit[];
-
-        getEmitOutput(fileName: string): EmitOutput;
-
-        //getSyntaxTree(fileName: string): TypeScript.SyntaxTree;
-
-        dispose(): void;
-    }
-
-    export interface ReferenceEntry {
-        fileName: string;
-        minChar: number;
-        limChar: number;
-        isWriteAccess: boolean;
-    }
-
-    export interface NavigateToItem {
-        name: string;
-        kind: string;            // see ScriptElementKind
-        kindModifiers: string;   // see ScriptElementKindModifier, comma separated
-        matchKind: string;
-        fileName: string;
-        minChar: number;
-        limChar: number;
-        additionalSpans?: SpanInfo[];
-        containerName: string;
-        containerKind: string;  // see ScriptElementKind
-    }
-
-    export interface TextEdit {
-        minChar: number;
-        limChar: number;
-        text: string;
-    }
-
-    export interface EditorOptions {
-        IndentSize: number;
-        TabSize: number;
-        NewLineCharacter: string;
-        ConvertTabsToSpaces: boolean;
-    }
-
-    export interface FormatCodeOptions extends EditorOptions {
-        InsertSpaceAfterCommaDelimiter: boolean;
-        InsertSpaceAfterSemicolonInForStatements: boolean;
-        InsertSpaceBeforeAndAfterBinaryOperators: boolean;
-        InsertSpaceAfterKeywordsInControlFlowStatements: boolean;
-        InsertSpaceAfterFunctionKeywordForAnonymousFunctions: boolean;
-        InsertSpaceAfterOpeningAndBeforeClosingNonemptyParenthesis: boolean;
-        PlaceOpenBraceOnNewLineForFunctions: boolean;
-        PlaceOpenBraceOnNewLineForControlBlocks: boolean;
-    }
-
-    export interface DefinitionInfo {
-        fileName: string;
-        minChar: number;
-        limChar: number;
-        kind: string;
-        name: string;
-        containerKind: string;
-        containerName: string;
-    }
-
-    export interface MemberName {
-        prefix: string;
-        suffix: string;
-        text: string;
-    }
-
-    export interface TypeInfo {
-        memberName: MemberName;
-        docComment: string;
-        fullSymbolName: string;
-        kind: string;
-        minChar: number;
-        limChar: number;
-    }
-
-    export interface SpanInfo {
-        minChar: number;
-        limChar: number;
-        // text?: string;
-    }
-
-    export interface SignatureInfo {
-        actual: ActualSignatureInfo;
-        formal: FormalSignatureItemInfo[]; // Formal signatures
-        activeFormal: number; // Index of the "best match" formal signature
-    }
-
-    export interface FormalSignatureItemInfo {
-        signatureInfo: string;
-        typeParameters: FormalTypeParameterInfo[];
-        parameters: FormalParameterInfo[];   // Array of parameters
-        docComment: string; // Help for the signature
-    }
-
-    export interface FormalTypeParameterInfo {
-        name: string;        // Type parameter name
-        docComment: string;  // Comments that contain help for the parameter
-        minChar: number;     // minChar for parameter info in the formal signature info string
-        limChar: number;     // lim char for parameter info in the formal signature info string
-    }
-
-    export interface FormalParameterInfo {
-        name: string;        // Parameter name
-        isVariable: boolean; // true if parameter is var args
-        docComment: string;  // Comments that contain help for the parameter
-        minChar: number;     // minChar for parameter info in the formal signature info string
-        limChar: number;     // lim char for parameter info in the formal signature info string
-    }
-
-    export interface ActualSignatureInfo {
-        parameterMinChar: number;
-        parameterLimChar: number;
-        currentParameterIsTypeParameter: boolean; // current parameter is a type argument or a normal argument
-        currentParameter: number;        // Index of active parameter in "parameters" or "typeParamters" array
-    }
-
-    export interface CompletionInfo {
-        isMemberCompletion: boolean;
-        entries: CompletionEntry[];
-    }
-
-    export interface CompletionEntry {
-        name: string;
-        kind: string;            // see ScriptElementKind
-        kindModifiers: string;   // see ScriptElementKindModifier, comma separated
-    }
-
-    export interface CompletionEntryDetails {
-        name: string;
-        kind: string;            // see ScriptElementKind
-        kindModifiers: string;   // see ScriptElementKindModifier, comma separated
-        type: string;
-        fullSymbolName: string;
-        docComment: string;
-    }
-
-    export enum EmitOutputResult {
-        Succeeded,
-        FailedBecauseOfSyntaxErrors,
-        FailedBecauseOfCompilerOptionsErrors,
-        FailedToGenerateDeclarationsBecauseOfSemanticErrors
-    }
-
-    export interface EmitOutput {
-        outputFiles: OutputFile[];
-        emitOutputResult: EmitOutputResult;
-    }
-
-    export enum OutputFileType {
-        JavaScript,
-        SourceMap,
-        Declaration
-    }
-
-    export interface OutputFile {
-        name: string;
-        writeByteOrderMark: boolean;
-        text: string;
-        fileType: OutputFileType;
-        sourceMapOutput: any;
-    }
-
-    export enum EndOfLineState {
-        Start,
-        InMultiLineCommentTrivia,
-        InSingleQuoteStringLiteral,
-        InDoubleQuoteStringLiteral,
-    }
-
-    export enum TokenClass {
-        Punctuation,
-        Keyword,
-        Operator,
-        Comment,
-        Whitespace,
-        Identifier,
-        NumberLiteral,
-        StringLiteral,
-        RegExpLiteral,
-    }
-
-    export interface ClassificationResult {
-        finalLexState: EndOfLineState;
-        entries: ClassificationInfo[];
-    }
-
-    export interface ClassificationInfo {
-        length: number;
-        classification: TokenClass;
-    }
-
-    export interface Classifier {
-        getClassificationsForLine(text: string, lexState: EndOfLineState): ClassificationResult;
-    }
-
-    export interface DocumentRegistry {
-        acquireDocument(
-            filename: string,
-            compilationSettings: CompilerOptions,
-            scriptSnapshot: TypeScript.IScriptSnapshot,
-            version: string,
-            isOpen: boolean,
-            referencedFiles: string[]): SourceFile;
-
-        updateDocument(
-            sourceFile: SourceFile,
-            filename: string,
-            compilationSettings: CompilerOptions,
-            scriptSnapshot: TypeScript.IScriptSnapshot,
-            version: string,
-            isOpen: boolean,
-            textChangeRange: TypeScript.TextChangeRange
-            ): SourceFile;
-
-        releaseDocument(filename: string, compilationSettings: CompilerOptions): void
-    }
-
-    // TODO: move these to enums
-    export class ScriptElementKind {
-        static unknown = "";
-
-        // predefined type (void) or keyword (class)
-        static keyword = "keyword";
-
-        // top level script node
-        static scriptElement = "script";
-
-        // module foo {}
-        static moduleElement = "module";
-
-        // class X {}
-        static classElement = "class";
-
-        // interface Y {}
-        static interfaceElement = "interface";
-
-        // enum E
-        static enumElement = "enum";
-
-        // Inside module and script only
-        // var v = ..
-        static variableElement = "var";
-
-        // Inside function
-        static localVariableElement = "local var";
-
-        // Inside module and script only
-        // function f() { }
-        static functionElement = "function";
-
-        // Inside function
-        static localFunctionElement = "local function";
-
-        // class X { [public|private]* foo() {} }
-        static memberFunctionElement = "method";
-
-        // class X { [public|private]* [get|set] foo:number; }
-        static memberGetAccessorElement = "getter";
-        static memberSetAccessorElement = "setter";
-
-        // class X { [public|private]* foo:number; }
-        // interface Y { foo:number; }
-        static memberVariableElement = "property";
-
-        // class X { constructor() { } }
-        static constructorImplementationElement = "constructor";
-
-        // interface Y { ():number; }
-        static callSignatureElement = "call";
-
-        // interface Y { []:number; }
-        static indexSignatureElement = "index";
-
-        // interface Y { new():Y; }
-        static constructSignatureElement = "construct";
-
-        // function foo(*Y*: string)
-        static parameterElement = "parameter";
-
-        static typeParameterElement = "type parameter";
-
-        static primitiveType = "primitive type";
-
-        static label = "label";
-    }
-
-    export class ScriptElementKindModifier {
-        static none = "";
-        static publicMemberModifier = "public";
-        static privateMemberModifier = "private";
-        static exportedModifier = "export";
-        static ambientModifier = "declare";
-        static staticModifier = "static";
-    }
-
-    export class MatchKind {
-        static none: string = null;
-        static exact = "exact";
-        static subString = "substring";
-        static prefix = "prefix";
-    }
-
-    interface IncrementalParse {
-        (oldSyntaxTree: TypeScript.SyntaxTree, textChangeRange: TypeScript.TextChangeRange, newText: TypeScript.ISimpleText): TypeScript.SyntaxTree
-    }
-
-    /// Language Service
-
-    interface CompletionSession {
-        filename: string;           // the file where the completion was requested
-        position: number;           // position in the file where the completion was requested
-        entries: CompletionEntry[]; // entries for this completion
-        symbols: Map<Symbol>; // symbols by entry name map
-        location: Node;          // the node where the completion was requested
-        typeChecker: TypeChecker;// the typeChecker used to generate this completion
-    }
-
-    interface FormattingOptions {
-        useTabs: boolean;
-        spacesPerTab: number;
-        indentSpaces: number;
-        newLineCharacter: string;
-    }
-
-    // Information about a specific host file.
-    interface HostFileInformation {
-        filename: string;
-        version: string;
-        isOpen: boolean;
-        sourceText?: TypeScript.IScriptSnapshot;
-    }
-
-    interface DocumentRegistryEntry {
-        sourceFile: SourceFile;
-        refCount: number;
-        owners: string[];
-    }
-
-    export function getDefaultCompilerOptions(): CompilerOptions {
-        // Set "ES5" target by default for language service
-        return {
-            target: ScriptTarget.ES5,
-            module: ModuleKind.None,
-        };
-    }
-
-    export function compareDataObjects(dst: any, src: any): boolean {
-        for (var e in dst) {
-            if (typeof dst[e] === "object") {
-                if (!compareDataObjects(dst[e], src[e]))
-                    return false;
-            }
-            else if (typeof dst[e] !== "function") {
-                if (dst[e] !== src[e])
-                    return false;
-            }
-        }
-        return true;
-    }
-
-    export class OperationCanceledException { }
-
-    class CancellationTokenObject {
-
-        public static None: CancellationTokenObject = new CancellationTokenObject(null)
-
-        constructor(private cancellationToken: CancellationToken) {
-        }
-
-        public isCancellationRequested() {
-            return this.cancellationToken && this.cancellationToken.isCancellationRequested();
-        }
-
-        public throwIfCancellationRequested(): void {
-            if (this.isCancellationRequested()) {
-                throw new OperationCanceledException();
-            }
-        }
-    }
-
-    // Cache host information about scrip Should be refreshed 
-    // at each language service public entry point, since we don't know when 
-    // set of scripts handled by the host changes.
-    class HostCache {
-        private filenameToEntry: Map<HostFileInformation>;
-        private _compilationSettings: CompilerOptions;
-
-        constructor(private host: LanguageServiceHost) {
-            // script id => script index
-            this.filenameToEntry = {};
-
-            var filenames = host.getScriptFileNames();
-            for (var i = 0, n = filenames.length; i < n; i++) {
-                var filename = filenames[i];
-                this.filenameToEntry[TypeScript.switchToForwardSlashes(filename)] = {
-                    filename: filename,
-                    version: host.getScriptVersion(filename),
-                    isOpen: host.getScriptIsOpen(filename)
-                };
-            }
-
-            this._compilationSettings = host.getCompilationSettings() || getDefaultCompilerOptions();
-        }
-
-        public compilationSettings() {
-            return this._compilationSettings;
-        }
-
-        public getEntry(filename: string): HostFileInformation {
-            filename = TypeScript.switchToForwardSlashes(filename);
-            return lookUp(this.filenameToEntry, filename);
-        }
-
-        public contains(filename: string): boolean {
-            return !!this.getEntry(filename);
-        }
-
-        public getHostfilename(filename: string) {
-            var hostCacheEntry = this.getEntry(filename);
-            if (hostCacheEntry) {
-                return hostCacheEntry.filename;
-            }
-            return filename;
-        }
-
-        public getFilenames(): string[] {
-            var fileNames: string[] = [];
-
-            forEachKey(this.filenameToEntry, key => {
-                if (hasProperty(this.filenameToEntry, key))
-                    fileNames.push(key);
-            });
-
-            return fileNames;
-        }
-
-        public getVersion(filename: string): string {
-            return this.getEntry(filename).version;
-        }
-
-        public isOpen(filename: string): boolean {
-            return this.getEntry(filename).isOpen;
-        }
-
-        public getScriptSnapshot(filename: string): TypeScript.IScriptSnapshot {
-            var file = this.getEntry(filename);
-            if (!file.sourceText) {
-                file.sourceText = this.host.getScriptSnapshot(file.filename);
-            }
-            return file.sourceText;
-        }
-
-        public getChangeRange(filename: string, lastKnownVersion: string, oldScriptSnapshot: TypeScript.IScriptSnapshot): TypeScript.TextChangeRange {
-            var currentVersion = this.getVersion(filename);
-            if (lastKnownVersion === currentVersion) {
-                return TypeScript.TextChangeRange.unchanged; // "No changes"
-            }
-
-            var scriptSnapshot = this.getScriptSnapshot(filename);
-            return scriptSnapshot.getChangeRange(oldScriptSnapshot);
-        }
-    }
-
-    class SyntaxTreeCache {
-        private hostCache: HostCache;
-
-        // For our syntactic only features, we also keep a cache of the syntax tree for the 
-        // currently edited file.  
-        private currentFilename: string = "";
-        private currentFileVersion: string = null;
-        private currentSourceFile: SourceFile = null;
-        private currentFileSyntaxTree: TypeScript.SyntaxTree = null;
-
-        constructor(private host: LanguageServiceHost) {
-            this.hostCache = new HostCache(host);
-        }
-
-        private initialize(filename: string) {
-            // ensure that both source file and syntax tree are either initialized or not initialized
-            Debug.assert(!!this.currentFileSyntaxTree === !!this.currentSourceFile);
-            this.hostCache = new HostCache(this.host);
-
-            var version = this.hostCache.getVersion(filename);
-            var syntaxTree: TypeScript.SyntaxTree = null;
-            var sourceFile: SourceFile;
-
-            if (this.currentFileSyntaxTree === null || this.currentFilename !== filename) {
-                var scriptSnapshot = this.hostCache.getScriptSnapshot(filename);
-                syntaxTree = this.createSyntaxTree(filename, scriptSnapshot);
-                sourceFile = createSourceFileFromScriptSnapshot(filename, scriptSnapshot, getDefaultCompilerOptions(), version, /*isOpen*/ true);
-
-                fixupParentReferences(sourceFile);
-            }
-            else if (this.currentFileVersion !== version) {
-                var scriptSnapshot = this.hostCache.getScriptSnapshot(filename);
-                syntaxTree = this.updateSyntaxTree(filename, scriptSnapshot,
-                    this.currentSourceFile.getScriptSnapshot(), this.currentFileSyntaxTree, this.currentFileVersion);
-
-                var editRange = this.hostCache.getChangeRange(filename, this.currentFileVersion, this.currentSourceFile.getScriptSnapshot());
-                sourceFile = !editRange 
-                    ? createSourceFileFromScriptSnapshot(filename, scriptSnapshot, getDefaultCompilerOptions(), version, /*isOpen*/ true)
-                    : this.currentSourceFile.update(scriptSnapshot, version, /*isOpen*/ true, editRange);
-
-                fixupParentReferences(sourceFile);
-            }
-
-            if (syntaxTree !== null) {
-                Debug.assert(sourceFile);
-                // All done, ensure state is up to date
-                this.currentFileVersion = version;
-                this.currentFilename = filename;
-                this.currentFileSyntaxTree = syntaxTree;
-                this.currentSourceFile = sourceFile;
-            }
-
-            function fixupParentReferences(sourceFile: SourceFile) {
-                // normally parent references are set during binding.
-                // however here SourceFile data is used only for syntactic features so running the whole binding process is an overhead.
-                // walk over the nodes and set parent references
-                var parent: Node = sourceFile;
-                function walk(n: Node): void {
-                    n.parent = parent;
-
-                    var saveParent = parent;
-                    parent = n;
-                    forEachChild(n, walk);
-                    parent = saveParent;
-                }
-                forEachChild(sourceFile, walk);
-            }
-        }
-
-        public getCurrentFileSyntaxTree(filename: string): TypeScript.SyntaxTree {
-            this.initialize(filename);
-            return this.currentFileSyntaxTree;
-        }
-
-        public getCurrentSourceFile(filename: string): SourceFile {
-            this.initialize(filename);
-            return this.currentSourceFile;
-        }
-
-        public getCurrentScriptSnapshot(filename: string): TypeScript.IScriptSnapshot {
-            // update currentFileScriptSnapshot as a part of 'getCurrentFileSyntaxTree' call
-            this.getCurrentFileSyntaxTree(filename);
-            return this.getCurrentSourceFile(filename).getScriptSnapshot();
-        }
-
-        private createSyntaxTree(filename: string, scriptSnapshot: TypeScript.IScriptSnapshot): TypeScript.SyntaxTree {
-            var text = TypeScript.SimpleText.fromScriptSnapshot(scriptSnapshot);
-
-            // For the purposes of features that use this syntax tree, we can just use the default
-            // compilation settings.  The features only use the syntax (and not the diagnostics),
-            // and the syntax isn't affected by the compilation settings.
-            var syntaxTree = TypeScript.Parser.parse(filename, text, getDefaultCompilerOptions().target, TypeScript.isDTSFile(filename));
-
-            return syntaxTree;
-        }
-
-        private updateSyntaxTree(filename: string, scriptSnapshot: TypeScript.IScriptSnapshot, previousScriptSnapshot: TypeScript.IScriptSnapshot, previousSyntaxTree: TypeScript.SyntaxTree, previousFileVersion: string): TypeScript.SyntaxTree {
-            var editRange = this.hostCache.getChangeRange(filename, previousFileVersion, previousScriptSnapshot);
-
-            // Debug.assert(newLength >= 0);
-
-            // The host considers the entire buffer changed.  So parse a completely new tree.
-            if (editRange === null) {
-                return this.createSyntaxTree(filename, scriptSnapshot);
-            }
-
-            var nextSyntaxTree = TypeScript.IncrementalParser.parse(
-                previousSyntaxTree, editRange, TypeScript.SimpleText.fromScriptSnapshot(scriptSnapshot));
-
-            this.ensureInvariants(filename, editRange, nextSyntaxTree, this.getCurrentScriptSnapshot(filename), scriptSnapshot);
-
-            return nextSyntaxTree;
-        }
-
-        private ensureInvariants(filename: string, editRange: TypeScript.TextChangeRange, incrementalTree: TypeScript.SyntaxTree, oldScriptSnapshot: TypeScript.IScriptSnapshot, newScriptSnapshot: TypeScript.IScriptSnapshot) {
-            // First, verify that the edit range and the script snapshots make sense.
-
-            // If this fires, then the edit range is completely bogus.  Somehow the lengths of the
-            // old snapshot, the change range and the new snapshot aren't in sync.  This is very
-            // bad.
-            var expectedNewLength = oldScriptSnapshot.getLength() - editRange.span().length() + editRange.newLength();
-            var actualNewLength = newScriptSnapshot.getLength();
-
-            function provideMoreDebugInfo() {
-
-                var debugInformation = ["expected length:", expectedNewLength, "and actual length:", actualNewLength, "are not equal\r\n"];
-
-                var oldSpan = editRange.span();
-
-                function prettyPrintString(s: string): string {
-                    return '"' + s.replace(/\r/g, '\\r').replace(/\n/g, '\\n') + '"';
-                }
-
-                debugInformation.push('Edit range (old text) (start: ' + oldSpan.start() + ', end: ' + oldSpan.end() + ') \r\n');
-                debugInformation.push('Old text edit range contents: ' + prettyPrintString(oldScriptSnapshot.getText(oldSpan.start(), oldSpan.end())));
-
-                var newSpan = editRange.newSpan();
-
-                debugInformation.push('Edit range (new text) (start: ' + newSpan.start() + ', end: ' + newSpan.end() + ') \r\n');
-                debugInformation.push('New text edit range contents: ' + prettyPrintString(newScriptSnapshot.getText(newSpan.start(), newSpan.end())));
-
-                return debugInformation.join(' ');
-            }
-
-            Debug.assert(
-                expectedNewLength === actualNewLength,
-                "Expected length is different from actual!",
-                provideMoreDebugInfo);
-
-            if (Debug.shouldAssert(AssertionLevel.VeryAggressive)) {
-                // If this fires, the text change range is bogus.  It says the change starts at point 
-                // 'X', but we can see a text difference *before* that point.
-                var oldPrefixText = oldScriptSnapshot.getText(0, editRange.span().start());
-                var newPrefixText = newScriptSnapshot.getText(0, editRange.span().start());
-                Debug.assert(oldPrefixText === newPrefixText, 'Expected equal prefix texts!');
-
-                // If this fires, the text change range is bogus.  It says the change goes only up to
-                // point 'X', but we can see a text difference *after* that point.
-                var oldSuffixText = oldScriptSnapshot.getText(editRange.span().end(), oldScriptSnapshot.getLength());
-                var newSuffixText = newScriptSnapshot.getText(editRange.newSpan().end(), newScriptSnapshot.getLength());
-                Debug.assert(oldSuffixText === newSuffixText, 'Expected equal suffix texts!');
-
-                // Ok, text change range and script snapshots look ok.  Let's verify that our 
-                // incremental parsing worked properly.
-                //var normalTree = this.createSyntaxTree(filename, newScriptSnapshot);
-                //Debug.assert(normalTree.structuralEquals(incrementalTree), 'Expected equal incremental and normal trees');
-
-                // Ok, the trees looked good.  So at least our incremental parser agrees with the 
-                // normal parser.  Now, verify that the incremental tree matches the contents of the 
-                // script snapshot.
-                var incrementalTreeText = TypeScript.fullText(incrementalTree.sourceUnit());
-                var actualSnapshotText = newScriptSnapshot.getText(0, newScriptSnapshot.getLength());
-                Debug.assert(incrementalTreeText === actualSnapshotText, 'Expected full texts to be equal');
-            }
-        }
-    }
-
-<<<<<<< HEAD
-    function createSourceFileFromScriptSnapshot(filename: string, scriptSnapshot: TypeScript.IScriptSnapshot, settings: CompilerOptions, version: string, isOpen: boolean) {
-        return createSourceFile(filename, scriptSnapshot.getText(0, scriptSnapshot.getLength()), settings.target, version, isOpen);
-=======
-    function createSourceFileFromScriptSnapshot(filename: string, scriptSnapshot: TypeScript.IScriptSnapshot, settings: CompilerOptions, version: number, isOpen: boolean) {
-        return SourceFileObject.createSourceFileObject(filename, scriptSnapshot, settings.target, version, isOpen);
->>>>>>> 2f963743
-    }
-
-    export function createDocumentRegistry(): DocumentRegistry {
-        var buckets: Map<Map<DocumentRegistryEntry>> = {};
-
-        function getKeyFromCompilationSettings(settings: CompilerOptions): string {
-            return "_" + ScriptTarget[settings.target]; //  + "|" + settings.propagateEnumConstantoString()
-        }
-
-        function getBucketForCompilationSettings(settings: CompilerOptions, createIfMissing: boolean): Map<DocumentRegistryEntry> {
-            var key = getKeyFromCompilationSettings(settings);
-            var bucket = lookUp(buckets, key);
-            if (!bucket && createIfMissing) {
-                buckets[key] = bucket = {};
-            }
-            return bucket;
-        }
-
-        function reportStats() {
-            var bucketInfoArray = Object.keys(buckets).filter(name => name && name.charAt(0) === '_').map(name => {
-                var entries = lookUp(buckets, name);
-                var sourceFiles: { name: string; refCount: number; references: string[]; }[] = [];
-                for (var i in entries) {
-                    var entry = entries[i];
-                    sourceFiles.push({
-                        name: i,
-                        refCount: entry.refCount,
-                        references: entry.owners.slice(0)
-                    });
-                }
-                sourceFiles.sort((x, y) => y.refCount - x.refCount);
-                return {
-                    bucket: name,
-                    sourceFiles: sourceFiles
-                };
-            });
-            return JSON.stringify(bucketInfoArray, null, 2);
-        }
-
-        function acquireDocument(
-            filename: string,
-            compilationSettings: CompilerOptions,
-            scriptSnapshot: TypeScript.IScriptSnapshot,
-            version: string,
-            isOpen: boolean): SourceFile {
-
-            var bucket = getBucketForCompilationSettings(compilationSettings, /*createIfMissing*/ true);
-            var entry = lookUp(bucket, filename);
-            if (!entry) {
-                var sourceFile = createSourceFileFromScriptSnapshot(filename, scriptSnapshot, compilationSettings, version, isOpen);
-
-                bucket[filename] = entry = {
-                    sourceFile: sourceFile,
-                    refCount: 0,
-                    owners: []
-                };
-            }
-            entry.refCount++;
-
-            return entry.sourceFile;
-        }
-
-        function updateDocument(
-            sourceFile: SourceFile,
-            filename: string,
-            compilationSettings: CompilerOptions,
-            scriptSnapshot: TypeScript.IScriptSnapshot,
-            version: string,
-            isOpen: boolean,
-            textChangeRange: TypeScript.TextChangeRange
-            ): SourceFile {
-
-            var bucket = getBucketForCompilationSettings(compilationSettings, /*createIfMissing*/ false);
-            Debug.assert(bucket);
-            var entry = lookUp(bucket, filename);
-            Debug.assert(entry);
-
-            if (entry.sourceFile.isOpen === isOpen && entry.sourceFile.version === version) {
-                return entry.sourceFile;
-            }
-
-            entry.sourceFile = entry.sourceFile.update(scriptSnapshot, version, isOpen, textChangeRange);
-            return entry.sourceFile;
-        }
-
-        function releaseDocument(filename: string, compilationSettings: CompilerOptions): void {
-            var bucket = getBucketForCompilationSettings(compilationSettings, false);
-            Debug.assert(bucket);
-
-            var entry = lookUp(bucket, filename);
-            entry.refCount--;
-
-            Debug.assert(entry.refCount >= 0);
-            if (entry.refCount === 0) {
-                delete bucket[filename];
-            }
-        }
-
-        return {
-            acquireDocument: acquireDocument,
-            updateDocument: updateDocument,
-            releaseDocument: releaseDocument,
-            reportStats: reportStats
-        };
-    }
-
-    // A cache of completion entries for keywords, these do not change between sessions
-    var keywordCompletions:CompletionEntry[] = [];
-    for (var i = SyntaxKind.FirstKeyword; i <= SyntaxKind.LastKeyword; i++) {
-        keywordCompletions.push({
-            name: tokenToString(i),
-            kind: ScriptElementKind.keyword,
-            kindModifiers: ScriptElementKindModifier.none
-        });
-    }
-
-    export function createLanguageService(host: LanguageServiceHost, documentRegistry: DocumentRegistry): LanguageService {
-        var syntaxTreeCache: SyntaxTreeCache = new SyntaxTreeCache(host);
-        var formattingRulesProvider: TypeScript.Services.Formatting.RulesProvider;
-        var hostCache: HostCache; // A cache of all the information about the files on the host side.
-        var program: Program;
-        var typeChecker: TypeChecker;
-        var useCaseSensitivefilenames = false;
-        var sourceFilesByName: Map<SourceFile> = {};
-        var documentRegistry = documentRegistry;
-        var cancellationToken = new CancellationTokenObject(host.getCancellationToken());
-        var activeCompletionSession: CompletionSession;         // The current active completion session, used to get the completion entry details
-
-        // Check if the localized messages json is set, otherwise query the host for it
-        if (!TypeScript.LocalizedDiagnosticMessages) {
-            TypeScript.LocalizedDiagnosticMessages = host.getLocalizedDiagnosticMessages();
-        }
-
-        function getSourceFile(filename: string): SourceFile {
-            return lookUp(sourceFilesByName, filename);
-        }
-
-        function createCompilerHost(): CompilerHost {
-            return {
-                getSourceFile: (filename, languageVersion) => {
-                    var sourceFile = getSourceFile(filename);
-
-                    Debug.assert(!!sourceFile, "sourceFile can not be undefined");
-
-                    return sourceFile.getSourceFile();
-                },
-                getCancellationToken: () => cancellationToken,
-                getCanonicalFileName: (filename) => useCaseSensitivefilenames ? filename : filename.toLowerCase(),
-                useCaseSensitiveFileNames: () => useCaseSensitivefilenames,
-                getNewLine: () => "\r\n",
-                // Need something that doesn't depend on sys.ts here
-                getDefaultLibFilename: (): string => {
-                    throw Error("TOD:: getDefaultLibfilename");
-                },
-                writeFile: (filename, data, writeByteOrderMark) => {
-                    throw Error("TODO: write file");
-                },
-                getCurrentDirectory: (): string => {
-                    throw Error("TODO: getCurrentDirectory");
-                }
-            };
-        }
-
-        function sourceFileUpToDate(sourceFile: SourceFile): boolean {
-            return sourceFile && sourceFile.version === hostCache.getVersion(sourceFile.filename) && sourceFile.isOpen === hostCache.isOpen(sourceFile.filename);
-        }
-
-        function programUpToDate(): boolean {
-            // If we haven't create a program yet, then it is not up-to-date
-            if (!program) {
-                return false;
-            }
-
-            // If number of files in the program do not match, it is not up-to-date
-            var hostFilenames = hostCache.getFilenames();
-            if (program.getSourceFiles().length !== hostFilenames.length) {
-                return false;
-            }
-
-            // If any file is not up-to-date, then the whole program is not up-to-date
-            for (var i = 0, n = hostFilenames.length; i < n; i++) {
-                if (!sourceFileUpToDate(program.getSourceFile(hostFilenames[i]))) {
-                    return false;
-                }
-            }
-
-            // If the compilation settings do no match, then the program is not up-to-date
-            return compareDataObjects(program.getCompilerOptions(), hostCache.compilationSettings());
-        }
-
-        function synchronizeHostData(): void {
-            // Reset the cache at start of every refresh
-            hostCache = new HostCache(host);
-
-            // If the program is already up-to-date, we can reuse it
-            if (programUpToDate()) {
-                return;
-            }
-
-            var compilationSettings = hostCache.compilationSettings();
-
-            // Now, remove any files from the compiler that are no longer in the host.
-            var oldProgram = program;
-            if (oldProgram) {
-                var oldSettings = program.getCompilerOptions();
-                // If the language version changed, then that affects what types of things we parse. So
-                // we have to dump all syntax trees.
-                // TODO: handle propagateEnumConstants
-                // TODO: is module still needed
-                var settingsChangeAffectsSyntax = oldSettings.target !== compilationSettings.target || oldSettings.module !== compilationSettings.module;
-
-                var changesInCompilationSettingsAffectSyntax =
-                    oldSettings && compilationSettings && !compareDataObjects(oldSettings, compilationSettings) && settingsChangeAffectsSyntax;
-                var oldSourceFiles = program.getSourceFiles();
-
-                for (var i = 0, n = oldSourceFiles.length; i < n; i++) {
-                    cancellationToken.throwIfCancellationRequested();
-                    var filename = oldSourceFiles[i].filename;
-                    if (!hostCache.contains(filename) || changesInCompilationSettingsAffectSyntax) {
-                        documentRegistry.releaseDocument(filename, oldSettings);
-                        delete sourceFilesByName[filename];
-                    }
-                }
-            }
-
-            // Now, for every file the host knows about, either add the file (if the compiler
-            // doesn't know about it.).  Or notify the compiler about any changes (if it does
-            // know about it.)
-            var hostfilenames = hostCache.getFilenames();
-            for (var i = 0, n = hostfilenames.length; i < n; i++) {
-                var filename = hostfilenames[i];
-
-                var version = hostCache.getVersion(filename);
-                var isOpen = hostCache.isOpen(filename);
-                var scriptSnapshot = hostCache.getScriptSnapshot(filename);
-
-                var sourceFile: SourceFile = getSourceFile(filename);
-                if (sourceFile) {
-                    //
-                    // If the sourceFile is the same, assume no update
-                    //
-                    if (sourceFileUpToDate(sourceFile)) {
-                        continue;
-                    }
-
-                    // Only perform incremental parsing on open files that are being edited.  If a file was
-                    // open, but is now closed, we want to reparse entirely so we don't have any tokens that
-                    // are holding onto expensive script snapshot instances on the host.  Similarly, if a 
-                    // file was closed, then we always want to reparse.  This is so our tree doesn't keep 
-                    // the old buffer alive that represented the file on disk (as the host has moved to a 
-                    // new text buffer).
-                    var textChangeRange: TypeScript.TextChangeRange = null;
-                    if (sourceFile.isOpen && isOpen) {
-                        textChangeRange = hostCache.getChangeRange(filename, sourceFile.version, sourceFile.getScriptSnapshot());
-                    }
-
-                    sourceFile = documentRegistry.updateDocument(sourceFile, filename, compilationSettings, scriptSnapshot, version, isOpen, textChangeRange);
-                }
-                else {
-                    sourceFile = documentRegistry.acquireDocument(filename, compilationSettings, scriptSnapshot, version, isOpen, []);
-                }
-
-                // Remeber the new sourceFile
-                sourceFilesByName[filename] = sourceFile;
-            }
-
-            // Now create a new compiler
-            program = createProgram(hostfilenames, compilationSettings, createCompilerHost());
-            typeChecker = program.getTypeChecker();
-        }
-
-        /// Clean up any semantic caches that are not needed. 
-        /// The host can call this method if it wants to jettison unused memory.
-        /// We will just dump the typeChecker and recreate a new one. this should have the effect of destroying all the semantic caches.
-        function cleanupSemanticCache(): void {
-            if (program) {
-                typeChecker = program.getTypeChecker();
-            }
-        }
-
-        function dispose(): void {
-            if (program) {
-                forEach(program.getSourceFiles(),
-                    (f) => { documentRegistry.releaseDocument(f.filename, program.getCompilerOptions()); });
-            }
-        }
-
-        /// Diagnostics
-        function getSyntacticDiagnostics(filename: string) {
-            synchronizeHostData();
-
-            filename = TypeScript.switchToForwardSlashes(filename);
-
-            return program.getDiagnostics(getSourceFile(filename).getSourceFile());
-        }
-
-        function getSemanticDiagnostics(filename: string) {
-            synchronizeHostData();
-
-            filename = TypeScript.switchToForwardSlashes(filename)
-
-            return typeChecker.getDiagnostics(getSourceFile(filename).getSourceFile());
-        }
-
-        function getCompilerOptionsDiagnostics() {
-            synchronizeHostData();
-            return program.getGlobalDiagnostics();
-        }
-
-        /// Completion
-        function getValidCompletionEntryDisplayName(displayName: string, target: ScriptTarget): string {
-            if (displayName && displayName.length > 0) {
-                var firstChar = displayName.charCodeAt(0);
-                if (firstChar === TypeScript.CharacterCodes.singleQuote || firstChar === TypeScript.CharacterCodes.doubleQuote) {
-                    // If the user entered name for the symbol was quoted, removing the quotes is not enough, as the name could be an
-                    // invalid identifer name. We need to check if whatever was inside the quotes is actually a valid identifier name.
-                    displayName = TypeScript.stripStartAndEndQuotes(displayName);
-                }
-
-                if (TypeScript.Scanner.isValidIdentifier(TypeScript.SimpleText.fromString(displayName), target)) {
-                    return displayName;
-                }
-            }
-
-            return undefined;
-        }
-
-        function createCompletionEntry(symbol: Symbol): CompletionEntry {
-            // Try to get a valid display name for this symbol, if we could not find one, then ignore it. 
-            // We would like to only show things that can be added after a dot, so for instance numeric properties can
-            // not be accessed with a dot (a.1 <- invalid)
-            var displayName = getValidCompletionEntryDisplayName(symbol.getName(), program.getCompilerOptions().target);
-            if (!displayName) {
-                return undefined;
-            }
-
-            var declarations = symbol.getDeclarations();
-            var firstDeclaration = [0];
-            return {
-                name: displayName,
-                kind: getSymbolKind(symbol),
-                kindModifiers: declarations ? getNodeModifiers(declarations[0]) : ScriptElementKindModifier.none
-            };
-        }
-
-        function getCompletionsAtPosition(filename: string, position: number, isMemberCompletion: boolean) {
-            function getCompletionEntriesFromSymbols(symbols: Symbol[], session: CompletionSession): void {
-                forEach(symbols, (symbol) => {
-                    var entry = createCompletionEntry(symbol);
-                    if (entry) {
-                        session.entries.push(entry);
-                        session.symbols[entry.name] = symbol;
-                    }
-                });
-            }
-
-            function isCompletionListBlocker(sourceUnit: TypeScript.SourceUnitSyntax, position: number): boolean {
-                // We shouldn't be getting a possition that is outside the file because
-                // isEntirelyInsideComment can't handle when the position is out of bounds, 
-                // callers should be fixed, however we should be resiliant to bad inputs
-                // so we return true (this position is a blocker for getting completions)
-                if (position < 0 || position > TypeScript.fullWidth(sourceUnit)) {
-                    return true;
-                }
-
-                // This method uses Fidelity completely. Some information can be reached using the AST, but not everything.
-                return TypeScript.Syntax.isEntirelyInsideComment(sourceUnit, position) ||
-                    TypeScript.Syntax.isEntirelyInStringOrRegularExpressionLiteral(sourceUnit, position) ||
-                    isIdentifierDefinitionLocation(sourceUnit, position) ||
-                    isRightOfIllegalDot(sourceUnit, position);
-            }
-
-            function getContainingObjectLiteralApplicableForCompletion(sourceUnit: TypeScript.SourceUnitSyntax, position: number): TypeScript.ISyntaxElement {
-                // The locations in an object literal expression that are applicable for completion are property name definition locations.
-                var previousToken = getNonIdentifierCompleteTokenOnLeft(sourceUnit, position);
-
-                if (previousToken) {
-                    var parent = previousToken.parent;
-
-                    switch (previousToken.kind()) {
-                        case TypeScript.SyntaxKind.OpenBraceToken:  // var x = { |
-                        case TypeScript.SyntaxKind.CommaToken:      // var x = { a: 0, |
-                            if (parent && parent.kind() === TypeScript.SyntaxKind.SeparatedList) {
-                                parent = parent.parent;
-                            }
-
-                            if (parent && parent.kind() === TypeScript.SyntaxKind.ObjectLiteralExpression) {
-                                return parent;
-                            }
-
-                            break;
-                    }
-                }
-
-                return undefined;
-            }
-
-            function isIdentifierDefinitionLocation(sourceUnit: TypeScript.SourceUnitSyntax, position: number): boolean {
-                var positionedToken = getNonIdentifierCompleteTokenOnLeft(sourceUnit, position);
-
-                if (positionedToken) {
-                    var containingNodeKind = TypeScript.Syntax.containingNode(positionedToken) && TypeScript.Syntax.containingNode(positionedToken).kind();
-                    switch (positionedToken.kind()) {
-                        case TypeScript.SyntaxKind.CommaToken:
-                            return containingNodeKind === TypeScript.SyntaxKind.ParameterList ||
-                                containingNodeKind === TypeScript.SyntaxKind.VariableDeclaration ||
-                                containingNodeKind === TypeScript.SyntaxKind.EnumDeclaration;           // enum { foo, |
-
-                        case TypeScript.SyntaxKind.OpenParenToken:
-                            return containingNodeKind === TypeScript.SyntaxKind.ParameterList ||
-                                containingNodeKind === TypeScript.SyntaxKind.CatchClause;
-
-                        case TypeScript.SyntaxKind.OpenBraceToken:
-                            return containingNodeKind === TypeScript.SyntaxKind.EnumDeclaration;        // enum { |
-
-                        case TypeScript.SyntaxKind.PublicKeyword:
-                        case TypeScript.SyntaxKind.PrivateKeyword:
-                        case TypeScript.SyntaxKind.StaticKeyword:
-                        case TypeScript.SyntaxKind.DotDotDotToken:
-                            return containingNodeKind === TypeScript.SyntaxKind.Parameter;
-
-                        case TypeScript.SyntaxKind.ClassKeyword:
-                        case TypeScript.SyntaxKind.ModuleKeyword:
-                        case TypeScript.SyntaxKind.EnumKeyword:
-                        case TypeScript.SyntaxKind.InterfaceKeyword:
-                        case TypeScript.SyntaxKind.FunctionKeyword:
-                        case TypeScript.SyntaxKind.VarKeyword:
-                        case TypeScript.SyntaxKind.GetKeyword:
-                        case TypeScript.SyntaxKind.SetKeyword:
-                            return true;
-                    }
-
-                    // Previous token may have been a keyword that was converted to an identifier.
-                    switch (positionedToken.text()) {
-                        case "class":
-                        case "interface":
-                        case "enum":
-                        case "module":
-                            return true;
-                    }
-                }
-
-                return false;
-            }
-
-            function getNonIdentifierCompleteTokenOnLeft(sourceUnit: TypeScript.SourceUnitSyntax, position: number): TypeScript.ISyntaxToken {
-                var positionedToken = TypeScript.Syntax.findCompleteTokenOnLeft(sourceUnit, position, /*includeSkippedTokens*/true);
-
-                if (positionedToken && position === TypeScript.end(positionedToken) && positionedToken.kind() == TypeScript.SyntaxKind.EndOfFileToken) {
-                    // EndOfFile token is not intresting, get the one before it
-                    positionedToken = TypeScript. previousToken(positionedToken, /*includeSkippedTokens*/true);
-                }
-
-                if (positionedToken && position === TypeScript.end(positionedToken) && positionedToken.kind() === TypeScript.SyntaxKind.IdentifierName) {
-                    // The caret is at the end of an identifier, the decession to provide completion depends on the previous token
-                    positionedToken = TypeScript.previousToken(positionedToken, /*includeSkippedTokens*/true);
-                }
-
-                return positionedToken;
-            }
-
-            function isRightOfIllegalDot(sourceUnit: TypeScript.SourceUnitSyntax, position: number): boolean {
-                var positionedToken = getNonIdentifierCompleteTokenOnLeft(sourceUnit, position);
-
-                if (positionedToken) {
-                    switch (positionedToken.kind()) {
-                        case TypeScript.SyntaxKind.DotToken:
-                            var leftOfDotPositionedToken = TypeScript.previousToken(positionedToken, /*includeSkippedTokens*/true);
-                            return leftOfDotPositionedToken && leftOfDotPositionedToken.kind() === TypeScript.SyntaxKind.NumericLiteral;
-
-                        case TypeScript.SyntaxKind.NumericLiteral:
-                            var text = positionedToken.text();
-                            return text.charAt(text.length - 1) === ".";
-                    }
-                }
-
-                return false;
-            }
-
-            synchronizeHostData();
-
-            filename = TypeScript.switchToForwardSlashes(filename);
-
-            var sourceFile = getSourceFile(filename);
-            var sourceUnit = sourceFile.getSourceUnit();
-
-            if (isCompletionListBlocker(sourceFile.getSyntaxTree().sourceUnit(), position)) {
-                host.log("Returning an empty list because completion was blocked.");
-                return null;
-            }
-
-            var node = TypeScript.ASTHelpers.getAstAtPosition(sourceUnit, position, /*useTrailingTriviaAsLimChar*/ true, /*forceInclusive*/ true);
-
-            if (node && node.kind() === TypeScript.SyntaxKind.IdentifierName &&
-                TypeScript.start(node) === TypeScript.end(node)) {
-                // Ignore missing name nodes
-                node = node.parent;
-            }
-
-            var isRightOfDot = false;
-            if (node &&
-                node.kind() === TypeScript.SyntaxKind.MemberAccessExpression &&
-                TypeScript.end((<TypeScript.MemberAccessExpressionSyntax>node).expression) < position) {
-
-                isRightOfDot = true;
-                node = (<TypeScript.MemberAccessExpressionSyntax>node).expression;
-            }
-            else if (node &&
-                node.kind() === TypeScript.SyntaxKind.QualifiedName &&
-                TypeScript.end((<TypeScript.QualifiedNameSyntax>node).left) < position) {
-
-                isRightOfDot = true;
-                node = (<TypeScript.QualifiedNameSyntax>node).left;
-            }
-            else if (node && node.parent &&
-                node.kind() === TypeScript.SyntaxKind.IdentifierName &&
-                node.parent.kind() === TypeScript.SyntaxKind.MemberAccessExpression &&
-                (<TypeScript.MemberAccessExpressionSyntax>node.parent).name === node) {
-
-                isRightOfDot = true;
-                node = (<TypeScript.MemberAccessExpressionSyntax>node.parent).expression;
-            }
-            else if (node && node.parent &&
-                node.kind() === TypeScript.SyntaxKind.IdentifierName &&
-                node.parent.kind() === TypeScript.SyntaxKind.QualifiedName &&
-                (<TypeScript.QualifiedNameSyntax>node.parent).right === node) {
-
-                isRightOfDot = true;
-                node = (<TypeScript.QualifiedNameSyntax>node.parent).left;
-            }
-
-            // TODO: this is a hack for now, we need a proper walking mechanism to verify that we have the correct node
-            var mappedNode = getNodeAtPosition(sourceFile.getSourceFile(), TypeScript.end(node) - 1);
-
-            Debug.assert(mappedNode, "Could not map a Fidelity node to an AST node");
-
-            // Get the completions
-            activeCompletionSession = {
-                filename: filename,
-                position: position,
-                entries: [],
-                symbols: {},
-                location: mappedNode,
-                typeChecker: typeChecker
-            };
-
-            // Right of dot member completion list
-            if (isRightOfDot) {
-                var type: Type = typeChecker.getTypeOfExpression(mappedNode);
-                if (!type) {
-                    return undefined;
-                }
-
-                var symbols = type.getApparentProperties();
-                isMemberCompletion = true;
-                getCompletionEntriesFromSymbols(symbols, activeCompletionSession);
-            }
-            else {
-                var containingObjectLiteral = getContainingObjectLiteralApplicableForCompletion(sourceFile.getSyntaxTree().sourceUnit(), position);
-
-                // Object literal expression, look up possible property names from contextual type
-                if (containingObjectLiteral) {
-                    var searchPosition = Math.min(position, TypeScript.end(containingObjectLiteral));
-                    var path = TypeScript.ASTHelpers.getAstAtPosition(sourceUnit, searchPosition);
-                    // Get the object literal node
-
-                    while (node && node.kind() !== TypeScript.SyntaxKind.ObjectLiteralExpression) {
-                        node = node.parent;
-                    }
-
-                    if (!node || node.kind() !== TypeScript.SyntaxKind.ObjectLiteralExpression) {
-                        // AST Path look up did not result in the same node as Fidelity Syntax Tree look up.
-                        // Once we remove AST this will no longer be a problem.
-                        return null;
-                    }
-
-                    isMemberCompletion = true;
-
-                    //// Try to get the object members form contextual typing
-                    //var contextualMembers = compiler.getContextualMembersFromAST(node, document);
-                    //if (contextualMembers && contextualMembers.symbols && contextualMembers.symbols.length > 0) {
-                    //    // get existing members
-                    //    var existingMembers = compiler.getVisibleMemberSymbolsFromAST(node, document);
-
-                    //    // Add filtterd items to the completion list
-                    //    getCompletionEntriesFromSymbols({
-                    //        symbols: filterContextualMembersList(contextualMembers.symbols, existingMembers, filename, position),
-                    //        enclosingScopeSymbol: contextualMembers.enclosingScopeSymbol
-                    //    }, entries);
-                    //}
-                }
-                // Get scope memebers
-                else {
-                    isMemberCompletion = false;
-                    /// TODO filter meaning based on the current context
-                    var symbolMeanings = SymbolFlags.Type | SymbolFlags.Value | SymbolFlags.Namespace;
-                    var symbols = typeChecker.getSymbolsInScope(mappedNode, symbolMeanings);
-
-                    getCompletionEntriesFromSymbols(symbols, activeCompletionSession);
-                }
-            }
-
-            // Add keywords if this is not a member completion list
-            if (!isMemberCompletion) {
-                Array.prototype.push.apply(activeCompletionSession.entries, keywordCompletions);
-            }
-
-            return {
-                isMemberCompletion: isMemberCompletion,
-                entries: activeCompletionSession.entries
-            };
-        }
-
-        function getCompletionEntryDetails(filename: string, position: number, entryName: string) {
-            // Note: No need to call synchronizeHostData, as we have captured all the data we need
-            //       in the getCompletionsAtPosition erlier
-            filename = TypeScript.switchToForwardSlashes(filename);
-
-            var session = activeCompletionSession;
-
-            // Ensure that the current active completion session is still valid for this request
-            if (!session || session.filename !== filename || session.position !== position) {
-                return undefined;
-            }
-
-            var symbol = lookUp(activeCompletionSession.symbols, entryName);
-            if (symbol) {
-                var type = session.typeChecker.getTypeOfSymbol(symbol);
-                Debug.assert(type, "Could not find type for symbol");
-                var completionEntry = createCompletionEntry(symbol);
-                return {
-                    name: entryName,
-                    kind: completionEntry.kind,
-                    kindModifiers: completionEntry.kindModifiers,
-                    type: session.typeChecker.typeToString(type, session.location),
-                    fullSymbolName: typeChecker.symbolToString(symbol, session.location),
-                    docComment: ""
-                };
-            }
-            else {
-                // No symbol, it is a keyword
-                return {
-                    name: entryName,
-                    kind: ScriptElementKind.keyword,
-                    kindModifiers: ScriptElementKindModifier.none,
-                    type: undefined,
-                    fullSymbolName: entryName,
-                    docComment: undefined
-                };
-            }
-        }
-
-        function getNodeAtPosition(sourceFile: SourceFile, position: number) {
-            var current: Node = sourceFile;
-            outer: while (true) {
-                // find the child that has this
-                for (var i = 0, n = current.getChildCount(); i < n; i++) {
-                    var child = current.getChildAt(i);
-                    if (child.getStart() <= position && position < child.getEnd()) {
-                        current = child;
-                        continue outer;
-                    }
-                    if (child.end > position) break;
-                }
-                return current;
-            }
-        }
-
-        function getContainerNode(node: Node): Node {
-            while (true) {
-                node = node.parent;
-                if (!node) {
-                    return node;
-                }
-                switch (node.kind) {
-                    case SyntaxKind.Method:
-                    case SyntaxKind.FunctionDeclaration:
-                    case SyntaxKind.FunctionExpression:
-                    case SyntaxKind.GetAccessor:
-                    case SyntaxKind.SetAccessor:
-                    case SyntaxKind.ClassDeclaration:
-                    case SyntaxKind.InterfaceDeclaration:
-                    case SyntaxKind.EnumDeclaration:
-                    case SyntaxKind.ModuleDeclaration:
-                        return node;
-                }
-            }
-        }
-
-        function getSymbolKind(symbol: Symbol): string {
-            var flags = symbol.getFlags();
-
-            if (flags & SymbolFlags.Module) return ScriptElementKind.moduleElement;
-            if (flags & SymbolFlags.Class) return ScriptElementKind.classElement;
-            if (flags & SymbolFlags.Interface) return ScriptElementKind.interfaceElement;
-            if (flags & SymbolFlags.Enum) return ScriptElementKind.enumElement;
-            if (flags & SymbolFlags.Variable) return ScriptElementKind.variableElement;
-            if (flags & SymbolFlags.Function) return ScriptElementKind.functionElement;
-            if (flags & SymbolFlags.GetAccessor) return ScriptElementKind.memberGetAccessorElement;
-            if (flags & SymbolFlags.SetAccessor) return ScriptElementKind.memberSetAccessorElement;
-            if (flags & SymbolFlags.Method) return ScriptElementKind.memberFunctionElement;
-            if (flags & SymbolFlags.Property) return ScriptElementKind.memberVariableElement;
-            if (flags & SymbolFlags.IndexSignature) return ScriptElementKind.indexSignatureElement;
-            if (flags & SymbolFlags.ConstructSignature) return ScriptElementKind.constructSignatureElement;
-            if (flags & SymbolFlags.CallSignature) return ScriptElementKind.callSignatureElement;
-            if (flags & SymbolFlags.Constructor) return ScriptElementKind.constructorImplementationElement;
-            if (flags & SymbolFlags.TypeParameter) return ScriptElementKind.typeParameterElement;
-            if (flags & SymbolFlags.EnumMember) return ScriptElementKind.variableElement;
-
-            return ScriptElementKind.unknown;
-        }
-
-        function getTypeKind(type: Type): string {
-            var flags = type.getFlags();
-
-            if (flags & TypeFlags.Enum) return ScriptElementKind.enumElement;
-            if (flags & TypeFlags.Class) return ScriptElementKind.classElement;
-            if (flags & TypeFlags.Interface) return ScriptElementKind.interfaceElement;
-            if (flags & TypeFlags.TypeParameter) return ScriptElementKind.typeParameterElement;
-            if (flags & TypeFlags.Intrinsic) return ScriptElementKind.primitiveType;
-            if (flags & TypeFlags.StringLiteral) return ScriptElementKind.primitiveType;
-
-            return ScriptElementKind.unknown;
-        }
-
-        function getNodeModifiers(node: Node): string {
-            var flags = node.flags;
-            var result: string[] = [];
-
-            if (flags & NodeFlags.Private) result.push(ScriptElementKindModifier.privateMemberModifier);
-            if (flags & NodeFlags.Public) result.push(ScriptElementKindModifier.publicMemberModifier);
-            if (flags & NodeFlags.Static) result.push(ScriptElementKindModifier.staticModifier);
-            if (flags & NodeFlags.Export) result.push(ScriptElementKindModifier.exportedModifier);
-            if (isInAmbientContext(node)) result.push(ScriptElementKindModifier.ambientModifier);
-
-            return result.length > 0 ? result.join(',') : ScriptElementKindModifier.none;
-        }
-
-        /// QuickInfo
-        function getTypeAtPosition(filename: string, position: number): TypeInfo {
-            synchronizeHostData();
-
-            filename = TypeScript.switchToForwardSlashes(filename);
-            var sourceFile = getSourceFile(filename);
-            var node = getNodeAtPosition(sourceFile.getSourceFile(), position);
-            if (!node) return undefined;
-
-            var symbol = typeChecker.getSymbolInfo(node);
-            var type = symbol && typeChecker.getTypeOfSymbol(symbol);
-            if (type) {
-                return {
-                    memberName: new TypeScript.MemberNameString(typeChecker.typeToString(type)),
-                    docComment: "",
-                    fullSymbolName: typeChecker.symbolToString(symbol, getContainerNode(node)),
-                    kind: getSymbolKind(symbol),
-                    minChar: node.pos,
-                    limChar: node.end
-                };
-            }
-
-            return undefined;
-        }
-
-        /// Goto definition
-        function getDefinitionAtPosition(filename: string, position: number): DefinitionInfo[]{
-            function getTargetLabel(node: Node, labelName: string): Identifier {
-                while (node) {
-                    if (node.kind === SyntaxKind.LabelledStatement && (<LabelledStatement>node).label.text === labelName) {
-                        return (<LabelledStatement>node).label;
-                    }
-                    node = node.parent;
-                }
-                return undefined;
-            }
-
-            function isJumpStatementTarget(node: Node): boolean {
-                return node.kind === SyntaxKind.Identifier &&
-                    (node.parent.kind === SyntaxKind.BreakStatement || node.parent.kind === SyntaxKind.ContinueStatement) &&
-                    (<BreakOrContinueStatement>node.parent).label === node;
-            }
-
-            function isCallExpressionTarget(node: Node): boolean {
-                if (node.parent.kind === SyntaxKind.PropertyAccess && (<PropertyAccess>node.parent).right === node)
-                    node = node.parent;
-                return node.parent.kind === SyntaxKind.CallExpression && (<CallExpression>node.parent).func === node;
-            }
-
-            function isNewExpressionTarget(node: Node): boolean {
-                if (node.parent.kind === SyntaxKind.PropertyAccess && (<PropertyAccess>node.parent).right === node)
-                    node = node.parent;
-                return node.parent.kind === SyntaxKind.NewExpression && (<CallExpression>node.parent).func === node;
-            }
-
-            function isFunctionDeclaration(node: Node): boolean {
-                switch (node.kind) {
-                    case SyntaxKind.FunctionDeclaration:
-                    case SyntaxKind.Method:
-                    case SyntaxKind.FunctionExpression:
-                    case SyntaxKind.GetAccessor:
-                    case SyntaxKind.SetAccessor:
-                    case SyntaxKind.ArrowFunction:
-                        return true;
-                }
-                return false;
-            }
-
-            function isNameOfFunctionDeclaration(node: Node): boolean {
-                return node.kind === SyntaxKind.Identifier &&
-                    isFunctionDeclaration(node.parent) && (<FunctionDeclaration>node.parent).name === node;
-            }
-
-            function getDefinitionInfo(node: Node, symbolKind: string, symbolName: string, containerName: string): DefinitionInfo {
-                return {
-                    fileName: node.getSourceFile().filename,
-                    minChar: node.getStart(),
-                    limChar: node.getEnd(),
-                    kind: symbolKind,
-                    name: symbolName,
-                    containerName: containerName,
-                    containerKind: undefined
-                };
-            }
-
-            function tryAddSignature(signatureDeclarations: Declaration[], selectConstructors: boolean, symbolKind: string, symbolName: string, containerName: string, result: DefinitionInfo[]) {
-                var declarations: Declaration[] = [];
-                var definition: Declaration;
-
-                forEach(signatureDeclarations, d => {
-                    if ((selectConstructors && d.kind === SyntaxKind.Constructor) ||
-                        (!selectConstructors && (d.kind === SyntaxKind.FunctionDeclaration || d.kind === SyntaxKind.Method))) {
-                        declarations.push(d);
-                        if ((<FunctionDeclaration>d).body) definition = d;
-                    }
-                });
-
-                if (definition) {
-                    result.push(getDefinitionInfo(definition, symbolKind, symbolName, containerName));
-                    return true;
-                }
-                else if (declarations.length) {
-                    result.push(getDefinitionInfo(declarations[declarations.length - 1], symbolKind, symbolName, containerName));
-                    return true;
-                }
-
-                return false;
-            }
-
-            function tryAddConstructSignature(symbol: Symbol, location: Node, symbolKind: string, symbolName: string, containerName: string, result: DefinitionInfo[]) {
-                // Applicable only if we are in a new expression, or we are on a constructor declaration
-                // and in either case the symbol has a construct signature definition, i.e. class
-                if (isNewExpressionTarget(location) || location.kind === SyntaxKind.ConstructorKeyword) {
-                    if (symbol.flags & SymbolFlags.Class) {
-                        var classDeclaration = <ClassDeclaration>symbol.getDeclarations()[0];
-                        Debug.assert(classDeclaration && classDeclaration.kind === SyntaxKind.ClassDeclaration);
-
-                        return tryAddSignature(classDeclaration.members, /*selectConstructors*/ true, symbolKind, symbolName, containerName, result);
-                    }
-                }
-                return false;
-            }
-
-            function tryAddCallSignature(symbol: Symbol, location: Node, symbolKind: string, symbolName: string, containerName: string, result: DefinitionInfo[]) {
-                if (isCallExpressionTarget(location) || isNewExpressionTarget(location) || isNameOfFunctionDeclaration(location)) {
-                    return tryAddSignature(symbol.declarations, /*selectConstructors*/ false, symbolKind, symbolName, containerName, result);
-                }
-                return false;
-            }
-
-            synchronizeHostData();
-
-            filename = TypeScript.switchToForwardSlashes(filename);
-            var sourceFile = getSourceFile(filename);
-
-            var node = getNodeAtPosition(sourceFile.getSourceFile(), position);
-            if (!node) {
-                return undefined;
-            }
-
-            // Labels
-            if (isJumpStatementTarget(node)) {
-                var labelName = (<Identifier>node).text;
-                var label = getTargetLabel((<BreakOrContinueStatement>node.parent), (<Identifier>node).text);
-                return label ? [getDefinitionInfo(label, ScriptElementKind.label, labelName, /*containerName*/ undefined)] : undefined;
-            }
-
-            /// Triple slash reference comments
-            var comment = forEach(sourceFile.getSourceFile().referencedFiles, r => (r.pos <= position && position < r.end) ? r : undefined);
-            if (comment) {
-                var targetFilename = normalizePath(combinePaths(getDirectoryPath(filename), comment.filename));
-                if (program.getSourceFile(targetFilename)) {
-                    return [{
-                        fileName: targetFilename, minChar: 0, limChar: 0,
-                        kind: ScriptElementKind.scriptElement,
-                        name: comment.filename, containerName: undefined, containerKind: undefined
-                    }];
-                }
-                return undefined;
-            }
-
-            var symbol = typeChecker.getSymbolInfo(node);
-
-            // Could not find a symbol e.g. node is string or number keyword,
-            // or the symbol was an internal symbol and does not have a declaration e.g. undefined symbol
-            if (!symbol || !(symbol.getDeclarations())) {
-                return undefined;
-            }
-
-            var result: DefinitionInfo[] = [];
-
-            var declarations = symbol.getDeclarations();
-            var symbolName = typeChecker.symbolToString(symbol, node);
-            var symbolKind = getSymbolKind(symbol);
-            var containerSymbol = symbol.parent;
-            var containerName = containerSymbol ? typeChecker.symbolToString(containerSymbol, node) : "";
-            var containerKind = containerSymbol ? getSymbolKind(symbol) : "";
-
-            if (!tryAddConstructSignature(symbol, node, symbolKind, symbolName, containerName, result) &&
-                !tryAddCallSignature(symbol, node, symbolKind, symbolName, containerName, result)) {
-                // Just add all the declarations. 
-                forEach(declarations, declaration => {
-                    result.push(getDefinitionInfo(declaration, symbolKind, symbolName, containerName));
-                });
-            }
-
-            return result;
-        }
-
-        /// Syntactic features
-        function getSyntaxTree(filename: string): TypeScript.SyntaxTree {
-            filename = TypeScript.switchToForwardSlashes(filename);
-            return syntaxTreeCache.getCurrentFileSyntaxTree(filename);
-        }
-
-        function getCurrentSourceFile(filename: string): SourceFile {
-            filename = TypeScript.switchToForwardSlashes(filename);
-            var currentSourceFile = syntaxTreeCache.getCurrentSourceFile(filename);
-            return currentSourceFile;
-        }
-
-        function getNameOrDottedNameSpan(filename: string, startPos: number, endPos: number): SpanInfo {
-            function getTypeInfoEligiblePath(filename: string, position: number, isConstructorValidPosition: boolean) {
-                var sourceUnit = syntaxTreeCache.getCurrentFileSyntaxTree(filename).sourceUnit();
-
-                var ast = TypeScript.ASTHelpers.getAstAtPosition(sourceUnit, position, /*useTrailingTriviaAsLimChar*/ false, /*forceInclusive*/ true);
-                if (ast === null) {
-                    return null;
-                }
-
-                if (ast.kind() === TypeScript.SyntaxKind.ParameterList && ast.parent.kind() === TypeScript.SyntaxKind.CallSignature && ast.parent.parent.kind() === TypeScript.SyntaxKind.ConstructorDeclaration) {
-                    ast = ast.parent.parent;
-                }
-
-                switch (ast.kind()) {
-                    default:
-                        return null;
-                    case TypeScript.SyntaxKind.ConstructorDeclaration:
-                        var constructorAST = <TypeScript.ConstructorDeclarationSyntax>ast;
-                        if (!isConstructorValidPosition || !(position >= TypeScript.start(constructorAST) && position <= TypeScript.start(constructorAST) + "constructor".length)) {
-                            return null;
-                        }
-                        else {
-                            return ast;
-                        }
-                    case TypeScript.SyntaxKind.FunctionDeclaration:
-                        return null;
-                    case TypeScript.SyntaxKind.MemberAccessExpression:
-                    case TypeScript.SyntaxKind.QualifiedName:
-                    case TypeScript.SyntaxKind.SuperKeyword:
-                    case TypeScript.SyntaxKind.StringLiteral:
-                    case TypeScript.SyntaxKind.ThisKeyword:
-                    case TypeScript.SyntaxKind.IdentifierName:
-                        return ast;
-                }
-            }
-
-            filename = TypeScript.switchToForwardSlashes(filename);
-
-            var node = getTypeInfoEligiblePath(filename, startPos, false);
-            if (!node) return null;
-
-            while (node) {
-                if (TypeScript.ASTHelpers.isNameOfMemberAccessExpression(node) ||
-                    TypeScript.ASTHelpers.isRightSideOfQualifiedName(node)) {
-                    node = node.parent;
-                }
-                else {
-                    break;
-                }
-            }
-
-            return {
-                minChar: TypeScript.start(node),
-                limChar: TypeScript.end(node)
-            };
-        }
-
-        function getBreakpointStatementAtPosition(filename: string, position: number) {
-            // doesn't use compiler - no need to synchronize with host
-            filename = TypeScript.switchToForwardSlashes(filename);
-
-            var syntaxtree = getSyntaxTree(filename);
-            return TypeScript.Services.Breakpoints.getBreakpointLocation(syntaxtree, position);
-        }
-
-        function getScriptLexicalStructure(filename: string) {
-            filename = TypeScript.switchToForwardSlashes(filename);
-            var syntaxTree = getSyntaxTree(filename);
-            var items: NavigateToItem[] = [];
-            TypeScript.Services.GetScriptLexicalStructureWalker.getListsOfAllScriptLexicalStructure(items, filename, syntaxTree.sourceUnit());
-            return items;
-        }
-
-        function getOutliningRegions(filename: string): OutliningSpan[] {
-            // doesn't use compiler - no need to synchronize with host
-            filename = TypeScript.switchToForwardSlashes(filename);
-            var sourceFile = getCurrentSourceFile(filename);
-            return OutliningElementsCollector.collectElements(sourceFile);
-        }
-
-        function getBraceMatchingAtPosition(filename: string, position: number) {
-            filename = TypeScript.switchToForwardSlashes(filename);
-            var syntaxTree = getSyntaxTree(filename);
-            return TypeScript.Services.BraceMatcher.getMatchSpans(syntaxTree, position);
-        }
-
-        function getIndentationAtPosition(filename: string, position: number, editorOptions: EditorOptions) {
-            filename = TypeScript.switchToForwardSlashes(filename);
-
-            var syntaxTree = getSyntaxTree(filename);
-
-            var scriptSnapshot = syntaxTreeCache.getCurrentScriptSnapshot(filename);
-            var scriptText = TypeScript.SimpleText.fromScriptSnapshot(scriptSnapshot);
-            var textSnapshot = new TypeScript.Services.Formatting.TextSnapshot(scriptText);
-            var options = new TypeScript.FormattingOptions(!editorOptions.ConvertTabsToSpaces, editorOptions.TabSize, editorOptions.IndentSize, editorOptions.NewLineCharacter)
-
-            return TypeScript.Services.Formatting.SingleTokenIndenter.getIndentationAmount(position, syntaxTree.sourceUnit(), textSnapshot, options);
-        }
-
-        function getFormattingManager(filename: string, options: FormatCodeOptions) {
-            // Ensure rules are initialized and up to date wrt to formatting options
-            if (formattingRulesProvider == null) {
-                formattingRulesProvider = new TypeScript.Services.Formatting.RulesProvider(host);
-            }
-
-            formattingRulesProvider.ensureUpToDate(options);
-
-            // Get the Syntax Tree
-            var syntaxTree = getSyntaxTree(filename);
-
-            // Convert IScriptSnapshot to ITextSnapshot
-            var scriptSnapshot = syntaxTreeCache.getCurrentScriptSnapshot(filename);
-            var scriptText = TypeScript.SimpleText.fromScriptSnapshot(scriptSnapshot);
-            var textSnapshot = new TypeScript.Services.Formatting.TextSnapshot(scriptText);
-
-            var manager = new TypeScript.Services.Formatting.FormattingManager(syntaxTree, textSnapshot, formattingRulesProvider, options);
-
-            return manager;
-        }
-
-        function getFormattingEditsForRange(filename: string, minChar: number, limChar: number, options: FormatCodeOptions): TextEdit[] {
-            filename = TypeScript.switchToForwardSlashes(filename);
-
-            var manager = getFormattingManager(filename, options);
-            return manager.formatSelection(minChar, limChar);
-        }
-
-        function getFormattingEditsForDocument(filename: string, minChar: number, limChar: number, options: FormatCodeOptions): TextEdit[] {
-            filename = TypeScript.switchToForwardSlashes(filename);
-
-            var manager = getFormattingManager(filename, options);
-            return manager.formatDocument(minChar, limChar);
-        }
-
-        function getFormattingEditsOnPaste(filename: string, minChar: number, limChar: number, options: FormatCodeOptions): TextEdit[] {
-            filename = TypeScript.switchToForwardSlashes(filename);
-
-            var manager = getFormattingManager(filename, options);
-            return manager.formatOnPaste(minChar, limChar);
-        }
-
-        function getFormattingEditsAfterKeystroke(filename: string, position: number, key: string, options: FormatCodeOptions): TextEdit[] {
-            filename = TypeScript.switchToForwardSlashes(filename);
-
-            var manager = getFormattingManager(filename, options);
-            if (key === "}") return manager.formatOnClosingCurlyBrace(position);
-            else if (key === ";") return manager.formatOnSemicolon(position);
-            else if (key === "\n") return manager.formatOnEnter(position);
-            else return [];
-        }
-
-
-        return {
-            dispose: dispose,
-            refresh: () => { },
-            cleanupSemanticCache: cleanupSemanticCache,
-            getSyntacticDiagnostics: getSyntacticDiagnostics,
-            getSemanticDiagnostics: getSemanticDiagnostics,
-            getCompilerOptionsDiagnostics: getCompilerOptionsDiagnostics,
-            getCompletionsAtPosition: getCompletionsAtPosition,
-            getCompletionEntryDetails: getCompletionEntryDetails,
-            getTypeAtPosition: getTypeAtPosition,
-            getSignatureAtPosition: (filename, position): SignatureInfo => undefined,
-            getDefinitionAtPosition: getDefinitionAtPosition,
-            getReferencesAtPosition: (filename, position) => [],
-            getOccurrencesAtPosition: (filename, position) => [],
-            getImplementorsAtPosition: (filename, position) => [],
-            getNameOrDottedNameSpan: getNameOrDottedNameSpan,
-            getBreakpointStatementAtPosition: getBreakpointStatementAtPosition,
-            getNavigateToItems: (searchValue) => [],
-            getScriptLexicalStructure: getScriptLexicalStructure,
-            getOutliningRegions: getOutliningRegions,
-            getBraceMatchingAtPosition: getBraceMatchingAtPosition,
-            getIndentationAtPosition: getIndentationAtPosition,
-            getFormattingEditsForRange: getFormattingEditsForRange,
-            getFormattingEditsForDocument: getFormattingEditsForDocument,
-            getFormattingEditsOnPaste: getFormattingEditsOnPaste,
-            getFormattingEditsAfterKeystroke: getFormattingEditsAfterKeystroke,
-            getEmitOutput: (filename): EmitOutput => undefined,
-        };
-    }
-
-    /// Classifier
-
-    export function createClassifier(host: Logger): Classifier {
-        var scanner: TypeScript.Scanner.IScanner;
-        var lastDiagnosticKey: string = null;
-        var noRegexTable: boolean[];
-        var reportDiagnostic = (position: number, fullWidth: number, key: string, args: any[]) => {
-            lastDiagnosticKey = key;
-        };
-
-        if (!noRegexTable) {
-            noRegexTable = [];
-            noRegexTable[TypeScript.SyntaxKind.IdentifierName] = true;
-            noRegexTable[TypeScript.SyntaxKind.StringLiteral] = true;
-            noRegexTable[TypeScript.SyntaxKind.NumericLiteral] = true;
-            noRegexTable[TypeScript.SyntaxKind.RegularExpressionLiteral] = true;
-            noRegexTable[TypeScript.SyntaxKind.ThisKeyword] = true;
-            noRegexTable[TypeScript.SyntaxKind.PlusPlusToken] = true;
-            noRegexTable[TypeScript.SyntaxKind.MinusMinusToken] = true;
-            noRegexTable[TypeScript.SyntaxKind.CloseParenToken] = true;
-            noRegexTable[TypeScript.SyntaxKind.CloseBracketToken] = true;
-            noRegexTable[TypeScript.SyntaxKind.CloseBraceToken] = true;
-            noRegexTable[TypeScript.SyntaxKind.TrueKeyword] = true;
-            noRegexTable[TypeScript.SyntaxKind.FalseKeyword] = true;
-        }
-
-        function getClassificationsForLine(text: string, lexState: EndOfLineState): ClassificationResult {
-            var offset = 0;
-            if (lexState !== EndOfLineState.Start) {
-                // If we're in a string literal, then prepend: "\
-                // (and a newline).  That way when we lex we'll think we're still in a string literal.
-                //
-                // If we're in a multiline comment, then prepend: /*
-                // (and a newline).  That way when we lex we'll think we're still in a multiline comment.
-                if (lexState === EndOfLineState.InDoubleQuoteStringLiteral) {
-                    text = '"\\\n' + text;
-                }
-                else if (lexState === EndOfLineState.InSingleQuoteStringLiteral) {
-                    text = "'\\\n" + text;
-                }
-                else if (lexState === EndOfLineState.InMultiLineCommentTrivia) {
-                    text = "/*\n" + text;
-                }
-
-                offset = 3;
-            }
-
-            var result: ClassificationResult = {
-                finalLexState: EndOfLineState.Start,
-                entries: []
-            };
-
-            var simpleText = TypeScript.SimpleText.fromString(text);
-            scanner = TypeScript.Scanner.createScanner(ScriptTarget.ES5, simpleText, reportDiagnostic);
-
-            var lastTokenKind = TypeScript.SyntaxKind.None;
-            var token: TypeScript.ISyntaxToken = null;
-            do {
-                lastDiagnosticKey = null;
-
-                token = scanner.scan(!noRegexTable[lastTokenKind]);
-                lastTokenKind = token.kind();
-
-                processToken(text, simpleText, offset, token, result);
-            }
-            while (token.kind() !== TypeScript.SyntaxKind.EndOfFileToken);
-
-            lastDiagnosticKey = null;
-            return result;
-        }
-
-        function processToken(text: string, simpleText: TypeScript.ISimpleText, offset: number, token: TypeScript.ISyntaxToken, result: ClassificationResult): void {
-            processTriviaList(text, offset, token.leadingTrivia(simpleText), result);
-            addResult(text, offset, result, TypeScript.width(token), token.kind());
-            processTriviaList(text, offset, token.trailingTrivia(simpleText), result);
-
-            if (TypeScript.fullEnd(token) >= text.length) {
-                // We're at the end.
-                if (lastDiagnosticKey === TypeScript.DiagnosticCode.AsteriskSlash_expected) {
-                    result.finalLexState = EndOfLineState.InMultiLineCommentTrivia;
-                    return;
-                }
-
-                if (token.kind() === TypeScript.SyntaxKind.StringLiteral) {
-                    var tokenText = token.text();
-                    if (tokenText.length > 0 && tokenText.charCodeAt(tokenText.length - 1) === TypeScript.CharacterCodes.backslash) {
-                        var quoteChar = tokenText.charCodeAt(0);
-                        result.finalLexState = quoteChar === TypeScript.CharacterCodes.doubleQuote
-                        ? EndOfLineState.InDoubleQuoteStringLiteral
-                        : EndOfLineState.InSingleQuoteStringLiteral;
-                        return;
-                    }
-                }
-            }
-        }
-
-        function processTriviaList(text: string, offset: number, triviaList: TypeScript.ISyntaxTriviaList, result: ClassificationResult): void {
-            for (var i = 0, n = triviaList.count(); i < n; i++) {
-                var trivia = triviaList.syntaxTriviaAt(i);
-                addResult(text, offset, result, trivia.fullWidth(), trivia.kind());
-            }
-        }
-
-        function addResult(text: string, offset: number, result: ClassificationResult, length: number, kind: TypeScript.SyntaxKind): void {
-            if (length > 0) {
-                // If this is the first classification we're adding to the list, then remove any 
-                // offset we have if we were continuing a construct from the previous line.
-                if (result.entries.length === 0) {
-                    length -= offset;
-                }
-
-                result.entries.push({ length: length, classification: classFromKind(kind) });
-            }
-        }
-
-        function classFromKind(kind: TypeScript.SyntaxKind) {
-            if (TypeScript.SyntaxFacts.isAnyKeyword(kind)) {
-                return TokenClass.Keyword;
-            }
-            else if (TypeScript.SyntaxFacts.isBinaryExpressionOperatorToken(kind) ||
-                TypeScript.SyntaxFacts.isPrefixUnaryExpressionOperatorToken(kind)) {
-                return TokenClass.Operator;
-            }
-            else if (TypeScript.SyntaxFacts.isAnyPunctuation(kind)) {
-                return TokenClass.Punctuation;
-            }
-
-            switch (kind) {
-                case TypeScript.SyntaxKind.WhitespaceTrivia:
-                    return TokenClass.Whitespace;
-                case TypeScript.SyntaxKind.MultiLineCommentTrivia:
-                case TypeScript.SyntaxKind.SingleLineCommentTrivia:
-                    return TokenClass.Comment;
-                case TypeScript.SyntaxKind.NumericLiteral:
-                    return TokenClass.NumberLiteral;
-                case TypeScript.SyntaxKind.StringLiteral:
-                    return TokenClass.StringLiteral;
-                case TypeScript.SyntaxKind.RegularExpressionLiteral:
-                    return TokenClass.RegExpLiteral;
-                case TypeScript.SyntaxKind.IdentifierName:
-                default:
-                    return TokenClass.Identifier;
-            }
-        }
-
-        return {
-            getClassificationsForLine: getClassificationsForLine
-        };
-    }
-
-    function initializeServices() {
-        objectAllocator = {
-            getNodeConstructor: kind => {
-                function Node() {
-                }
-                var proto = kind === SyntaxKind.SourceFile ? new SourceFileObject() : new NodeObject();
-                proto.kind = kind;
-                proto.pos = 0;
-                proto.end = 0;
-                proto.flags = 0;
-                proto.parent = undefined;
-                Node.prototype = proto;
-                return <any>Node;
-            },
-            getSymbolConstructor: () => SymbolObject,
-            getTypeConstructor: () => TypeObject,
-            getSignatureConstructor: () => SignatureObject,
-        };
-    }
-
-    initializeServices();
-}
+/// <reference path="..\compiler\types.ts"/>
+/// <reference path="..\compiler\core.ts"/>
+/// <reference path="..\compiler\scanner.ts"/>
+/// <reference path="..\compiler\parser.ts"/>
+/// <reference path="..\compiler\checker.ts"/>
+
+/// <reference path='syntax\incrementalParser.ts' />
+/// <reference path='outliningElementsCollector.ts' />
+/// <reference path='getScriptLexicalStructureWalker.ts' />
+/// <reference path='braceMatcher.ts' />
+/// <reference path='breakpoints.ts' />
+/// <reference path='indentation.ts' />
+/// <reference path='formatting\formatting.ts' />
+/// <reference path='compiler\bloomFilter.ts' />
+
+/// <reference path='core\references.ts' />
+/// <reference path='resources\references.ts' />
+/// <reference path='text\references.ts' />
+/// <reference path='syntax\references.ts' />
+/// <reference path='compiler\diagnostics.ts' />
+/// <reference path='compiler\hashTable.ts' />
+/// <reference path='compiler\ast.ts' />
+/// <reference path='compiler\astWalker.ts' />
+/// <reference path='compiler\astHelpers.ts' />
+/// <reference path='compiler\types.ts' />
+/// <reference path='compiler\pathUtils.ts' />
+
+module ts {
+    export interface Node {
+        getSourceFile(): SourceFile;
+        getChildCount(): number;
+        getChildAt(index: number): Node;
+        getChildren(): Node[];
+        getStart(): number;
+        getFullStart(): number;
+        getEnd(): number;
+        getWidth(): number;
+        getFullWidth(): number;
+        getLeadingTriviaWidth(): number;
+        getFullText(): string;
+        getFirstToken(): Node;
+        getLastToken(): Node;
+    }
+
+    export interface Symbol {
+        getFlags(): SymbolFlags;
+        getName(): string;
+        getDeclarations(): Declaration[];
+    }
+
+    export interface Type {
+        getFlags(): TypeFlags;
+        getSymbol(): Symbol;
+        getProperties(): Symbol[];
+        getProperty(propertyName: string): Symbol;
+        getApparentProperties(): Symbol[];
+        getCallSignatures(): Signature[];
+        getConstructSignatures(): Signature[];
+        getStringIndexType(): Type;
+        getNumberIndexType(): Type;
+    }
+
+    export interface Signature {
+        getDeclaration(): SignatureDeclaration;
+        getTypeParameters(): Type[];
+        getParameters(): Symbol[];
+        getReturnType(): Type;
+    }
+
+    export interface SourceFile {
+        getSourceUnit(): TypeScript.SourceUnitSyntax;
+        getSyntaxTree(): TypeScript.SyntaxTree;
+        getBloomFilter(): TypeScript.BloomFilter;
+        getScriptSnapshot(): TypeScript.IScriptSnapshot;
+        update(scriptSnapshot: TypeScript.IScriptSnapshot, version: string, isOpen: boolean, textChangeRange: TypeScript.TextChangeRange): SourceFile;
+    }
+
+    var scanner: Scanner = createScanner(ScriptTarget.ES5);
+
+    var emptyArray: any [] = [];
+
+    function createNode(kind: SyntaxKind, pos: number, end: number, flags: NodeFlags, parent?: Node): NodeObject {
+        var node = <NodeObject> new (getNodeConstructor(kind))();
+        node.pos = pos;
+        node.end = end;
+        node.flags = flags;
+        node.parent = parent;
+        return node;
+    }
+
+    class NodeObject implements Node {
+        public kind: SyntaxKind;
+        public pos: number;
+        public end: number;
+        public flags: NodeFlags;
+        public parent: Node;
+        private _children: Node[];
+
+        public getSourceFile(): SourceFile {
+            var node: Node = this;
+            while (node.kind !== SyntaxKind.SourceFile) node = node.parent;
+            return <SourceFile>node;
+        }
+
+        public getStart(): number {
+            return getTokenPosOfNode(this);
+        }
+
+        public getFullStart(): number {
+            return this.pos;
+        }
+
+        public getEnd(): number {
+            return this.end;
+        }
+
+        public getWidth(): number {
+            return this.getEnd() - this.getStart();
+        }
+
+        public getFullWidth(): number {
+            return this.end - this.getFullStart();
+        }
+
+        public getLeadingTriviaWidth(): number {
+            return this.getStart() - this.pos;
+        }
+
+        public getFullText(): string {
+            return this.getSourceFile().text.substring(this.pos, this.end);
+        }
+
+        private addSyntheticNodes(nodes: Node[], pos: number, end: number): number {
+            scanner.setTextPos(pos);
+            while (pos < end) {
+                var token = scanner.scan();
+                var textPos = scanner.getTextPos();
+                var node = nodes.push(createNode(token, pos, textPos, NodeFlags.Synthetic, this));
+                pos = textPos;
+            }
+            return pos;
+        }
+
+        private createSyntaxList(nodes: NodeArray<Node>): Node {
+            var list = createNode(SyntaxKind.SyntaxList, nodes.pos, nodes.end, NodeFlags.Synthetic, this);
+            list._children = [];
+            var pos = nodes.pos;
+            for (var i = 0, len = nodes.length; i < len; i++) {
+                var node = nodes[i];
+                if (pos < node.pos) {
+                    pos = this.addSyntheticNodes(list._children, pos, node.pos);
+                }
+                list._children.push(node);
+                pos = node.end;
+            }
+            if (pos < nodes.end) {
+                this.addSyntheticNodes(list._children, pos, nodes.end);
+            }
+            return list;
+        }
+
+        private createChildren() {
+            if (this.kind > SyntaxKind.Missing) {
+                scanner.setText(this.getSourceFile().text);
+                var children: Node[] = [];
+                var pos = this.pos;
+                var processNode = (node: Node) => {
+                    if (pos < node.pos) {
+                        pos = this.addSyntheticNodes(children, pos, node.pos);
+                    }
+                    children.push(node);
+                    pos = node.end;
+                };
+                var processNodes = (nodes: NodeArray<Node>) => {
+                    if (pos < nodes.pos) {
+                        pos = this.addSyntheticNodes(children, pos, nodes.pos);
+                    }
+                    children.push(this.createSyntaxList(<NodeArray<Node>>nodes));
+                    pos = nodes.end;
+                };
+                forEachChild(this, processNode, processNodes);
+                if (pos < this.end) {
+                    this.addSyntheticNodes(children, pos, this.end);
+                }
+                scanner.setText(undefined);
+            }
+            this._children = children || emptyArray;
+        }
+
+        public getChildCount(): number {
+            if (!this._children) this.createChildren();
+            return this._children.length;
+        }
+
+        public getChildAt(index: number): Node {
+            if (!this._children) this.createChildren();
+            return this._children[index];
+        }
+
+        public getChildren(): Node[] {
+            if (!this._children) this.createChildren();
+            return this._children;
+        }
+
+        public getFirstToken(): Node {
+            var children = this.getChildren();
+            for (var i = 0; i < children.length; i++) {
+                var child = children[i];
+                if (child.kind < SyntaxKind.Missing) return child;
+                if (child.kind > SyntaxKind.Missing) return child.getFirstToken();
+            }
+        }
+
+        public getLastToken(): Node {
+            var children = this.getChildren();
+            for (var i = children.length - 1; i >= 0; i--) {
+                var child = children[i];
+                if (child.kind < SyntaxKind.Missing) return child;
+                if (child.kind > SyntaxKind.Missing) return child.getLastToken();
+            }
+        }
+    }
+
+    class SymbolObject implements Symbol {
+        flags: SymbolFlags;
+        name: string;
+        declarations: Declaration[];
+        constructor(flags: SymbolFlags, name: string) {
+            this.flags = flags;
+            this.name = name;
+        }
+        getFlags(): SymbolFlags {
+            return this.flags;
+        }
+        getName(): string {
+            return this.name;
+        }
+        getDeclarations(): Declaration[] {
+            return this.declarations;
+        }
+    }
+
+    class TypeObject implements Type {
+        checker: TypeChecker;
+        flags: TypeFlags;
+        id: number;
+        symbol: Symbol;
+        constructor(checker: TypeChecker, flags: TypeFlags) {
+            this.checker = checker;
+            this.flags = flags;
+        }
+        getFlags(): TypeFlags {
+            return this.flags;
+        }
+        getSymbol(): Symbol {
+            return this.symbol;
+        }
+        getProperties(): Symbol[] {
+            return this.checker.getPropertiesOfType(this);
+        }
+        getProperty(propertyName: string): Symbol {
+            return this.checker.getPropertyOfType(this, propertyName);
+        }
+        getApparentProperties(): Symbol[]{
+            return this.checker.getAugmentedPropertiesOfApparentType(this);
+        }
+        getCallSignatures(): Signature[] {
+            return this.checker.getSignaturesOfType(this, SignatureKind.Call);
+        }
+        getConstructSignatures(): Signature[] {
+            return this.checker.getSignaturesOfType(this, SignatureKind.Construct);
+        }
+        getStringIndexType(): Type {
+            return this.checker.getIndexTypeOfType(this, IndexKind.String);
+        }
+        getNumberIndexType(): Type {
+            return this.checker.getIndexTypeOfType(this, IndexKind.Number);
+        }
+    }
+
+    class SignatureObject implements Signature {
+        checker: TypeChecker;
+        declaration: SignatureDeclaration;
+        typeParameters: TypeParameter[];
+        parameters: Symbol[];
+        resolvedReturnType: Type;
+        minArgumentCount: number;
+        hasRestParameter: boolean;
+        hasStringLiterals: boolean;
+        constructor(checker: TypeChecker) {
+            this.checker = checker;
+        }
+        getDeclaration(): SignatureDeclaration {
+            return this.declaration;
+        }
+        getTypeParameters(): Type[] {
+            return this.typeParameters;
+        }
+        getParameters(): Symbol[] {
+            return this.parameters;
+        }
+        getReturnType(): Type {
+            return this.checker.getReturnTypeOfSignature(this);
+        }
+    }
+
+     var incrementalParse: IncrementalParse = TypeScript.IncrementalParser.parse;
+
+    class SourceFileObject extends NodeObject implements SourceFile {
+        public filename: string;
+        public text: string;
+        public getLineAndCharacterFromPosition(position: number): { line: number; character: number } { return null; }
+        public amdDependencies: string[];
+        public referencedFiles: FileReference[];
+        public syntacticErrors: Diagnostic[];
+        public semanticErrors: Diagnostic[];
+        public hasNoDefaultLib: boolean;
+        public externalModuleIndicator: Node; // The first node that causes this file to be an external module
+        public nodeCount: number;
+        public identifierCount: number;
+        public symbolCount: number;
+        public statements: NodeArray<Statement>;
+        public version: string;
+        public isOpen: boolean;
+        public languageVersion: ScriptTarget;
+
+        private bloomFilter: TypeScript.BloomFilter;
+        private syntaxTree: TypeScript.SyntaxTree;
+        private scriptSnapshot: TypeScript.IScriptSnapshot;
+
+        public getSourceUnit(): TypeScript.SourceUnitSyntax {
+            // If we don't have a script, create one from our parse tree.
+            return this.getSyntaxTree().sourceUnit();
+        }
+
+        public getScriptSnapshot(): TypeScript.IScriptSnapshot {
+            return this.scriptSnapshot;
+        }
+
+        public getLineMap(): TypeScript.LineMap {
+            return this.getSyntaxTree().lineMap();
+        }
+
+        public getSyntaxTree(): TypeScript.SyntaxTree {
+            if (!this.syntaxTree) {
+                var start = new Date().getTime();
+
+                this.syntaxTree = TypeScript.Parser.parse(
+                    this.filename, TypeScript.SimpleText.fromScriptSnapshot(this.scriptSnapshot), this.languageVersion, this.isDeclareFile());
+
+                var time = new Date().getTime() - start;
+
+                //TypeScript.syntaxTreeParseTime += time;
+            }
+
+            return this.syntaxTree;
+        }
+
+        private isDeclareFile(): boolean {
+            return TypeScript.isDTSFile(this.filename);
+        }
+
+        public getBloomFilter(): TypeScript.BloomFilter {
+            if (!this.bloomFilter) {
+                var identifiers = TypeScript.createIntrinsicsObject<boolean>();
+                var pre = function (cur: TypeScript.ISyntaxElement) {
+                    if (TypeScript.ASTHelpers.isValidAstNode(cur)) {
+                        if (cur.kind() === TypeScript.SyntaxKind.IdentifierName) {
+                            var nodeText = TypeScript.tokenValueText((<TypeScript.ISyntaxToken>cur));
+
+                            identifiers[nodeText] = true;
+                        }
+                    }
+                };
+
+                TypeScript.getAstWalkerFactory().simpleWalk(this.getSourceUnit(), pre, null, identifiers);
+
+                var identifierCount = 0;
+                for (var name in identifiers) {
+                    if (identifiers[name]) {
+                        identifierCount++;
+                    }
+                }
+
+                this.bloomFilter = new TypeScript.BloomFilter(identifierCount);
+                this.bloomFilter.addKeys(identifiers);
+            }
+            return this.bloomFilter;
+        }
+
+        public update(scriptSnapshot: TypeScript.IScriptSnapshot, version: string, isOpen: boolean, textChangeRange: TypeScript.TextChangeRange): SourceFile {
+            // See if we are currently holding onto a syntax tree.  We may not be because we're 
+            // either a closed file, or we've just been lazy and haven't had to create the syntax
+            // tree yet.  Access the field instead of the method so we don't accidently realize
+            // the old syntax tree.
+            var oldSyntaxTree = this.syntaxTree;
+
+            if (textChangeRange && Debug.shouldAssert(AssertionLevel.Normal)) {
+                var oldText = this.scriptSnapshot;
+                var newText = scriptSnapshot;
+
+                TypeScript.Debug.assert((oldText.getLength() - textChangeRange.span().length() + textChangeRange.newLength()) === newText.getLength());
+
+                if (Debug.shouldAssert(AssertionLevel.VeryAggressive)) {
+                    var oldTextPrefix = oldText.getText(0, textChangeRange.span().start());
+                    var newTextPrefix = newText.getText(0, textChangeRange.span().start());
+                    TypeScript.Debug.assert(oldTextPrefix === newTextPrefix);
+
+                    var oldTextSuffix = oldText.getText(textChangeRange.span().end(), oldText.getLength());
+                    var newTextSuffix = newText.getText(textChangeRange.newSpan().end(), newText.getLength());
+                    TypeScript.Debug.assert(oldTextSuffix === newTextSuffix);
+                }
+            }
+
+            var text = TypeScript.SimpleText.fromScriptSnapshot(scriptSnapshot);
+
+            // If we don't have a text change, or we don't have an old syntax tree, then do a full
+            // parse.  Otherwise, do an incremental parse.
+            var newSyntaxTree = !textChangeRange || !oldSyntaxTree
+                ? TypeScript.Parser.parse(this.filename, text, this.languageVersion, TypeScript.isDTSFile(this.filename))
+                : TypeScript.IncrementalParser.parse(oldSyntaxTree, textChangeRange, text);
+
+            return SourceFileObject.createSourceFileObject(this.filename, scriptSnapshot, this.languageVersion, version, isOpen, newSyntaxTree);
+        }
+
+        public static createSourceFileObject(filename: string, scriptSnapshot: TypeScript.IScriptSnapshot, languageVersion: ScriptTarget, version: string, isOpen: boolean, syntaxTree?: TypeScript.SyntaxTree) {
+            var newSourceFile = <SourceFileObject><any>createSourceFile(filename, scriptSnapshot.getText(0, scriptSnapshot.getLength()), languageVersion, version, isOpen);
+            newSourceFile.scriptSnapshot = scriptSnapshot;
+            newSourceFile.syntaxTree = syntaxTree;
+            return newSourceFile;
+        }
+    }
+
+    export interface Logger {
+        information(): boolean;
+        debug(): boolean;
+        warning(): boolean;
+        error(): boolean;
+        fatal(): boolean;
+        log(s: string): void;
+    }
+
+    //
+    // Public interface of the host of a language service instance.
+    //
+    export interface LanguageServiceHost extends Logger {
+        getCompilationSettings(): CompilerOptions;
+        getScriptFileNames(): string[];
+        getScriptVersion(fileName: string): string;
+        getScriptIsOpen(fileName: string): boolean;
+        getScriptSnapshot(fileName: string): TypeScript.IScriptSnapshot;
+        getLocalizedDiagnosticMessages(): any;
+        getCancellationToken(): CancellationToken;
+    }
+
+    //
+    // Public services of a language service instance associated
+    // with a language service host instance
+    //
+    export interface LanguageService {
+        // Note: refresh is a no-op now.  It is only around for back compat purposes.
+        refresh(): void;
+
+        cleanupSemanticCache(): void;
+
+        getSyntacticDiagnostics(fileName: string): Diagnostic[];
+        getSemanticDiagnostics(fileName: string): Diagnostic[];
+        getCompilerOptionsDiagnostics(): Diagnostic[];
+
+        getCompletionsAtPosition(fileName: string, position: number, isMemberCompletion: boolean): CompletionInfo;
+        getCompletionEntryDetails(fileName: string, position: number, entryName: string): CompletionEntryDetails;
+
+        getTypeAtPosition(fileName: string, position: number): TypeInfo;
+
+        getNameOrDottedNameSpan(fileName: string, startPos: number, endPos: number): SpanInfo;
+
+        getBreakpointStatementAtPosition(fileName: string, position: number): SpanInfo;
+
+        getSignatureAtPosition(fileName: string, position: number): SignatureInfo;
+
+        getDefinitionAtPosition(fileName: string, position: number): DefinitionInfo[];
+        getReferencesAtPosition(fileName: string, position: number): ReferenceEntry[];
+        getOccurrencesAtPosition(fileName: string, position: number): ReferenceEntry[];
+        getImplementorsAtPosition(fileName: string, position: number): ReferenceEntry[];
+
+        getNavigateToItems(searchValue: string): NavigateToItem[];
+        getScriptLexicalStructure(fileName: string): NavigateToItem[];
+
+        getOutliningRegions(fileName: string): OutliningSpan[];
+        getBraceMatchingAtPosition(fileName: string, position: number): TypeScript.TextSpan[];
+        getIndentationAtPosition(fileName: string, position: number, options: EditorOptions): number;
+
+        getFormattingEditsForRange(fileName: string, minChar: number, limChar: number, options: FormatCodeOptions): TextEdit[];
+        getFormattingEditsForDocument(fileName: string, minChar: number, limChar: number, options: FormatCodeOptions): TextEdit[];
+        getFormattingEditsOnPaste(fileName: string, minChar: number, limChar: number, options: FormatCodeOptions): TextEdit[];
+        getFormattingEditsAfterKeystroke(fileName: string, position: number, key: string, options: FormatCodeOptions): TextEdit[];
+
+        getEmitOutput(fileName: string): EmitOutput;
+
+        //getSyntaxTree(fileName: string): TypeScript.SyntaxTree;
+
+        dispose(): void;
+    }
+
+    export interface ReferenceEntry {
+        fileName: string;
+        minChar: number;
+        limChar: number;
+        isWriteAccess: boolean;
+    }
+
+    export interface NavigateToItem {
+        name: string;
+        kind: string;            // see ScriptElementKind
+        kindModifiers: string;   // see ScriptElementKindModifier, comma separated
+        matchKind: string;
+        fileName: string;
+        minChar: number;
+        limChar: number;
+        additionalSpans?: SpanInfo[];
+        containerName: string;
+        containerKind: string;  // see ScriptElementKind
+    }
+
+    export interface TextEdit {
+        minChar: number;
+        limChar: number;
+        text: string;
+    }
+
+    export interface EditorOptions {
+        IndentSize: number;
+        TabSize: number;
+        NewLineCharacter: string;
+        ConvertTabsToSpaces: boolean;
+    }
+
+    export interface FormatCodeOptions extends EditorOptions {
+        InsertSpaceAfterCommaDelimiter: boolean;
+        InsertSpaceAfterSemicolonInForStatements: boolean;
+        InsertSpaceBeforeAndAfterBinaryOperators: boolean;
+        InsertSpaceAfterKeywordsInControlFlowStatements: boolean;
+        InsertSpaceAfterFunctionKeywordForAnonymousFunctions: boolean;
+        InsertSpaceAfterOpeningAndBeforeClosingNonemptyParenthesis: boolean;
+        PlaceOpenBraceOnNewLineForFunctions: boolean;
+        PlaceOpenBraceOnNewLineForControlBlocks: boolean;
+    }
+
+    export interface DefinitionInfo {
+        fileName: string;
+        minChar: number;
+        limChar: number;
+        kind: string;
+        name: string;
+        containerKind: string;
+        containerName: string;
+    }
+
+    export interface MemberName {
+        prefix: string;
+        suffix: string;
+        text: string;
+    }
+
+    export interface TypeInfo {
+        memberName: MemberName;
+        docComment: string;
+        fullSymbolName: string;
+        kind: string;
+        minChar: number;
+        limChar: number;
+    }
+
+    export interface SpanInfo {
+        minChar: number;
+        limChar: number;
+        // text?: string;
+    }
+
+    export interface SignatureInfo {
+        actual: ActualSignatureInfo;
+        formal: FormalSignatureItemInfo[]; // Formal signatures
+        activeFormal: number; // Index of the "best match" formal signature
+    }
+
+    export interface FormalSignatureItemInfo {
+        signatureInfo: string;
+        typeParameters: FormalTypeParameterInfo[];
+        parameters: FormalParameterInfo[];   // Array of parameters
+        docComment: string; // Help for the signature
+    }
+
+    export interface FormalTypeParameterInfo {
+        name: string;        // Type parameter name
+        docComment: string;  // Comments that contain help for the parameter
+        minChar: number;     // minChar for parameter info in the formal signature info string
+        limChar: number;     // lim char for parameter info in the formal signature info string
+    }
+
+    export interface FormalParameterInfo {
+        name: string;        // Parameter name
+        isVariable: boolean; // true if parameter is var args
+        docComment: string;  // Comments that contain help for the parameter
+        minChar: number;     // minChar for parameter info in the formal signature info string
+        limChar: number;     // lim char for parameter info in the formal signature info string
+    }
+
+    export interface ActualSignatureInfo {
+        parameterMinChar: number;
+        parameterLimChar: number;
+        currentParameterIsTypeParameter: boolean; // current parameter is a type argument or a normal argument
+        currentParameter: number;        // Index of active parameter in "parameters" or "typeParamters" array
+    }
+
+    export interface CompletionInfo {
+        isMemberCompletion: boolean;
+        entries: CompletionEntry[];
+    }
+
+    export interface CompletionEntry {
+        name: string;
+        kind: string;            // see ScriptElementKind
+        kindModifiers: string;   // see ScriptElementKindModifier, comma separated
+    }
+
+    export interface CompletionEntryDetails {
+        name: string;
+        kind: string;            // see ScriptElementKind
+        kindModifiers: string;   // see ScriptElementKindModifier, comma separated
+        type: string;
+        fullSymbolName: string;
+        docComment: string;
+    }
+
+    export enum EmitOutputResult {
+        Succeeded,
+        FailedBecauseOfSyntaxErrors,
+        FailedBecauseOfCompilerOptionsErrors,
+        FailedToGenerateDeclarationsBecauseOfSemanticErrors
+    }
+
+    export interface EmitOutput {
+        outputFiles: OutputFile[];
+        emitOutputResult: EmitOutputResult;
+    }
+
+    export enum OutputFileType {
+        JavaScript,
+        SourceMap,
+        Declaration
+    }
+
+    export interface OutputFile {
+        name: string;
+        writeByteOrderMark: boolean;
+        text: string;
+        fileType: OutputFileType;
+        sourceMapOutput: any;
+    }
+
+    export enum EndOfLineState {
+        Start,
+        InMultiLineCommentTrivia,
+        InSingleQuoteStringLiteral,
+        InDoubleQuoteStringLiteral,
+    }
+
+    export enum TokenClass {
+        Punctuation,
+        Keyword,
+        Operator,
+        Comment,
+        Whitespace,
+        Identifier,
+        NumberLiteral,
+        StringLiteral,
+        RegExpLiteral,
+    }
+
+    export interface ClassificationResult {
+        finalLexState: EndOfLineState;
+        entries: ClassificationInfo[];
+    }
+
+    export interface ClassificationInfo {
+        length: number;
+        classification: TokenClass;
+    }
+
+    export interface Classifier {
+        getClassificationsForLine(text: string, lexState: EndOfLineState): ClassificationResult;
+    }
+
+    export interface DocumentRegistry {
+        acquireDocument(
+            filename: string,
+            compilationSettings: CompilerOptions,
+            scriptSnapshot: TypeScript.IScriptSnapshot,
+            version: string,
+            isOpen: boolean,
+            referencedFiles: string[]): SourceFile;
+
+        updateDocument(
+            sourceFile: SourceFile,
+            filename: string,
+            compilationSettings: CompilerOptions,
+            scriptSnapshot: TypeScript.IScriptSnapshot,
+            version: string,
+            isOpen: boolean,
+            textChangeRange: TypeScript.TextChangeRange
+            ): SourceFile;
+
+        releaseDocument(filename: string, compilationSettings: CompilerOptions): void
+    }
+
+    // TODO: move these to enums
+    export class ScriptElementKind {
+        static unknown = "";
+
+        // predefined type (void) or keyword (class)
+        static keyword = "keyword";
+
+        // top level script node
+        static scriptElement = "script";
+
+        // module foo {}
+        static moduleElement = "module";
+
+        // class X {}
+        static classElement = "class";
+
+        // interface Y {}
+        static interfaceElement = "interface";
+
+        // enum E
+        static enumElement = "enum";
+
+        // Inside module and script only
+        // var v = ..
+        static variableElement = "var";
+
+        // Inside function
+        static localVariableElement = "local var";
+
+        // Inside module and script only
+        // function f() { }
+        static functionElement = "function";
+
+        // Inside function
+        static localFunctionElement = "local function";
+
+        // class X { [public|private]* foo() {} }
+        static memberFunctionElement = "method";
+
+        // class X { [public|private]* [get|set] foo:number; }
+        static memberGetAccessorElement = "getter";
+        static memberSetAccessorElement = "setter";
+
+        // class X { [public|private]* foo:number; }
+        // interface Y { foo:number; }
+        static memberVariableElement = "property";
+
+        // class X { constructor() { } }
+        static constructorImplementationElement = "constructor";
+
+        // interface Y { ():number; }
+        static callSignatureElement = "call";
+
+        // interface Y { []:number; }
+        static indexSignatureElement = "index";
+
+        // interface Y { new():Y; }
+        static constructSignatureElement = "construct";
+
+        // function foo(*Y*: string)
+        static parameterElement = "parameter";
+
+        static typeParameterElement = "type parameter";
+
+        static primitiveType = "primitive type";
+
+        static label = "label";
+    }
+
+    export class ScriptElementKindModifier {
+        static none = "";
+        static publicMemberModifier = "public";
+        static privateMemberModifier = "private";
+        static exportedModifier = "export";
+        static ambientModifier = "declare";
+        static staticModifier = "static";
+    }
+
+    export class MatchKind {
+        static none: string = null;
+        static exact = "exact";
+        static subString = "substring";
+        static prefix = "prefix";
+    }
+
+    interface IncrementalParse {
+        (oldSyntaxTree: TypeScript.SyntaxTree, textChangeRange: TypeScript.TextChangeRange, newText: TypeScript.ISimpleText): TypeScript.SyntaxTree
+    }
+
+    /// Language Service
+
+    interface CompletionSession {
+        filename: string;           // the file where the completion was requested
+        position: number;           // position in the file where the completion was requested
+        entries: CompletionEntry[]; // entries for this completion
+        symbols: Map<Symbol>; // symbols by entry name map
+        location: Node;          // the node where the completion was requested
+        typeChecker: TypeChecker;// the typeChecker used to generate this completion
+    }
+
+    interface FormattingOptions {
+        useTabs: boolean;
+        spacesPerTab: number;
+        indentSpaces: number;
+        newLineCharacter: string;
+    }
+
+    // Information about a specific host file.
+    interface HostFileInformation {
+        filename: string;
+        version: string;
+        isOpen: boolean;
+        sourceText?: TypeScript.IScriptSnapshot;
+    }
+
+    interface DocumentRegistryEntry {
+        sourceFile: SourceFile;
+        refCount: number;
+        owners: string[];
+    }
+
+    export function getDefaultCompilerOptions(): CompilerOptions {
+        // Set "ES5" target by default for language service
+        return {
+            target: ScriptTarget.ES5,
+            module: ModuleKind.None,
+        };
+    }
+
+    export function compareDataObjects(dst: any, src: any): boolean {
+        for (var e in dst) {
+            if (typeof dst[e] === "object") {
+                if (!compareDataObjects(dst[e], src[e]))
+                    return false;
+            }
+            else if (typeof dst[e] !== "function") {
+                if (dst[e] !== src[e])
+                    return false;
+            }
+        }
+        return true;
+    }
+
+    export class OperationCanceledException { }
+
+    class CancellationTokenObject {
+
+        public static None: CancellationTokenObject = new CancellationTokenObject(null)
+
+        constructor(private cancellationToken: CancellationToken) {
+        }
+
+        public isCancellationRequested() {
+            return this.cancellationToken && this.cancellationToken.isCancellationRequested();
+        }
+
+        public throwIfCancellationRequested(): void {
+            if (this.isCancellationRequested()) {
+                throw new OperationCanceledException();
+            }
+        }
+    }
+
+    // Cache host information about scrip Should be refreshed 
+    // at each language service public entry point, since we don't know when 
+    // set of scripts handled by the host changes.
+    class HostCache {
+        private filenameToEntry: Map<HostFileInformation>;
+        private _compilationSettings: CompilerOptions;
+
+        constructor(private host: LanguageServiceHost) {
+            // script id => script index
+            this.filenameToEntry = {};
+
+            var filenames = host.getScriptFileNames();
+            for (var i = 0, n = filenames.length; i < n; i++) {
+                var filename = filenames[i];
+                this.filenameToEntry[TypeScript.switchToForwardSlashes(filename)] = {
+                    filename: filename,
+                    version: host.getScriptVersion(filename),
+                    isOpen: host.getScriptIsOpen(filename)
+                };
+            }
+
+            this._compilationSettings = host.getCompilationSettings() || getDefaultCompilerOptions();
+        }
+
+        public compilationSettings() {
+            return this._compilationSettings;
+        }
+
+        public getEntry(filename: string): HostFileInformation {
+            filename = TypeScript.switchToForwardSlashes(filename);
+            return lookUp(this.filenameToEntry, filename);
+        }
+
+        public contains(filename: string): boolean {
+            return !!this.getEntry(filename);
+        }
+
+        public getHostfilename(filename: string) {
+            var hostCacheEntry = this.getEntry(filename);
+            if (hostCacheEntry) {
+                return hostCacheEntry.filename;
+            }
+            return filename;
+        }
+
+        public getFilenames(): string[] {
+            var fileNames: string[] = [];
+
+            forEachKey(this.filenameToEntry, key => {
+                if (hasProperty(this.filenameToEntry, key))
+                    fileNames.push(key);
+            });
+
+            return fileNames;
+        }
+
+        public getVersion(filename: string): string {
+            return this.getEntry(filename).version;
+        }
+
+        public isOpen(filename: string): boolean {
+            return this.getEntry(filename).isOpen;
+        }
+
+        public getScriptSnapshot(filename: string): TypeScript.IScriptSnapshot {
+            var file = this.getEntry(filename);
+            if (!file.sourceText) {
+                file.sourceText = this.host.getScriptSnapshot(file.filename);
+            }
+            return file.sourceText;
+        }
+
+        public getChangeRange(filename: string, lastKnownVersion: string, oldScriptSnapshot: TypeScript.IScriptSnapshot): TypeScript.TextChangeRange {
+            var currentVersion = this.getVersion(filename);
+            if (lastKnownVersion === currentVersion) {
+                return TypeScript.TextChangeRange.unchanged; // "No changes"
+            }
+
+            var scriptSnapshot = this.getScriptSnapshot(filename);
+            return scriptSnapshot.getChangeRange(oldScriptSnapshot);
+        }
+    }
+
+    class SyntaxTreeCache {
+        private hostCache: HostCache;
+
+        // For our syntactic only features, we also keep a cache of the syntax tree for the 
+        // currently edited file.  
+        private currentFilename: string = "";
+        private currentFileVersion: string = null;
+        private currentSourceFile: SourceFile = null;
+        private currentFileSyntaxTree: TypeScript.SyntaxTree = null;
+
+        constructor(private host: LanguageServiceHost) {
+            this.hostCache = new HostCache(host);
+        }
+
+        private initialize(filename: string) {
+            // ensure that both source file and syntax tree are either initialized or not initialized
+            Debug.assert(!!this.currentFileSyntaxTree === !!this.currentSourceFile);
+            this.hostCache = new HostCache(this.host);
+
+            var version = this.hostCache.getVersion(filename);
+            var syntaxTree: TypeScript.SyntaxTree = null;
+            var sourceFile: SourceFile;
+
+            if (this.currentFileSyntaxTree === null || this.currentFilename !== filename) {
+                var scriptSnapshot = this.hostCache.getScriptSnapshot(filename);
+                syntaxTree = this.createSyntaxTree(filename, scriptSnapshot);
+                sourceFile = createSourceFileFromScriptSnapshot(filename, scriptSnapshot, getDefaultCompilerOptions(), version, /*isOpen*/ true);
+
+                fixupParentReferences(sourceFile);
+            }
+            else if (this.currentFileVersion !== version) {
+                var scriptSnapshot = this.hostCache.getScriptSnapshot(filename);
+                syntaxTree = this.updateSyntaxTree(filename, scriptSnapshot,
+                    this.currentSourceFile.getScriptSnapshot(), this.currentFileSyntaxTree, this.currentFileVersion);
+
+                var editRange = this.hostCache.getChangeRange(filename, this.currentFileVersion, this.currentSourceFile.getScriptSnapshot());
+                sourceFile = !editRange 
+                    ? createSourceFileFromScriptSnapshot(filename, scriptSnapshot, getDefaultCompilerOptions(), version, /*isOpen*/ true)
+                    : this.currentSourceFile.update(scriptSnapshot, version, /*isOpen*/ true, editRange);
+
+                fixupParentReferences(sourceFile);
+            }
+
+            if (syntaxTree !== null) {
+                Debug.assert(sourceFile);
+                // All done, ensure state is up to date
+                this.currentFileVersion = version;
+                this.currentFilename = filename;
+                this.currentFileSyntaxTree = syntaxTree;
+                this.currentSourceFile = sourceFile;
+            }
+
+            function fixupParentReferences(sourceFile: SourceFile) {
+                // normally parent references are set during binding.
+                // however here SourceFile data is used only for syntactic features so running the whole binding process is an overhead.
+                // walk over the nodes and set parent references
+                var parent: Node = sourceFile;
+                function walk(n: Node): void {
+                    n.parent = parent;
+
+                    var saveParent = parent;
+                    parent = n;
+                    forEachChild(n, walk);
+                    parent = saveParent;
+                }
+                forEachChild(sourceFile, walk);
+            }
+        }
+
+        public getCurrentFileSyntaxTree(filename: string): TypeScript.SyntaxTree {
+            this.initialize(filename);
+            return this.currentFileSyntaxTree;
+        }
+
+        public getCurrentSourceFile(filename: string): SourceFile {
+            this.initialize(filename);
+            return this.currentSourceFile;
+        }
+
+        public getCurrentScriptSnapshot(filename: string): TypeScript.IScriptSnapshot {
+            // update currentFileScriptSnapshot as a part of 'getCurrentFileSyntaxTree' call
+            this.getCurrentFileSyntaxTree(filename);
+            return this.getCurrentSourceFile(filename).getScriptSnapshot();
+        }
+
+        private createSyntaxTree(filename: string, scriptSnapshot: TypeScript.IScriptSnapshot): TypeScript.SyntaxTree {
+            var text = TypeScript.SimpleText.fromScriptSnapshot(scriptSnapshot);
+
+            // For the purposes of features that use this syntax tree, we can just use the default
+            // compilation settings.  The features only use the syntax (and not the diagnostics),
+            // and the syntax isn't affected by the compilation settings.
+            var syntaxTree = TypeScript.Parser.parse(filename, text, getDefaultCompilerOptions().target, TypeScript.isDTSFile(filename));
+
+            return syntaxTree;
+        }
+
+        private updateSyntaxTree(filename: string, scriptSnapshot: TypeScript.IScriptSnapshot, previousScriptSnapshot: TypeScript.IScriptSnapshot, previousSyntaxTree: TypeScript.SyntaxTree, previousFileVersion: string): TypeScript.SyntaxTree {
+            var editRange = this.hostCache.getChangeRange(filename, previousFileVersion, previousScriptSnapshot);
+
+            // Debug.assert(newLength >= 0);
+
+            // The host considers the entire buffer changed.  So parse a completely new tree.
+            if (editRange === null) {
+                return this.createSyntaxTree(filename, scriptSnapshot);
+            }
+
+            var nextSyntaxTree = TypeScript.IncrementalParser.parse(
+                previousSyntaxTree, editRange, TypeScript.SimpleText.fromScriptSnapshot(scriptSnapshot));
+
+            this.ensureInvariants(filename, editRange, nextSyntaxTree, previousScriptSnapshot, scriptSnapshot);
+
+            return nextSyntaxTree;
+        }
+
+        private ensureInvariants(filename: string, editRange: TypeScript.TextChangeRange, incrementalTree: TypeScript.SyntaxTree, oldScriptSnapshot: TypeScript.IScriptSnapshot, newScriptSnapshot: TypeScript.IScriptSnapshot) {
+            // First, verify that the edit range and the script snapshots make sense.
+
+            // If this fires, then the edit range is completely bogus.  Somehow the lengths of the
+            // old snapshot, the change range and the new snapshot aren't in sync.  This is very
+            // bad.
+            var expectedNewLength = oldScriptSnapshot.getLength() - editRange.span().length() + editRange.newLength();
+            var actualNewLength = newScriptSnapshot.getLength();
+
+            function provideMoreDebugInfo() {
+
+                var debugInformation = ["expected length:", expectedNewLength, "and actual length:", actualNewLength, "are not equal\r\n"];
+
+                var oldSpan = editRange.span();
+
+                function prettyPrintString(s: string): string {
+                    return '"' + s.replace(/\r/g, '\\r').replace(/\n/g, '\\n') + '"';
+                }
+
+                debugInformation.push('Edit range (old text) (start: ' + oldSpan.start() + ', end: ' + oldSpan.end() + ') \r\n');
+                debugInformation.push('Old text edit range contents: ' + prettyPrintString(oldScriptSnapshot.getText(oldSpan.start(), oldSpan.end())));
+
+                var newSpan = editRange.newSpan();
+
+                debugInformation.push('Edit range (new text) (start: ' + newSpan.start() + ', end: ' + newSpan.end() + ') \r\n');
+                debugInformation.push('New text edit range contents: ' + prettyPrintString(newScriptSnapshot.getText(newSpan.start(), newSpan.end())));
+
+                return debugInformation.join(' ');
+            }
+
+            Debug.assert(
+                expectedNewLength === actualNewLength,
+                "Expected length is different from actual!",
+                provideMoreDebugInfo);
+
+            if (Debug.shouldAssert(AssertionLevel.VeryAggressive)) {
+                // If this fires, the text change range is bogus.  It says the change starts at point 
+                // 'X', but we can see a text difference *before* that point.
+                var oldPrefixText = oldScriptSnapshot.getText(0, editRange.span().start());
+                var newPrefixText = newScriptSnapshot.getText(0, editRange.span().start());
+                Debug.assert(oldPrefixText === newPrefixText, 'Expected equal prefix texts!');
+
+                // If this fires, the text change range is bogus.  It says the change goes only up to
+                // point 'X', but we can see a text difference *after* that point.
+                var oldSuffixText = oldScriptSnapshot.getText(editRange.span().end(), oldScriptSnapshot.getLength());
+                var newSuffixText = newScriptSnapshot.getText(editRange.newSpan().end(), newScriptSnapshot.getLength());
+                Debug.assert(oldSuffixText === newSuffixText, 'Expected equal suffix texts!');
+
+                // Ok, text change range and script snapshots look ok.  Let's verify that our 
+                // incremental parsing worked properly.
+                //var normalTree = this.createSyntaxTree(filename, newScriptSnapshot);
+                //Debug.assert(normalTree.structuralEquals(incrementalTree), 'Expected equal incremental and normal trees');
+
+                // Ok, the trees looked good.  So at least our incremental parser agrees with the 
+                // normal parser.  Now, verify that the incremental tree matches the contents of the 
+                // script snapshot.
+                var incrementalTreeText = TypeScript.fullText(incrementalTree.sourceUnit());
+                var actualSnapshotText = newScriptSnapshot.getText(0, newScriptSnapshot.getLength());
+                Debug.assert(incrementalTreeText === actualSnapshotText, 'Expected full texts to be equal');
+            }
+        }
+    }
+
+    function createSourceFileFromScriptSnapshot(filename: string, scriptSnapshot: TypeScript.IScriptSnapshot, settings: CompilerOptions, version: string, isOpen: boolean) {
+        return SourceFileObject.createSourceFileObject(filename, scriptSnapshot, settings.target, version, isOpen);
+    }
+
+    export function createDocumentRegistry(): DocumentRegistry {
+        var buckets: Map<Map<DocumentRegistryEntry>> = {};
+
+        function getKeyFromCompilationSettings(settings: CompilerOptions): string {
+            return "_" + ScriptTarget[settings.target]; //  + "|" + settings.propagateEnumConstantoString()
+        }
+
+        function getBucketForCompilationSettings(settings: CompilerOptions, createIfMissing: boolean): Map<DocumentRegistryEntry> {
+            var key = getKeyFromCompilationSettings(settings);
+            var bucket = lookUp(buckets, key);
+            if (!bucket && createIfMissing) {
+                buckets[key] = bucket = {};
+            }
+            return bucket;
+        }
+
+        function reportStats() {
+            var bucketInfoArray = Object.keys(buckets).filter(name => name && name.charAt(0) === '_').map(name => {
+                var entries = lookUp(buckets, name);
+                var sourceFiles: { name: string; refCount: number; references: string[]; }[] = [];
+                for (var i in entries) {
+                    var entry = entries[i];
+                    sourceFiles.push({
+                        name: i,
+                        refCount: entry.refCount,
+                        references: entry.owners.slice(0)
+                    });
+                }
+                sourceFiles.sort((x, y) => y.refCount - x.refCount);
+                return {
+                    bucket: name,
+                    sourceFiles: sourceFiles
+                };
+            });
+            return JSON.stringify(bucketInfoArray, null, 2);
+        }
+
+        function acquireDocument(
+            filename: string,
+            compilationSettings: CompilerOptions,
+            scriptSnapshot: TypeScript.IScriptSnapshot,
+            version: string,
+            isOpen: boolean): SourceFile {
+
+            var bucket = getBucketForCompilationSettings(compilationSettings, /*createIfMissing*/ true);
+            var entry = lookUp(bucket, filename);
+            if (!entry) {
+                var sourceFile = createSourceFileFromScriptSnapshot(filename, scriptSnapshot, compilationSettings, version, isOpen);
+
+                bucket[filename] = entry = {
+                    sourceFile: sourceFile,
+                    refCount: 0,
+                    owners: []
+                };
+            }
+            entry.refCount++;
+
+            return entry.sourceFile;
+        }
+
+        function updateDocument(
+            sourceFile: SourceFile,
+            filename: string,
+            compilationSettings: CompilerOptions,
+            scriptSnapshot: TypeScript.IScriptSnapshot,
+            version: string,
+            isOpen: boolean,
+            textChangeRange: TypeScript.TextChangeRange
+            ): SourceFile {
+
+            var bucket = getBucketForCompilationSettings(compilationSettings, /*createIfMissing*/ false);
+            Debug.assert(bucket);
+            var entry = lookUp(bucket, filename);
+            Debug.assert(entry);
+
+            if (entry.sourceFile.isOpen === isOpen && entry.sourceFile.version === version) {
+                return entry.sourceFile;
+            }
+
+            entry.sourceFile = entry.sourceFile.update(scriptSnapshot, version, isOpen, textChangeRange);
+            return entry.sourceFile;
+        }
+
+        function releaseDocument(filename: string, compilationSettings: CompilerOptions): void {
+            var bucket = getBucketForCompilationSettings(compilationSettings, false);
+            Debug.assert(bucket);
+
+            var entry = lookUp(bucket, filename);
+            entry.refCount--;
+
+            Debug.assert(entry.refCount >= 0);
+            if (entry.refCount === 0) {
+                delete bucket[filename];
+            }
+        }
+
+        return {
+            acquireDocument: acquireDocument,
+            updateDocument: updateDocument,
+            releaseDocument: releaseDocument,
+            reportStats: reportStats
+        };
+    }
+
+    // A cache of completion entries for keywords, these do not change between sessions
+    var keywordCompletions:CompletionEntry[] = [];
+    for (var i = SyntaxKind.FirstKeyword; i <= SyntaxKind.LastKeyword; i++) {
+        keywordCompletions.push({
+            name: tokenToString(i),
+            kind: ScriptElementKind.keyword,
+            kindModifiers: ScriptElementKindModifier.none
+        });
+    }
+
+    export function createLanguageService(host: LanguageServiceHost, documentRegistry: DocumentRegistry): LanguageService {
+        var syntaxTreeCache: SyntaxTreeCache = new SyntaxTreeCache(host);
+        var formattingRulesProvider: TypeScript.Services.Formatting.RulesProvider;
+        var hostCache: HostCache; // A cache of all the information about the files on the host side.
+        var program: Program;
+        var typeChecker: TypeChecker;
+        var useCaseSensitivefilenames = false;
+        var sourceFilesByName: Map<SourceFile> = {};
+        var documentRegistry = documentRegistry;
+        var cancellationToken = new CancellationTokenObject(host.getCancellationToken());
+        var activeCompletionSession: CompletionSession;         // The current active completion session, used to get the completion entry details
+
+        // Check if the localized messages json is set, otherwise query the host for it
+        if (!TypeScript.LocalizedDiagnosticMessages) {
+            TypeScript.LocalizedDiagnosticMessages = host.getLocalizedDiagnosticMessages();
+        }
+
+        function getSourceFile(filename: string): SourceFile {
+            return lookUp(sourceFilesByName, filename);
+        }
+
+        function createCompilerHost(): CompilerHost {
+            return {
+                getSourceFile: (filename, languageVersion) => {
+                    var sourceFile = getSourceFile(filename);
+
+                    Debug.assert(!!sourceFile, "sourceFile can not be undefined");
+
+                    return sourceFile.getSourceFile();
+                },
+                getCancellationToken: () => cancellationToken,
+                getCanonicalFileName: (filename) => useCaseSensitivefilenames ? filename : filename.toLowerCase(),
+                useCaseSensitiveFileNames: () => useCaseSensitivefilenames,
+                getNewLine: () => "\r\n",
+                // Need something that doesn't depend on sys.ts here
+                getDefaultLibFilename: (): string => {
+                    throw Error("TOD:: getDefaultLibfilename");
+                },
+                writeFile: (filename, data, writeByteOrderMark) => {
+                    throw Error("TODO: write file");
+                },
+                getCurrentDirectory: (): string => {
+                    throw Error("TODO: getCurrentDirectory");
+                }
+            };
+        }
+
+        function sourceFileUpToDate(sourceFile: SourceFile): boolean {
+            return sourceFile && sourceFile.version === hostCache.getVersion(sourceFile.filename) && sourceFile.isOpen === hostCache.isOpen(sourceFile.filename);
+        }
+
+        function programUpToDate(): boolean {
+            // If we haven't create a program yet, then it is not up-to-date
+            if (!program) {
+                return false;
+            }
+
+            // If number of files in the program do not match, it is not up-to-date
+            var hostFilenames = hostCache.getFilenames();
+            if (program.getSourceFiles().length !== hostFilenames.length) {
+                return false;
+            }
+
+            // If any file is not up-to-date, then the whole program is not up-to-date
+            for (var i = 0, n = hostFilenames.length; i < n; i++) {
+                if (!sourceFileUpToDate(program.getSourceFile(hostFilenames[i]))) {
+                    return false;
+                }
+            }
+
+            // If the compilation settings do no match, then the program is not up-to-date
+            return compareDataObjects(program.getCompilerOptions(), hostCache.compilationSettings());
+        }
+
+        function synchronizeHostData(): void {
+            // Reset the cache at start of every refresh
+            hostCache = new HostCache(host);
+
+            // If the program is already up-to-date, we can reuse it
+            if (programUpToDate()) {
+                return;
+            }
+
+            var compilationSettings = hostCache.compilationSettings();
+
+            // Now, remove any files from the compiler that are no longer in the host.
+            var oldProgram = program;
+            if (oldProgram) {
+                var oldSettings = program.getCompilerOptions();
+                // If the language version changed, then that affects what types of things we parse. So
+                // we have to dump all syntax trees.
+                // TODO: handle propagateEnumConstants
+                // TODO: is module still needed
+                var settingsChangeAffectsSyntax = oldSettings.target !== compilationSettings.target || oldSettings.module !== compilationSettings.module;
+
+                var changesInCompilationSettingsAffectSyntax =
+                    oldSettings && compilationSettings && !compareDataObjects(oldSettings, compilationSettings) && settingsChangeAffectsSyntax;
+                var oldSourceFiles = program.getSourceFiles();
+
+                for (var i = 0, n = oldSourceFiles.length; i < n; i++) {
+                    cancellationToken.throwIfCancellationRequested();
+                    var filename = oldSourceFiles[i].filename;
+                    if (!hostCache.contains(filename) || changesInCompilationSettingsAffectSyntax) {
+                        documentRegistry.releaseDocument(filename, oldSettings);
+                        delete sourceFilesByName[filename];
+                    }
+                }
+            }
+
+            // Now, for every file the host knows about, either add the file (if the compiler
+            // doesn't know about it.).  Or notify the compiler about any changes (if it does
+            // know about it.)
+            var hostfilenames = hostCache.getFilenames();
+            for (var i = 0, n = hostfilenames.length; i < n; i++) {
+                var filename = hostfilenames[i];
+
+                var version = hostCache.getVersion(filename);
+                var isOpen = hostCache.isOpen(filename);
+                var scriptSnapshot = hostCache.getScriptSnapshot(filename);
+
+                var sourceFile: SourceFile = getSourceFile(filename);
+                if (sourceFile) {
+                    //
+                    // If the sourceFile is the same, assume no update
+                    //
+                    if (sourceFileUpToDate(sourceFile)) {
+                        continue;
+                    }
+
+                    // Only perform incremental parsing on open files that are being edited.  If a file was
+                    // open, but is now closed, we want to reparse entirely so we don't have any tokens that
+                    // are holding onto expensive script snapshot instances on the host.  Similarly, if a 
+                    // file was closed, then we always want to reparse.  This is so our tree doesn't keep 
+                    // the old buffer alive that represented the file on disk (as the host has moved to a 
+                    // new text buffer).
+                    var textChangeRange: TypeScript.TextChangeRange = null;
+                    if (sourceFile.isOpen && isOpen) {
+                        textChangeRange = hostCache.getChangeRange(filename, sourceFile.version, sourceFile.getScriptSnapshot());
+                    }
+
+                    sourceFile = documentRegistry.updateDocument(sourceFile, filename, compilationSettings, scriptSnapshot, version, isOpen, textChangeRange);
+                }
+                else {
+                    sourceFile = documentRegistry.acquireDocument(filename, compilationSettings, scriptSnapshot, version, isOpen, []);
+                }
+
+                // Remeber the new sourceFile
+                sourceFilesByName[filename] = sourceFile;
+            }
+
+            // Now create a new compiler
+            program = createProgram(hostfilenames, compilationSettings, createCompilerHost());
+            typeChecker = program.getTypeChecker();
+        }
+
+        /// Clean up any semantic caches that are not needed. 
+        /// The host can call this method if it wants to jettison unused memory.
+        /// We will just dump the typeChecker and recreate a new one. this should have the effect of destroying all the semantic caches.
+        function cleanupSemanticCache(): void {
+            if (program) {
+                typeChecker = program.getTypeChecker();
+            }
+        }
+
+        function dispose(): void {
+            if (program) {
+                forEach(program.getSourceFiles(),
+                    (f) => { documentRegistry.releaseDocument(f.filename, program.getCompilerOptions()); });
+            }
+        }
+
+        /// Diagnostics
+        function getSyntacticDiagnostics(filename: string) {
+            synchronizeHostData();
+
+            filename = TypeScript.switchToForwardSlashes(filename);
+
+            return program.getDiagnostics(getSourceFile(filename).getSourceFile());
+        }
+
+        function getSemanticDiagnostics(filename: string) {
+            synchronizeHostData();
+
+            filename = TypeScript.switchToForwardSlashes(filename)
+
+            return typeChecker.getDiagnostics(getSourceFile(filename).getSourceFile());
+        }
+
+        function getCompilerOptionsDiagnostics() {
+            synchronizeHostData();
+            return program.getGlobalDiagnostics();
+        }
+
+        /// Completion
+        function getValidCompletionEntryDisplayName(displayName: string, target: ScriptTarget): string {
+            if (displayName && displayName.length > 0) {
+                var firstChar = displayName.charCodeAt(0);
+                if (firstChar === TypeScript.CharacterCodes.singleQuote || firstChar === TypeScript.CharacterCodes.doubleQuote) {
+                    // If the user entered name for the symbol was quoted, removing the quotes is not enough, as the name could be an
+                    // invalid identifer name. We need to check if whatever was inside the quotes is actually a valid identifier name.
+                    displayName = TypeScript.stripStartAndEndQuotes(displayName);
+                }
+
+                if (TypeScript.Scanner.isValidIdentifier(TypeScript.SimpleText.fromString(displayName), target)) {
+                    return displayName;
+                }
+            }
+
+            return undefined;
+        }
+
+        function createCompletionEntry(symbol: Symbol): CompletionEntry {
+            // Try to get a valid display name for this symbol, if we could not find one, then ignore it. 
+            // We would like to only show things that can be added after a dot, so for instance numeric properties can
+            // not be accessed with a dot (a.1 <- invalid)
+            var displayName = getValidCompletionEntryDisplayName(symbol.getName(), program.getCompilerOptions().target);
+            if (!displayName) {
+                return undefined;
+            }
+
+            var declarations = symbol.getDeclarations();
+            var firstDeclaration = [0];
+            return {
+                name: displayName,
+                kind: getSymbolKind(symbol),
+                kindModifiers: declarations ? getNodeModifiers(declarations[0]) : ScriptElementKindModifier.none
+            };
+        }
+
+        function getCompletionsAtPosition(filename: string, position: number, isMemberCompletion: boolean) {
+            function getCompletionEntriesFromSymbols(symbols: Symbol[], session: CompletionSession): void {
+                forEach(symbols, (symbol) => {
+                    var entry = createCompletionEntry(symbol);
+                    if (entry) {
+                        session.entries.push(entry);
+                        session.symbols[entry.name] = symbol;
+                    }
+                });
+            }
+
+            function isCompletionListBlocker(sourceUnit: TypeScript.SourceUnitSyntax, position: number): boolean {
+                // We shouldn't be getting a possition that is outside the file because
+                // isEntirelyInsideComment can't handle when the position is out of bounds, 
+                // callers should be fixed, however we should be resiliant to bad inputs
+                // so we return true (this position is a blocker for getting completions)
+                if (position < 0 || position > TypeScript.fullWidth(sourceUnit)) {
+                    return true;
+                }
+
+                // This method uses Fidelity completely. Some information can be reached using the AST, but not everything.
+                return TypeScript.Syntax.isEntirelyInsideComment(sourceUnit, position) ||
+                    TypeScript.Syntax.isEntirelyInStringOrRegularExpressionLiteral(sourceUnit, position) ||
+                    isIdentifierDefinitionLocation(sourceUnit, position) ||
+                    isRightOfIllegalDot(sourceUnit, position);
+            }
+
+            function getContainingObjectLiteralApplicableForCompletion(sourceUnit: TypeScript.SourceUnitSyntax, position: number): TypeScript.ISyntaxElement {
+                // The locations in an object literal expression that are applicable for completion are property name definition locations.
+                var previousToken = getNonIdentifierCompleteTokenOnLeft(sourceUnit, position);
+
+                if (previousToken) {
+                    var parent = previousToken.parent;
+
+                    switch (previousToken.kind()) {
+                        case TypeScript.SyntaxKind.OpenBraceToken:  // var x = { |
+                        case TypeScript.SyntaxKind.CommaToken:      // var x = { a: 0, |
+                            if (parent && parent.kind() === TypeScript.SyntaxKind.SeparatedList) {
+                                parent = parent.parent;
+                            }
+
+                            if (parent && parent.kind() === TypeScript.SyntaxKind.ObjectLiteralExpression) {
+                                return parent;
+                            }
+
+                            break;
+                    }
+                }
+
+                return undefined;
+            }
+
+            function isIdentifierDefinitionLocation(sourceUnit: TypeScript.SourceUnitSyntax, position: number): boolean {
+                var positionedToken = getNonIdentifierCompleteTokenOnLeft(sourceUnit, position);
+
+                if (positionedToken) {
+                    var containingNodeKind = TypeScript.Syntax.containingNode(positionedToken) && TypeScript.Syntax.containingNode(positionedToken).kind();
+                    switch (positionedToken.kind()) {
+                        case TypeScript.SyntaxKind.CommaToken:
+                            return containingNodeKind === TypeScript.SyntaxKind.ParameterList ||
+                                containingNodeKind === TypeScript.SyntaxKind.VariableDeclaration ||
+                                containingNodeKind === TypeScript.SyntaxKind.EnumDeclaration;           // enum { foo, |
+
+                        case TypeScript.SyntaxKind.OpenParenToken:
+                            return containingNodeKind === TypeScript.SyntaxKind.ParameterList ||
+                                containingNodeKind === TypeScript.SyntaxKind.CatchClause;
+
+                        case TypeScript.SyntaxKind.OpenBraceToken:
+                            return containingNodeKind === TypeScript.SyntaxKind.EnumDeclaration;        // enum { |
+
+                        case TypeScript.SyntaxKind.PublicKeyword:
+                        case TypeScript.SyntaxKind.PrivateKeyword:
+                        case TypeScript.SyntaxKind.StaticKeyword:
+                        case TypeScript.SyntaxKind.DotDotDotToken:
+                            return containingNodeKind === TypeScript.SyntaxKind.Parameter;
+
+                        case TypeScript.SyntaxKind.ClassKeyword:
+                        case TypeScript.SyntaxKind.ModuleKeyword:
+                        case TypeScript.SyntaxKind.EnumKeyword:
+                        case TypeScript.SyntaxKind.InterfaceKeyword:
+                        case TypeScript.SyntaxKind.FunctionKeyword:
+                        case TypeScript.SyntaxKind.VarKeyword:
+                        case TypeScript.SyntaxKind.GetKeyword:
+                        case TypeScript.SyntaxKind.SetKeyword:
+                            return true;
+                    }
+
+                    // Previous token may have been a keyword that was converted to an identifier.
+                    switch (positionedToken.text()) {
+                        case "class":
+                        case "interface":
+                        case "enum":
+                        case "module":
+                            return true;
+                    }
+                }
+
+                return false;
+            }
+
+            function getNonIdentifierCompleteTokenOnLeft(sourceUnit: TypeScript.SourceUnitSyntax, position: number): TypeScript.ISyntaxToken {
+                var positionedToken = TypeScript.Syntax.findCompleteTokenOnLeft(sourceUnit, position, /*includeSkippedTokens*/true);
+
+                if (positionedToken && position === TypeScript.end(positionedToken) && positionedToken.kind() == TypeScript.SyntaxKind.EndOfFileToken) {
+                    // EndOfFile token is not intresting, get the one before it
+                    positionedToken = TypeScript. previousToken(positionedToken, /*includeSkippedTokens*/true);
+                }
+
+                if (positionedToken && position === TypeScript.end(positionedToken) && positionedToken.kind() === TypeScript.SyntaxKind.IdentifierName) {
+                    // The caret is at the end of an identifier, the decession to provide completion depends on the previous token
+                    positionedToken = TypeScript.previousToken(positionedToken, /*includeSkippedTokens*/true);
+                }
+
+                return positionedToken;
+            }
+
+            function isRightOfIllegalDot(sourceUnit: TypeScript.SourceUnitSyntax, position: number): boolean {
+                var positionedToken = getNonIdentifierCompleteTokenOnLeft(sourceUnit, position);
+
+                if (positionedToken) {
+                    switch (positionedToken.kind()) {
+                        case TypeScript.SyntaxKind.DotToken:
+                            var leftOfDotPositionedToken = TypeScript.previousToken(positionedToken, /*includeSkippedTokens*/true);
+                            return leftOfDotPositionedToken && leftOfDotPositionedToken.kind() === TypeScript.SyntaxKind.NumericLiteral;
+
+                        case TypeScript.SyntaxKind.NumericLiteral:
+                            var text = positionedToken.text();
+                            return text.charAt(text.length - 1) === ".";
+                    }
+                }
+
+                return false;
+            }
+
+            synchronizeHostData();
+
+            filename = TypeScript.switchToForwardSlashes(filename);
+
+            var sourceFile = getSourceFile(filename);
+            var sourceUnit = sourceFile.getSourceUnit();
+
+            if (isCompletionListBlocker(sourceFile.getSyntaxTree().sourceUnit(), position)) {
+                host.log("Returning an empty list because completion was blocked.");
+                return null;
+            }
+
+            var node = TypeScript.ASTHelpers.getAstAtPosition(sourceUnit, position, /*useTrailingTriviaAsLimChar*/ true, /*forceInclusive*/ true);
+
+            if (node && node.kind() === TypeScript.SyntaxKind.IdentifierName &&
+                TypeScript.start(node) === TypeScript.end(node)) {
+                // Ignore missing name nodes
+                node = node.parent;
+            }
+
+            var isRightOfDot = false;
+            if (node &&
+                node.kind() === TypeScript.SyntaxKind.MemberAccessExpression &&
+                TypeScript.end((<TypeScript.MemberAccessExpressionSyntax>node).expression) < position) {
+
+                isRightOfDot = true;
+                node = (<TypeScript.MemberAccessExpressionSyntax>node).expression;
+            }
+            else if (node &&
+                node.kind() === TypeScript.SyntaxKind.QualifiedName &&
+                TypeScript.end((<TypeScript.QualifiedNameSyntax>node).left) < position) {
+
+                isRightOfDot = true;
+                node = (<TypeScript.QualifiedNameSyntax>node).left;
+            }
+            else if (node && node.parent &&
+                node.kind() === TypeScript.SyntaxKind.IdentifierName &&
+                node.parent.kind() === TypeScript.SyntaxKind.MemberAccessExpression &&
+                (<TypeScript.MemberAccessExpressionSyntax>node.parent).name === node) {
+
+                isRightOfDot = true;
+                node = (<TypeScript.MemberAccessExpressionSyntax>node.parent).expression;
+            }
+            else if (node && node.parent &&
+                node.kind() === TypeScript.SyntaxKind.IdentifierName &&
+                node.parent.kind() === TypeScript.SyntaxKind.QualifiedName &&
+                (<TypeScript.QualifiedNameSyntax>node.parent).right === node) {
+
+                isRightOfDot = true;
+                node = (<TypeScript.QualifiedNameSyntax>node.parent).left;
+            }
+
+            // TODO: this is a hack for now, we need a proper walking mechanism to verify that we have the correct node
+            var mappedNode = getNodeAtPosition(sourceFile.getSourceFile(), TypeScript.end(node) - 1);
+
+            Debug.assert(mappedNode, "Could not map a Fidelity node to an AST node");
+
+            // Get the completions
+            activeCompletionSession = {
+                filename: filename,
+                position: position,
+                entries: [],
+                symbols: {},
+                location: mappedNode,
+                typeChecker: typeChecker
+            };
+
+            // Right of dot member completion list
+            if (isRightOfDot) {
+                var type: Type = typeChecker.getTypeOfExpression(mappedNode);
+                if (!type) {
+                    return undefined;
+                }
+
+                var symbols = type.getApparentProperties();
+                isMemberCompletion = true;
+                getCompletionEntriesFromSymbols(symbols, activeCompletionSession);
+            }
+            else {
+                var containingObjectLiteral = getContainingObjectLiteralApplicableForCompletion(sourceFile.getSyntaxTree().sourceUnit(), position);
+
+                // Object literal expression, look up possible property names from contextual type
+                if (containingObjectLiteral) {
+                    var searchPosition = Math.min(position, TypeScript.end(containingObjectLiteral));
+                    var path = TypeScript.ASTHelpers.getAstAtPosition(sourceUnit, searchPosition);
+                    // Get the object literal node
+
+                    while (node && node.kind() !== TypeScript.SyntaxKind.ObjectLiteralExpression) {
+                        node = node.parent;
+                    }
+
+                    if (!node || node.kind() !== TypeScript.SyntaxKind.ObjectLiteralExpression) {
+                        // AST Path look up did not result in the same node as Fidelity Syntax Tree look up.
+                        // Once we remove AST this will no longer be a problem.
+                        return null;
+                    }
+
+                    isMemberCompletion = true;
+
+                    //// Try to get the object members form contextual typing
+                    //var contextualMembers = compiler.getContextualMembersFromAST(node, document);
+                    //if (contextualMembers && contextualMembers.symbols && contextualMembers.symbols.length > 0) {
+                    //    // get existing members
+                    //    var existingMembers = compiler.getVisibleMemberSymbolsFromAST(node, document);
+
+                    //    // Add filtterd items to the completion list
+                    //    getCompletionEntriesFromSymbols({
+                    //        symbols: filterContextualMembersList(contextualMembers.symbols, existingMembers, filename, position),
+                    //        enclosingScopeSymbol: contextualMembers.enclosingScopeSymbol
+                    //    }, entries);
+                    //}
+                }
+                // Get scope memebers
+                else {
+                    isMemberCompletion = false;
+                    /// TODO filter meaning based on the current context
+                    var symbolMeanings = SymbolFlags.Type | SymbolFlags.Value | SymbolFlags.Namespace;
+                    var symbols = typeChecker.getSymbolsInScope(mappedNode, symbolMeanings);
+
+                    getCompletionEntriesFromSymbols(symbols, activeCompletionSession);
+                }
+            }
+
+            // Add keywords if this is not a member completion list
+            if (!isMemberCompletion) {
+                Array.prototype.push.apply(activeCompletionSession.entries, keywordCompletions);
+            }
+
+            return {
+                isMemberCompletion: isMemberCompletion,
+                entries: activeCompletionSession.entries
+            };
+        }
+
+        function getCompletionEntryDetails(filename: string, position: number, entryName: string) {
+            // Note: No need to call synchronizeHostData, as we have captured all the data we need
+            //       in the getCompletionsAtPosition erlier
+            filename = TypeScript.switchToForwardSlashes(filename);
+
+            var session = activeCompletionSession;
+
+            // Ensure that the current active completion session is still valid for this request
+            if (!session || session.filename !== filename || session.position !== position) {
+                return undefined;
+            }
+
+            var symbol = lookUp(activeCompletionSession.symbols, entryName);
+            if (symbol) {
+                var type = session.typeChecker.getTypeOfSymbol(symbol);
+                Debug.assert(type, "Could not find type for symbol");
+                var completionEntry = createCompletionEntry(symbol);
+                return {
+                    name: entryName,
+                    kind: completionEntry.kind,
+                    kindModifiers: completionEntry.kindModifiers,
+                    type: session.typeChecker.typeToString(type, session.location),
+                    fullSymbolName: typeChecker.symbolToString(symbol, session.location),
+                    docComment: ""
+                };
+            }
+            else {
+                // No symbol, it is a keyword
+                return {
+                    name: entryName,
+                    kind: ScriptElementKind.keyword,
+                    kindModifiers: ScriptElementKindModifier.none,
+                    type: undefined,
+                    fullSymbolName: entryName,
+                    docComment: undefined
+                };
+            }
+        }
+
+        function getNodeAtPosition(sourceFile: SourceFile, position: number) {
+            var current: Node = sourceFile;
+            outer: while (true) {
+                // find the child that has this
+                for (var i = 0, n = current.getChildCount(); i < n; i++) {
+                    var child = current.getChildAt(i);
+                    if (child.getStart() <= position && position < child.getEnd()) {
+                        current = child;
+                        continue outer;
+                    }
+                    if (child.end > position) break;
+                }
+                return current;
+            }
+        }
+
+        function getContainerNode(node: Node): Node {
+            while (true) {
+                node = node.parent;
+                if (!node) {
+                    return node;
+                }
+                switch (node.kind) {
+                    case SyntaxKind.Method:
+                    case SyntaxKind.FunctionDeclaration:
+                    case SyntaxKind.FunctionExpression:
+                    case SyntaxKind.GetAccessor:
+                    case SyntaxKind.SetAccessor:
+                    case SyntaxKind.ClassDeclaration:
+                    case SyntaxKind.InterfaceDeclaration:
+                    case SyntaxKind.EnumDeclaration:
+                    case SyntaxKind.ModuleDeclaration:
+                        return node;
+                }
+            }
+        }
+
+        function getSymbolKind(symbol: Symbol): string {
+            var flags = symbol.getFlags();
+
+            if (flags & SymbolFlags.Module) return ScriptElementKind.moduleElement;
+            if (flags & SymbolFlags.Class) return ScriptElementKind.classElement;
+            if (flags & SymbolFlags.Interface) return ScriptElementKind.interfaceElement;
+            if (flags & SymbolFlags.Enum) return ScriptElementKind.enumElement;
+            if (flags & SymbolFlags.Variable) return ScriptElementKind.variableElement;
+            if (flags & SymbolFlags.Function) return ScriptElementKind.functionElement;
+            if (flags & SymbolFlags.GetAccessor) return ScriptElementKind.memberGetAccessorElement;
+            if (flags & SymbolFlags.SetAccessor) return ScriptElementKind.memberSetAccessorElement;
+            if (flags & SymbolFlags.Method) return ScriptElementKind.memberFunctionElement;
+            if (flags & SymbolFlags.Property) return ScriptElementKind.memberVariableElement;
+            if (flags & SymbolFlags.IndexSignature) return ScriptElementKind.indexSignatureElement;
+            if (flags & SymbolFlags.ConstructSignature) return ScriptElementKind.constructSignatureElement;
+            if (flags & SymbolFlags.CallSignature) return ScriptElementKind.callSignatureElement;
+            if (flags & SymbolFlags.Constructor) return ScriptElementKind.constructorImplementationElement;
+            if (flags & SymbolFlags.TypeParameter) return ScriptElementKind.typeParameterElement;
+            if (flags & SymbolFlags.EnumMember) return ScriptElementKind.variableElement;
+
+            return ScriptElementKind.unknown;
+        }
+
+        function getTypeKind(type: Type): string {
+            var flags = type.getFlags();
+
+            if (flags & TypeFlags.Enum) return ScriptElementKind.enumElement;
+            if (flags & TypeFlags.Class) return ScriptElementKind.classElement;
+            if (flags & TypeFlags.Interface) return ScriptElementKind.interfaceElement;
+            if (flags & TypeFlags.TypeParameter) return ScriptElementKind.typeParameterElement;
+            if (flags & TypeFlags.Intrinsic) return ScriptElementKind.primitiveType;
+            if (flags & TypeFlags.StringLiteral) return ScriptElementKind.primitiveType;
+
+            return ScriptElementKind.unknown;
+        }
+
+        function getNodeModifiers(node: Node): string {
+            var flags = node.flags;
+            var result: string[] = [];
+
+            if (flags & NodeFlags.Private) result.push(ScriptElementKindModifier.privateMemberModifier);
+            if (flags & NodeFlags.Public) result.push(ScriptElementKindModifier.publicMemberModifier);
+            if (flags & NodeFlags.Static) result.push(ScriptElementKindModifier.staticModifier);
+            if (flags & NodeFlags.Export) result.push(ScriptElementKindModifier.exportedModifier);
+            if (isInAmbientContext(node)) result.push(ScriptElementKindModifier.ambientModifier);
+
+            return result.length > 0 ? result.join(',') : ScriptElementKindModifier.none;
+        }
+
+        /// QuickInfo
+        function getTypeAtPosition(filename: string, position: number): TypeInfo {
+            synchronizeHostData();
+
+            filename = TypeScript.switchToForwardSlashes(filename);
+            var sourceFile = getSourceFile(filename);
+            var node = getNodeAtPosition(sourceFile.getSourceFile(), position);
+            if (!node) return undefined;
+
+            var symbol = typeChecker.getSymbolInfo(node);
+            var type = symbol && typeChecker.getTypeOfSymbol(symbol);
+            if (type) {
+                return {
+                    memberName: new TypeScript.MemberNameString(typeChecker.typeToString(type)),
+                    docComment: "",
+                    fullSymbolName: typeChecker.symbolToString(symbol, getContainerNode(node)),
+                    kind: getSymbolKind(symbol),
+                    minChar: node.pos,
+                    limChar: node.end
+                };
+            }
+
+            return undefined;
+        }
+
+        /// Goto definition
+        function getDefinitionAtPosition(filename: string, position: number): DefinitionInfo[]{
+            function getTargetLabel(node: Node, labelName: string): Identifier {
+                while (node) {
+                    if (node.kind === SyntaxKind.LabelledStatement && (<LabelledStatement>node).label.text === labelName) {
+                        return (<LabelledStatement>node).label;
+                    }
+                    node = node.parent;
+                }
+                return undefined;
+            }
+
+            function isJumpStatementTarget(node: Node): boolean {
+                return node.kind === SyntaxKind.Identifier &&
+                    (node.parent.kind === SyntaxKind.BreakStatement || node.parent.kind === SyntaxKind.ContinueStatement) &&
+                    (<BreakOrContinueStatement>node.parent).label === node;
+            }
+
+            function isCallExpressionTarget(node: Node): boolean {
+                if (node.parent.kind === SyntaxKind.PropertyAccess && (<PropertyAccess>node.parent).right === node)
+                    node = node.parent;
+                return node.parent.kind === SyntaxKind.CallExpression && (<CallExpression>node.parent).func === node;
+            }
+
+            function isNewExpressionTarget(node: Node): boolean {
+                if (node.parent.kind === SyntaxKind.PropertyAccess && (<PropertyAccess>node.parent).right === node)
+                    node = node.parent;
+                return node.parent.kind === SyntaxKind.NewExpression && (<CallExpression>node.parent).func === node;
+            }
+
+            function isFunctionDeclaration(node: Node): boolean {
+                switch (node.kind) {
+                    case SyntaxKind.FunctionDeclaration:
+                    case SyntaxKind.Method:
+                    case SyntaxKind.FunctionExpression:
+                    case SyntaxKind.GetAccessor:
+                    case SyntaxKind.SetAccessor:
+                    case SyntaxKind.ArrowFunction:
+                        return true;
+                }
+                return false;
+            }
+
+            function isNameOfFunctionDeclaration(node: Node): boolean {
+                return node.kind === SyntaxKind.Identifier &&
+                    isFunctionDeclaration(node.parent) && (<FunctionDeclaration>node.parent).name === node;
+            }
+
+            function getDefinitionInfo(node: Node, symbolKind: string, symbolName: string, containerName: string): DefinitionInfo {
+                return {
+                    fileName: node.getSourceFile().filename,
+                    minChar: node.getStart(),
+                    limChar: node.getEnd(),
+                    kind: symbolKind,
+                    name: symbolName,
+                    containerName: containerName,
+                    containerKind: undefined
+                };
+            }
+
+            function tryAddSignature(signatureDeclarations: Declaration[], selectConstructors: boolean, symbolKind: string, symbolName: string, containerName: string, result: DefinitionInfo[]) {
+                var declarations: Declaration[] = [];
+                var definition: Declaration;
+
+                forEach(signatureDeclarations, d => {
+                    if ((selectConstructors && d.kind === SyntaxKind.Constructor) ||
+                        (!selectConstructors && (d.kind === SyntaxKind.FunctionDeclaration || d.kind === SyntaxKind.Method))) {
+                        declarations.push(d);
+                        if ((<FunctionDeclaration>d).body) definition = d;
+                    }
+                });
+
+                if (definition) {
+                    result.push(getDefinitionInfo(definition, symbolKind, symbolName, containerName));
+                    return true;
+                }
+                else if (declarations.length) {
+                    result.push(getDefinitionInfo(declarations[declarations.length - 1], symbolKind, symbolName, containerName));
+                    return true;
+                }
+
+                return false;
+            }
+
+            function tryAddConstructSignature(symbol: Symbol, location: Node, symbolKind: string, symbolName: string, containerName: string, result: DefinitionInfo[]) {
+                // Applicable only if we are in a new expression, or we are on a constructor declaration
+                // and in either case the symbol has a construct signature definition, i.e. class
+                if (isNewExpressionTarget(location) || location.kind === SyntaxKind.ConstructorKeyword) {
+                    if (symbol.flags & SymbolFlags.Class) {
+                        var classDeclaration = <ClassDeclaration>symbol.getDeclarations()[0];
+                        Debug.assert(classDeclaration && classDeclaration.kind === SyntaxKind.ClassDeclaration);
+
+                        return tryAddSignature(classDeclaration.members, /*selectConstructors*/ true, symbolKind, symbolName, containerName, result);
+                    }
+                }
+                return false;
+            }
+
+            function tryAddCallSignature(symbol: Symbol, location: Node, symbolKind: string, symbolName: string, containerName: string, result: DefinitionInfo[]) {
+                if (isCallExpressionTarget(location) || isNewExpressionTarget(location) || isNameOfFunctionDeclaration(location)) {
+                    return tryAddSignature(symbol.declarations, /*selectConstructors*/ false, symbolKind, symbolName, containerName, result);
+                }
+                return false;
+            }
+
+            synchronizeHostData();
+
+            filename = TypeScript.switchToForwardSlashes(filename);
+            var sourceFile = getSourceFile(filename);
+
+            var node = getNodeAtPosition(sourceFile.getSourceFile(), position);
+            if (!node) {
+                return undefined;
+            }
+
+            // Labels
+            if (isJumpStatementTarget(node)) {
+                var labelName = (<Identifier>node).text;
+                var label = getTargetLabel((<BreakOrContinueStatement>node.parent), (<Identifier>node).text);
+                return label ? [getDefinitionInfo(label, ScriptElementKind.label, labelName, /*containerName*/ undefined)] : undefined;
+            }
+
+            /// Triple slash reference comments
+            var comment = forEach(sourceFile.getSourceFile().referencedFiles, r => (r.pos <= position && position < r.end) ? r : undefined);
+            if (comment) {
+                var targetFilename = normalizePath(combinePaths(getDirectoryPath(filename), comment.filename));
+                if (program.getSourceFile(targetFilename)) {
+                    return [{
+                        fileName: targetFilename, minChar: 0, limChar: 0,
+                        kind: ScriptElementKind.scriptElement,
+                        name: comment.filename, containerName: undefined, containerKind: undefined
+                    }];
+                }
+                return undefined;
+            }
+
+            var symbol = typeChecker.getSymbolInfo(node);
+
+            // Could not find a symbol e.g. node is string or number keyword,
+            // or the symbol was an internal symbol and does not have a declaration e.g. undefined symbol
+            if (!symbol || !(symbol.getDeclarations())) {
+                return undefined;
+            }
+
+            var result: DefinitionInfo[] = [];
+
+            var declarations = symbol.getDeclarations();
+            var symbolName = typeChecker.symbolToString(symbol, node);
+            var symbolKind = getSymbolKind(symbol);
+            var containerSymbol = symbol.parent;
+            var containerName = containerSymbol ? typeChecker.symbolToString(containerSymbol, node) : "";
+            var containerKind = containerSymbol ? getSymbolKind(symbol) : "";
+
+            if (!tryAddConstructSignature(symbol, node, symbolKind, symbolName, containerName, result) &&
+                !tryAddCallSignature(symbol, node, symbolKind, symbolName, containerName, result)) {
+                // Just add all the declarations. 
+                forEach(declarations, declaration => {
+                    result.push(getDefinitionInfo(declaration, symbolKind, symbolName, containerName));
+                });
+            }
+
+            return result;
+        }
+
+        /// Syntactic features
+        function getSyntaxTree(filename: string): TypeScript.SyntaxTree {
+            filename = TypeScript.switchToForwardSlashes(filename);
+            return syntaxTreeCache.getCurrentFileSyntaxTree(filename);
+        }
+
+        function getCurrentSourceFile(filename: string): SourceFile {
+            filename = TypeScript.switchToForwardSlashes(filename);
+            var currentSourceFile = syntaxTreeCache.getCurrentSourceFile(filename);
+            return currentSourceFile;
+        }
+
+        function getNameOrDottedNameSpan(filename: string, startPos: number, endPos: number): SpanInfo {
+            function getTypeInfoEligiblePath(filename: string, position: number, isConstructorValidPosition: boolean) {
+                var sourceUnit = syntaxTreeCache.getCurrentFileSyntaxTree(filename).sourceUnit();
+
+                var ast = TypeScript.ASTHelpers.getAstAtPosition(sourceUnit, position, /*useTrailingTriviaAsLimChar*/ false, /*forceInclusive*/ true);
+                if (ast === null) {
+                    return null;
+                }
+
+                if (ast.kind() === TypeScript.SyntaxKind.ParameterList && ast.parent.kind() === TypeScript.SyntaxKind.CallSignature && ast.parent.parent.kind() === TypeScript.SyntaxKind.ConstructorDeclaration) {
+                    ast = ast.parent.parent;
+                }
+
+                switch (ast.kind()) {
+                    default:
+                        return null;
+                    case TypeScript.SyntaxKind.ConstructorDeclaration:
+                        var constructorAST = <TypeScript.ConstructorDeclarationSyntax>ast;
+                        if (!isConstructorValidPosition || !(position >= TypeScript.start(constructorAST) && position <= TypeScript.start(constructorAST) + "constructor".length)) {
+                            return null;
+                        }
+                        else {
+                            return ast;
+                        }
+                    case TypeScript.SyntaxKind.FunctionDeclaration:
+                        return null;
+                    case TypeScript.SyntaxKind.MemberAccessExpression:
+                    case TypeScript.SyntaxKind.QualifiedName:
+                    case TypeScript.SyntaxKind.SuperKeyword:
+                    case TypeScript.SyntaxKind.StringLiteral:
+                    case TypeScript.SyntaxKind.ThisKeyword:
+                    case TypeScript.SyntaxKind.IdentifierName:
+                        return ast;
+                }
+            }
+
+            filename = TypeScript.switchToForwardSlashes(filename);
+
+            var node = getTypeInfoEligiblePath(filename, startPos, false);
+            if (!node) return null;
+
+            while (node) {
+                if (TypeScript.ASTHelpers.isNameOfMemberAccessExpression(node) ||
+                    TypeScript.ASTHelpers.isRightSideOfQualifiedName(node)) {
+                    node = node.parent;
+                }
+                else {
+                    break;
+                }
+            }
+
+            return {
+                minChar: TypeScript.start(node),
+                limChar: TypeScript.end(node)
+            };
+        }
+
+        function getBreakpointStatementAtPosition(filename: string, position: number) {
+            // doesn't use compiler - no need to synchronize with host
+            filename = TypeScript.switchToForwardSlashes(filename);
+
+            var syntaxtree = getSyntaxTree(filename);
+            return TypeScript.Services.Breakpoints.getBreakpointLocation(syntaxtree, position);
+        }
+
+        function getScriptLexicalStructure(filename: string) {
+            filename = TypeScript.switchToForwardSlashes(filename);
+            var syntaxTree = getSyntaxTree(filename);
+            var items: NavigateToItem[] = [];
+            TypeScript.Services.GetScriptLexicalStructureWalker.getListsOfAllScriptLexicalStructure(items, filename, syntaxTree.sourceUnit());
+            return items;
+        }
+
+        function getOutliningRegions(filename: string): OutliningSpan[] {
+            // doesn't use compiler - no need to synchronize with host
+            filename = TypeScript.switchToForwardSlashes(filename);
+            var sourceFile = getCurrentSourceFile(filename);
+            return OutliningElementsCollector.collectElements(sourceFile);
+        }
+
+        function getBraceMatchingAtPosition(filename: string, position: number) {
+            filename = TypeScript.switchToForwardSlashes(filename);
+            var syntaxTree = getSyntaxTree(filename);
+            return TypeScript.Services.BraceMatcher.getMatchSpans(syntaxTree, position);
+        }
+
+        function getIndentationAtPosition(filename: string, position: number, editorOptions: EditorOptions) {
+            filename = TypeScript.switchToForwardSlashes(filename);
+
+            var syntaxTree = getSyntaxTree(filename);
+
+            var scriptSnapshot = syntaxTreeCache.getCurrentScriptSnapshot(filename);
+            var scriptText = TypeScript.SimpleText.fromScriptSnapshot(scriptSnapshot);
+            var textSnapshot = new TypeScript.Services.Formatting.TextSnapshot(scriptText);
+            var options = new TypeScript.FormattingOptions(!editorOptions.ConvertTabsToSpaces, editorOptions.TabSize, editorOptions.IndentSize, editorOptions.NewLineCharacter)
+
+            return TypeScript.Services.Formatting.SingleTokenIndenter.getIndentationAmount(position, syntaxTree.sourceUnit(), textSnapshot, options);
+        }
+
+        function getFormattingManager(filename: string, options: FormatCodeOptions) {
+            // Ensure rules are initialized and up to date wrt to formatting options
+            if (formattingRulesProvider == null) {
+                formattingRulesProvider = new TypeScript.Services.Formatting.RulesProvider(host);
+            }
+
+            formattingRulesProvider.ensureUpToDate(options);
+
+            // Get the Syntax Tree
+            var syntaxTree = getSyntaxTree(filename);
+
+            // Convert IScriptSnapshot to ITextSnapshot
+            var scriptSnapshot = syntaxTreeCache.getCurrentScriptSnapshot(filename);
+            var scriptText = TypeScript.SimpleText.fromScriptSnapshot(scriptSnapshot);
+            var textSnapshot = new TypeScript.Services.Formatting.TextSnapshot(scriptText);
+
+            var manager = new TypeScript.Services.Formatting.FormattingManager(syntaxTree, textSnapshot, formattingRulesProvider, options);
+
+            return manager;
+        }
+
+        function getFormattingEditsForRange(filename: string, minChar: number, limChar: number, options: FormatCodeOptions): TextEdit[] {
+            filename = TypeScript.switchToForwardSlashes(filename);
+
+            var manager = getFormattingManager(filename, options);
+            return manager.formatSelection(minChar, limChar);
+        }
+
+        function getFormattingEditsForDocument(filename: string, minChar: number, limChar: number, options: FormatCodeOptions): TextEdit[] {
+            filename = TypeScript.switchToForwardSlashes(filename);
+
+            var manager = getFormattingManager(filename, options);
+            return manager.formatDocument(minChar, limChar);
+        }
+
+        function getFormattingEditsOnPaste(filename: string, minChar: number, limChar: number, options: FormatCodeOptions): TextEdit[] {
+            filename = TypeScript.switchToForwardSlashes(filename);
+
+            var manager = getFormattingManager(filename, options);
+            return manager.formatOnPaste(minChar, limChar);
+        }
+
+        function getFormattingEditsAfterKeystroke(filename: string, position: number, key: string, options: FormatCodeOptions): TextEdit[] {
+            filename = TypeScript.switchToForwardSlashes(filename);
+
+            var manager = getFormattingManager(filename, options);
+            if (key === "}") return manager.formatOnClosingCurlyBrace(position);
+            else if (key === ";") return manager.formatOnSemicolon(position);
+            else if (key === "\n") return manager.formatOnEnter(position);
+            else return [];
+        }
+
+
+        return {
+            dispose: dispose,
+            refresh: () => { },
+            cleanupSemanticCache: cleanupSemanticCache,
+            getSyntacticDiagnostics: getSyntacticDiagnostics,
+            getSemanticDiagnostics: getSemanticDiagnostics,
+            getCompilerOptionsDiagnostics: getCompilerOptionsDiagnostics,
+            getCompletionsAtPosition: getCompletionsAtPosition,
+            getCompletionEntryDetails: getCompletionEntryDetails,
+            getTypeAtPosition: getTypeAtPosition,
+            getSignatureAtPosition: (filename, position): SignatureInfo => undefined,
+            getDefinitionAtPosition: getDefinitionAtPosition,
+            getReferencesAtPosition: (filename, position) => [],
+            getOccurrencesAtPosition: (filename, position) => [],
+            getImplementorsAtPosition: (filename, position) => [],
+            getNameOrDottedNameSpan: getNameOrDottedNameSpan,
+            getBreakpointStatementAtPosition: getBreakpointStatementAtPosition,
+            getNavigateToItems: (searchValue) => [],
+            getScriptLexicalStructure: getScriptLexicalStructure,
+            getOutliningRegions: getOutliningRegions,
+            getBraceMatchingAtPosition: getBraceMatchingAtPosition,
+            getIndentationAtPosition: getIndentationAtPosition,
+            getFormattingEditsForRange: getFormattingEditsForRange,
+            getFormattingEditsForDocument: getFormattingEditsForDocument,
+            getFormattingEditsOnPaste: getFormattingEditsOnPaste,
+            getFormattingEditsAfterKeystroke: getFormattingEditsAfterKeystroke,
+            getEmitOutput: (filename): EmitOutput => undefined,
+        };
+    }
+
+    /// Classifier
+
+    export function createClassifier(host: Logger): Classifier {
+        var scanner: TypeScript.Scanner.IScanner;
+        var lastDiagnosticKey: string = null;
+        var noRegexTable: boolean[];
+        var reportDiagnostic = (position: number, fullWidth: number, key: string, args: any[]) => {
+            lastDiagnosticKey = key;
+        };
+
+        if (!noRegexTable) {
+            noRegexTable = [];
+            noRegexTable[TypeScript.SyntaxKind.IdentifierName] = true;
+            noRegexTable[TypeScript.SyntaxKind.StringLiteral] = true;
+            noRegexTable[TypeScript.SyntaxKind.NumericLiteral] = true;
+            noRegexTable[TypeScript.SyntaxKind.RegularExpressionLiteral] = true;
+            noRegexTable[TypeScript.SyntaxKind.ThisKeyword] = true;
+            noRegexTable[TypeScript.SyntaxKind.PlusPlusToken] = true;
+            noRegexTable[TypeScript.SyntaxKind.MinusMinusToken] = true;
+            noRegexTable[TypeScript.SyntaxKind.CloseParenToken] = true;
+            noRegexTable[TypeScript.SyntaxKind.CloseBracketToken] = true;
+            noRegexTable[TypeScript.SyntaxKind.CloseBraceToken] = true;
+            noRegexTable[TypeScript.SyntaxKind.TrueKeyword] = true;
+            noRegexTable[TypeScript.SyntaxKind.FalseKeyword] = true;
+        }
+
+        function getClassificationsForLine(text: string, lexState: EndOfLineState): ClassificationResult {
+            var offset = 0;
+            if (lexState !== EndOfLineState.Start) {
+                // If we're in a string literal, then prepend: "\
+                // (and a newline).  That way when we lex we'll think we're still in a string literal.
+                //
+                // If we're in a multiline comment, then prepend: /*
+                // (and a newline).  That way when we lex we'll think we're still in a multiline comment.
+                if (lexState === EndOfLineState.InDoubleQuoteStringLiteral) {
+                    text = '"\\\n' + text;
+                }
+                else if (lexState === EndOfLineState.InSingleQuoteStringLiteral) {
+                    text = "'\\\n" + text;
+                }
+                else if (lexState === EndOfLineState.InMultiLineCommentTrivia) {
+                    text = "/*\n" + text;
+                }
+
+                offset = 3;
+            }
+
+            var result: ClassificationResult = {
+                finalLexState: EndOfLineState.Start,
+                entries: []
+            };
+
+            var simpleText = TypeScript.SimpleText.fromString(text);
+            scanner = TypeScript.Scanner.createScanner(ScriptTarget.ES5, simpleText, reportDiagnostic);
+
+            var lastTokenKind = TypeScript.SyntaxKind.None;
+            var token: TypeScript.ISyntaxToken = null;
+            do {
+                lastDiagnosticKey = null;
+
+                token = scanner.scan(!noRegexTable[lastTokenKind]);
+                lastTokenKind = token.kind();
+
+                processToken(text, simpleText, offset, token, result);
+            }
+            while (token.kind() !== TypeScript.SyntaxKind.EndOfFileToken);
+
+            lastDiagnosticKey = null;
+            return result;
+        }
+
+        function processToken(text: string, simpleText: TypeScript.ISimpleText, offset: number, token: TypeScript.ISyntaxToken, result: ClassificationResult): void {
+            processTriviaList(text, offset, token.leadingTrivia(simpleText), result);
+            addResult(text, offset, result, TypeScript.width(token), token.kind());
+            processTriviaList(text, offset, token.trailingTrivia(simpleText), result);
+
+            if (TypeScript.fullEnd(token) >= text.length) {
+                // We're at the end.
+                if (lastDiagnosticKey === TypeScript.DiagnosticCode.AsteriskSlash_expected) {
+                    result.finalLexState = EndOfLineState.InMultiLineCommentTrivia;
+                    return;
+                }
+
+                if (token.kind() === TypeScript.SyntaxKind.StringLiteral) {
+                    var tokenText = token.text();
+                    if (tokenText.length > 0 && tokenText.charCodeAt(tokenText.length - 1) === TypeScript.CharacterCodes.backslash) {
+                        var quoteChar = tokenText.charCodeAt(0);
+                        result.finalLexState = quoteChar === TypeScript.CharacterCodes.doubleQuote
+                        ? EndOfLineState.InDoubleQuoteStringLiteral
+                        : EndOfLineState.InSingleQuoteStringLiteral;
+                        return;
+                    }
+                }
+            }
+        }
+
+        function processTriviaList(text: string, offset: number, triviaList: TypeScript.ISyntaxTriviaList, result: ClassificationResult): void {
+            for (var i = 0, n = triviaList.count(); i < n; i++) {
+                var trivia = triviaList.syntaxTriviaAt(i);
+                addResult(text, offset, result, trivia.fullWidth(), trivia.kind());
+            }
+        }
+
+        function addResult(text: string, offset: number, result: ClassificationResult, length: number, kind: TypeScript.SyntaxKind): void {
+            if (length > 0) {
+                // If this is the first classification we're adding to the list, then remove any 
+                // offset we have if we were continuing a construct from the previous line.
+                if (result.entries.length === 0) {
+                    length -= offset;
+                }
+
+                result.entries.push({ length: length, classification: classFromKind(kind) });
+            }
+        }
+
+        function classFromKind(kind: TypeScript.SyntaxKind) {
+            if (TypeScript.SyntaxFacts.isAnyKeyword(kind)) {
+                return TokenClass.Keyword;
+            }
+            else if (TypeScript.SyntaxFacts.isBinaryExpressionOperatorToken(kind) ||
+                TypeScript.SyntaxFacts.isPrefixUnaryExpressionOperatorToken(kind)) {
+                return TokenClass.Operator;
+            }
+            else if (TypeScript.SyntaxFacts.isAnyPunctuation(kind)) {
+                return TokenClass.Punctuation;
+            }
+
+            switch (kind) {
+                case TypeScript.SyntaxKind.WhitespaceTrivia:
+                    return TokenClass.Whitespace;
+                case TypeScript.SyntaxKind.MultiLineCommentTrivia:
+                case TypeScript.SyntaxKind.SingleLineCommentTrivia:
+                    return TokenClass.Comment;
+                case TypeScript.SyntaxKind.NumericLiteral:
+                    return TokenClass.NumberLiteral;
+                case TypeScript.SyntaxKind.StringLiteral:
+                    return TokenClass.StringLiteral;
+                case TypeScript.SyntaxKind.RegularExpressionLiteral:
+                    return TokenClass.RegExpLiteral;
+                case TypeScript.SyntaxKind.IdentifierName:
+                default:
+                    return TokenClass.Identifier;
+            }
+        }
+
+        return {
+            getClassificationsForLine: getClassificationsForLine
+        };
+    }
+
+    function initializeServices() {
+        objectAllocator = {
+            getNodeConstructor: kind => {
+                function Node() {
+                }
+                var proto = kind === SyntaxKind.SourceFile ? new SourceFileObject() : new NodeObject();
+                proto.kind = kind;
+                proto.pos = 0;
+                proto.end = 0;
+                proto.flags = 0;
+                proto.parent = undefined;
+                Node.prototype = proto;
+                return <any>Node;
+            },
+            getSymbolConstructor: () => SymbolObject,
+            getTypeConstructor: () => TypeObject,
+            getSignatureConstructor: () => SignatureObject,
+        };
+    }
+
+    initializeServices();
+}